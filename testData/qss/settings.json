--- conflicted
+++ resolved
@@ -1,33 +1,5 @@
 [
     {
-<<<<<<< HEAD
-=======
-        "path": "screenCapture",
-        "schema": {
-            "type": "screenCapture",
-            "keys": [
-                "Morphic: Capture region to clipboard",
-                "Morphic: Capture region to desktop",
-                "Morphic: Record region to desktop with computer audio",
-                "Morphic: Record region to desktop with computer and mic audio"
-            ],
-            "default": ""
-        },
-        "buttonTypes": ["largeButton", "settingButton"],
-        "tabindex": 0,
-        "messageKey": "screenCapture",
-        "learnMoreLink": "https://morphic.world/help/qsshelp#screen-capture",
-        "value": ""
-    }, {
-        "path": "cloud-folder-open",
-        "schema": {
-            "type": "cloud-folder-open"
-        },
-        "buttonTypes": ["largeButton", "settingButton"],
-        "tabindex": 0,
-        "messageKey": "cloud-folder-open"
-    }, {
->>>>>>> ceca43cf
         "path": "http://registry\\.gpii\\.net/common/language",
         "schema": {
             "type": "string",
@@ -80,8 +52,8 @@
         "schema": {
             "type": "screenCapture",
             "keys": [
-                "Morphic: Capture entire screen to clipboard",
-                "Morphic: Capture entire screen to desktop",
+                "Morphic: Capture region to clipboard",
+                "Morphic: Capture region to desktop",
                 "Morphic: Record region to desktop with computer audio",
                 "Morphic: Record region to desktop with computer and mic audio"
             ],
