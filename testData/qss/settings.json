[
    {
        "path": "http://registry\\.gpii\\.net/common/language",
        "schema": {
            "type": "string",
            "title": "Language",
            "keys": [
                "en-US",
                "hy-AM",
                "zh-CN",
                "zh-TW",
                "ko-KR",
                "ru-RU",
                "es-ES"
            ],
            "enum": [
                "English",
                "Հայերէն · Armenian",
                "汉语 · Chinese (Simplified)",
                "漢語 · Chinese (Traditional - Taiwan)",
                "한국어 · Korean",
                "Ру́сский · Russian",
                "Español · Spanish"
            ],
            "image": "language.svg",
            "default": "en-US"
        },
        "value": "en-US",
        "tip": "<div><strong>Changes language.</strong></div><div>Works in Windows and programs that support Windows language settings.</div><ul><li>Does not change the language in documents or files.</li><li>May need to restart some programs.</li></ul>",
        "tooltip": "<div><strong>Change language.</strong></div><div>Works in Windows, Edge, and many other applications.</div>",
        "restartWarning": true,
        "learnMoreLink": "https://morphic.world/help/qsshelp#language"
    }, {
        "path": "appTextZoom",
        "schema": {
            "type": "number",
            "title": "App / Text Zoom",
            "min": null,
            "max": null,
            "divisibleBy": 1
        },
        "value": 0,
        "tip": "<div><strong>Zooms one application.</strong></div><div>Works in many applications -- for the window on top.</div>",
        "tooltip": "<div><strong>Change text size.</strong></div><div>Works in Windows, Edge, Chrome, Firefox, Microsoft Office, and many other applications.</div>",
        "widget": {
            "footerTip": "You can also use the CTRL key plus the Scroll (wheel or gesture) at any time."
        },
        "learnMoreLink": "https://morphic.world/help/qsshelp#textzoom"
    }, {
        "path": "http://registry\\.gpii\\.net/common/DPIScale",
        "schema": {
            "type": "number",
            "title": "Screen Zoom",
            "min": -2,
            "max": 2,
<<<<<<< HEAD
            "divisibleBy": 0.25,
            "default": 1
        },
        "value": 1,
=======
            "divisibleBy": 1,
            "default": 0
        },
        "value": 0,
>>>>>>> b7bcd4d8
        "tip": "<div><strong>Zooms everything on the screen</strong></div><div>Amount of Zoom up and down differs by computer.</div>",
        "tooltip": "<div><strong>Change the screen size to make everything larger/smaller.</strong></div><div>Works everywhere.</div>",
        "widget": {
            "footerTip": ""
        },
        "learnMoreLink": "https://morphic.world/help/qsshelp#screenzoom"
    }, {
        "path": "http://registry\\.gpii\\.net/common/captions/enabled",
        "schema": {
            "type": "boolean",
            "title": "Youtube Captions",
            "default": false
        },
        "value": false,
        "tooltip": "<div><strong>Turn captions on/off in Youtube videos played in Chrome.</strong></div><div>Works in Chrome only.</div>"
    }, {
        "path": "http://registry\\.gpii\\.net/applications/com\\.microsoft\\.windows\\.highContrast.http://registry\\.gpii\\.net/common/highContrastTheme",
        "schema": {
            "type": "string",
            "title": "High / Low Contrast",
            "keys": [
                "regular-contrast",
                "black-white",
                "white-black",
                "yellow-black",
                "black-yellow",
                "grey-black",
                "grey-white",
                "black-brown"
            ],
            "enum": [
                "Regular contrast",
                "Black on white",
                "White on black",
                "Yellow on black",
                "Black on yellow",
                "Grey on black",
                "Grey on white",
                "Black on brown"
            ],
            "default": "regular-contrast"
        },
        "value": "regular-contrast",
        "styles": {
            "regular-contrast": {
                "background": "#ffffff",
                "color": "#0073bd",
                "border-color": "#0073bd"
            },
            "black-white": {
                "background-color": "#ffffff",
                "color": "#000000",
                "border-color": "#656565"
            },
            "white-black": {
                "background-color": "#222222",
                "color": "#ffffff",
                "border-color": "transparent"
            },
            "yellow-black": {
                "background-color": "#222222",
                "color": "#ffff00",
                "border-color": "transparent"
            },
            "black-yellow": {
                "background-color": "#ffff00",
                "color": "#000000",
                "border": "2px dashed #6c6c6c"
            },
            "grey-black": {
                "background-color": "#222222",
                "color": "#888888",
                "border-color": "transparent"
            },
            "grey-white": {
                "background-color": "#ffffff",
                "color": "#6c6c6c",
                "border-color": "#6c6c6c"
            },
            "black-brown": {
                "background-color": "#bb9966",
                "color": "#000000",
                "border-color": "transparent"
            }
        },
        "tip": "<div><strong>Changes contrast & colors</strong></div><div>Works in Chrome, Windows and apps that support Windows contrast themes.  (May need to restart some programs)</div>",
        "tooltip": "<div><strong>Change the contrast between the text and background color, so text is easier to read.</strong></div><div>Contrast changes will affect Windows, Edge, and some other applications.</div>",
        "learnMoreLink": "https://morphic.world/help/qsshelp#contrast"
    }, {
        "path": "http://registry\\.gpii\\.net/common/selfVoicing/enabled",
        "schema": {
            "title": "Read Aloud",
            "description": "Whether to enable/disable self voicing",
            "type": "boolean",
            "default": false
        },
        "value": false,
        "tooltip": "<div><strong>Turn Chrome’s ability to read text on/off.</strong></div><div>Works in Chrome only.</div>"
    }, {

        "path": "more",
        "schema": {
            "type": "more",
            "title": "More..."
        },
        "tooltip": "<div><strong>More options for changing the settings on this computer.</strong></div>"
    }, {
        "path": "save",
        "schema": {
            "type": "save",
            "title": "Save"
        },
        "tooltip": "<div><strong>Save your preferences so you can access them from other Morphic-enabled computers.</strong></div>"
    }, {
        "path": "undo",
        "schema": {
            "type": "undo",
            "title": "Undo",
            "image": "undo.svg"
        },
        "tooltip": "<div><strong>Undo the last change you made in the Morphic Bar.</strong></div>"
    }, {
        "path": "psp",
        "schema": {
            "type": "psp",
            "title": {
                "keyedIn": "My Settings Panel",
                "keyedOut": "Sign In"
            }
        },
        "tooltip": {
            "keyedIn": "<div><strong>Open the Morphic Panel</strong></div><div>Where you can quickly adjust often-changed settings of yours.</div>",
            "keyedOut": "<div><strong>Open the Morphic Panel</strong></div><div>Where you can sign in to apply your saved personal settings.</div>"
        }
    }, {
        "path": "close",
        "schema": {
            "type": "close",
            "title": "Close",
            "image": "close.svg"
        },
        "tooltip": "<div><strong>Close the Morphic Panel</strong></div><div>You can reopen it using the Morphic Icon <img height=20 src='../../icons/gpii-icon-balloon.png'></img></div>"
    }
]<|MERGE_RESOLUTION|>--- conflicted
+++ resolved
@@ -53,17 +53,10 @@
             "title": "Screen Zoom",
             "min": -2,
             "max": 2,
-<<<<<<< HEAD
-            "divisibleBy": 0.25,
-            "default": 1
-        },
-        "value": 1,
-=======
             "divisibleBy": 1,
             "default": 0
         },
         "value": 0,
->>>>>>> b7bcd4d8
         "tip": "<div><strong>Zooms everything on the screen</strong></div><div>Amount of Zoom up and down differs by computer.</div>",
         "tooltip": "<div><strong>Change the screen size to make everything larger/smaller.</strong></div><div>Works everywhere.</div>",
         "widget": {
