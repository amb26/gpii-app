--- conflicted
+++ resolved
@@ -1,6 +1,5 @@
 [
     {
-<<<<<<< HEAD
         "path": "screenCapture",
         "schema": {
             "type": "screenCapture",
@@ -17,7 +16,7 @@
         "messageKey": "screenCapture",
         "learnMoreLink": "https://morphic.world/help/qsshelp#screen-capture",
         "value": ""
-=======
+    }, {
         "path": "cloud-folder-open",
         "schema": {
             "type": "cloud-folder-open"
@@ -25,9 +24,7 @@
         "buttonTypes": ["largeButton", "settingButton"],
         "tabindex": 0,
         "messageKey": "cloud-folder-open"
->>>>>>> 8eed61b1
-    },
-    {
+    }, {
         "path": "http://registry\\.gpii\\.net/common/language",
         "schema": {
             "type": "string",
