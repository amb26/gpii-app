--- conflicted
+++ resolved
@@ -67,7 +67,7 @@
         "learnMoreLink": "https://morphic.world/help/qsshelp#screen-capture",
         "value": ""
     }, {
-<<<<<<< HEAD
+        "id": "office-simplification",
         "path": "http://registry\\.gpii\\.net/applications/com\\.microsoft.office",
         "schema": {
             "type": "office",
@@ -84,9 +84,7 @@
         "learnMoreLink": "https://morphic.world/help/qsshelp#office-simplification",
         "value": ""
     }, {
-=======
         "id": "high-contrast",
->>>>>>> 21122064
         "path": "http://registry\\.gpii\\.net/common/highContrastTheme",
         "schema": {
             "type": "string",
