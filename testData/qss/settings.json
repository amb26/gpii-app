[
    {
        "path": "http://registry\\.gpii\\.net/common/language",
        "schema": {
            "type": "string",
            "image": "language.svg",
            "enum": [],
            "keys": [],
            "default": "en-US"
        },
        "buttonTypes": ["largeButton", "settingButton"],
        "tabindex": 100,
        "messageKey": "common-language",
        "learnMoreLink": "https://morphic.world/help/qsshelp#language",
        "value": "en-US",
        "restartWarning": true
    }, {
        "path": "http://registry\\.gpii\\.net/common/DPIScale",
        "schema": {
            "type": "number",
            "min": {
                "type": "gpii.windows.display.getScreenDpi",
                "path": "minimum"
            },
            "max": {
                "type": "gpii.windows.display.getScreenDpi",
                "path": "maximum"
            },
            "divisibleBy": 1,
            "default": 0
        },
        "buttonTypes": ["largeButton", "settingButton"],
        "tabindex": 110,
        "messageKey": "common-DPIScale",
        "value": 0,
        "learnMoreLink": "https://morphic.world/help/qsshelp#screenzoom"
    }, {
        "path": "appTextZoom",
        "schema": {
            "type": "number",
            "min": null,
            "max": null,
            "divisibleBy": 1
        },
        "buttonTypes": ["largeButton", "settingButton"],
        "tabindex": 120,
        "messageKey": "appTextZoom",
        "value": 0,
        "learnMoreLink": "https://morphic.world/help/qsshelp#textzoom"
    }, {
        "path": "screenCapture",
        "schema": {
            "type": "screenCapture",
            "keys": [
                "Morphic: Capture region to clipboard",
                "Morphic: Capture region to desktop",
                "Morphic: Record region to desktop with computer audio",
                "Morphic: Record region to desktop with computer and mic audio"
            ],
            "default": ""
        },
        "buttonTypes": ["largeButton", "settingButton"],
        "tabindex": 130,
        "messageKey": "screenCapture",
        "learnMoreLink": "https://morphic.world/help/qsshelp#screen-capture",
        "value": ""
    }, {
        "path": "http://registry\\.gpii\\.net/common/highContrastTheme",
        "schema": {
            "type": "string",
            "keys": [
                "regular-contrast",
                "black-white",
                "white-black",
                "yellow-black",
                "black-yellow",
                "grey-black",
                "grey-white",
                "black-brown"
            ],
            "default": "regular-contrast"
        },
        "buttonTypes": ["largeButton", "settingButton"],
        "tabindex": 140,
        "messageKey": "common-highContrastTheme",
        "value": "regular-contrast",
        "styles": {
            "regular-contrast": {
                "background": "#ffffff",
                "color": "#0073bd",
                "border-color": "#0073bd"
            },
            "black-white": {
                "background-color": "#ffffff",
                "color": "#000000",
                "border-color": "#656565"
            },
            "white-black": {
                "background-color": "#222222",
                "color": "#ffffff",
                "border-color": "transparent"
            },
            "yellow-black": {
                "background-color": "#222222",
                "color": "#ffff00",
                "border-color": "transparent"
            },
            "black-yellow": {
                "background-color": "#ffff00",
                "color": "#000000",
                "border": "1px dashed #6c6c6c"
            },
            "grey-black": {
                "background-color": "#222222",
                "color": "#888888",
                "border-color": "transparent"
            },
            "grey-white": {
                "background-color": "#ffffff",
                "color": "#6c6c6c",
                "border-color": "#6c6c6c"
            },
            "black-brown": {
                "background-color": "#bb9966",
                "color": "#000000",
                "border-color": "transparent"
            }
        },
        "learnMoreLink": "https://morphic.world/help/qsshelp#contrast"
    }, {
        "path": "http://registry\\.gpii\\.net/common/selfVoicing/enabled",
        "schema": {
            "type": "boolean",
            "helpImage": "readAloud.png",
            "default": false
        },
        "buttonTypes": ["largeButton", "settingButton"],
        "tabindex": 150,
        "messageKey": "common-selfVoicing-enabled",
        "value": false,
        "learnMoreLink": "https://morphic.world/basics/learn-more-about-quickstrip#readaloud"
<<<<<<< HEAD
    }, {
        "path": "usb-open",
        "schema": {
            "type": "usb-open"
        },
        "buttonTypes": ["largeButton", "settingButton"],
        "tabindex": 6,
        "messageKey": "usb-open"
    }, {
=======
    },{
        "path": "cloud-folder-open",
        "schema": {
            "type": "cloud-folder-open"
        },
        "buttonTypes": ["largeButton", "settingButton"],
        "tabindex": 200,
        "messageKey": "cloud-folder-open"
    },  {
>>>>>>> 675bfbfe
        "path": "more",
        "schema": {
            "type": "more"
        },
        "buttonTypes": ["largeButton"],
<<<<<<< HEAD
        "tabindex": 201,
=======
        "tabindex": 230,
>>>>>>> 675bfbfe
        "messageKey": "more"
    }, {
        "path": "save",
        "schema": {
            "type": "save"
        },
        "buttonTypes": ["smallButton"],
<<<<<<< HEAD
        "tabindex": 202,
=======
        "tabindex": 300,
>>>>>>> 675bfbfe
        "messageKey": "save"
    }, {
        "path": "undo",
        "schema": {
            "type": "undo"
        },
        "buttonTypes": ["smallButton"],
<<<<<<< HEAD
        "tabindex": 204,
=======
        "tabindex": 320,
>>>>>>> 675bfbfe
        "messageKey": "undo"
    }, {
        "path": "psp",
        "schema": {
            "type": "psp"
        },
        "buttonTypes": ["smallButton"],
<<<<<<< HEAD
        "tabindex": 203,
=======
        "tabindex": 310,
>>>>>>> 675bfbfe
        "messageKey": "psp"
    }, {
        "path": "resetAll",
        "schema": {
            "type": "resetAll"
        },
        "buttonTypes": ["smallButton"],
<<<<<<< HEAD
        "tabindex": 205,
=======
        "tabindex": 330,
>>>>>>> 675bfbfe
        "messageKey": "resetAll"
    }, {
        "path": "close",
        "schema": {
            "type": "close"
        },
        "buttonTypes": ["closeButton"],
<<<<<<< HEAD
        "tabindex": 206,
=======
        "tabindex": 340,
>>>>>>> 675bfbfe
        "messageKey": "close"
    }
]<|MERGE_RESOLUTION|>--- conflicted
+++ resolved
@@ -139,18 +139,7 @@
         "messageKey": "common-selfVoicing-enabled",
         "value": false,
         "learnMoreLink": "https://morphic.world/basics/learn-more-about-quickstrip#readaloud"
-<<<<<<< HEAD
-    }, {
-        "path": "usb-open",
-        "schema": {
-            "type": "usb-open"
-        },
-        "buttonTypes": ["largeButton", "settingButton"],
-        "tabindex": 6,
-        "messageKey": "usb-open"
-    }, {
-=======
-    },{
+    }, {
         "path": "cloud-folder-open",
         "schema": {
             "type": "cloud-folder-open"
@@ -158,18 +147,21 @@
         "buttonTypes": ["largeButton", "settingButton"],
         "tabindex": 200,
         "messageKey": "cloud-folder-open"
-    },  {
->>>>>>> 675bfbfe
+    }, {
+        "path": "usb-open",
+        "schema": {
+            "type": "usb-open"
+        },
+        "buttonTypes": ["largeButton", "settingButton"],
+        "tabindex": 210,
+        "messageKey": "usb-open"
+    }, {
         "path": "more",
         "schema": {
             "type": "more"
         },
         "buttonTypes": ["largeButton"],
-<<<<<<< HEAD
-        "tabindex": 201,
-=======
         "tabindex": 230,
->>>>>>> 675bfbfe
         "messageKey": "more"
     }, {
         "path": "save",
@@ -177,11 +169,7 @@
             "type": "save"
         },
         "buttonTypes": ["smallButton"],
-<<<<<<< HEAD
-        "tabindex": 202,
-=======
         "tabindex": 300,
->>>>>>> 675bfbfe
         "messageKey": "save"
     }, {
         "path": "undo",
@@ -189,11 +177,7 @@
             "type": "undo"
         },
         "buttonTypes": ["smallButton"],
-<<<<<<< HEAD
-        "tabindex": 204,
-=======
         "tabindex": 320,
->>>>>>> 675bfbfe
         "messageKey": "undo"
     }, {
         "path": "psp",
@@ -201,11 +185,7 @@
             "type": "psp"
         },
         "buttonTypes": ["smallButton"],
-<<<<<<< HEAD
-        "tabindex": 203,
-=======
         "tabindex": 310,
->>>>>>> 675bfbfe
         "messageKey": "psp"
     }, {
         "path": "resetAll",
@@ -213,11 +193,7 @@
             "type": "resetAll"
         },
         "buttonTypes": ["smallButton"],
-<<<<<<< HEAD
-        "tabindex": 205,
-=======
         "tabindex": 330,
->>>>>>> 675bfbfe
         "messageKey": "resetAll"
     }, {
         "path": "close",
@@ -225,11 +201,7 @@
             "type": "close"
         },
         "buttonTypes": ["closeButton"],
-<<<<<<< HEAD
-        "tabindex": 206,
-=======
         "tabindex": 340,
->>>>>>> 675bfbfe
         "messageKey": "close"
     }
 ]