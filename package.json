--- conflicted
+++ resolved
@@ -1,36 +1,4 @@
 {
-<<<<<<< HEAD
-  "name": "gpii-app",
-  "version": "1.0.0",
-  "description": "Electron application and libraries to run the GPII as a native user space application on the desktop",
-  "main": "main.js",
-  "repository": {
-    "type": "git",
-    "url": "git+https://github.com/gpii/gpii-app.git"
-  },
-  "devDependencies": {
-    "electron-packager": "8.5.1",
-    "eslint-config-fluid": "1.0.0",
-    "fluid-grunt-eslint": "18.1.2",
-    "grunt": "1.0.1",
-    "grunt-jsonlint": "1.1.0",
-    "grunt-shell": "1.3.0",
-    "shelljs": "0.3.0"
-  },
-  "scripts": {
-    "start": "electron main.js",
-    "dev": "electron main.js ./configs app.dev",
-    "test": "powershell provisioning/Tests.ps1 -originalBuildScriptPath './node_modules/gpii-windows/provisioning'; electron tests.js"
-  },
-  "dependencies": {
-    "electron": "1.4.1",
-    "request": "2.69.0",
-    "infusion": "3.0.0-dev.20170830T182157Z.392b2f8",
-    "gpii-windows": "stegru/windows#GPII-2294",
-    "node-jqunit": "1.1.7",
-    "electron-edge": "6.5.4"
-  }
-=======
     "name": "gpii-app",
     "version": "0.3.0",
     "description": "Electron application and libraries to run the GPII as a native user space application on the desktop",
@@ -43,8 +11,7 @@
     "dependencies": {
         "electron": "1.8.1",
         "electron-edge-js": "8.3.1",
-        "gpii-windows": "0.3.0-dev.20180227T134532Z.0f86b5c",
-        "infusion": "3.0.0-dev.20180222T160835Z.6e1311a",
+        "gpii-windows": "stegru/windows#GPII-2294",        "infusion": "3.0.0-dev.20180222T160835Z.6e1311a",
         "node-jqunit": "1.1.8",
         "request": "2.69.0",
         "winstrap": "0.5.11"
@@ -63,5 +30,4 @@
         "dev": "electron main.js ./configs app.dev",
         "test": "powershell provisioning/Tests.ps1 -originalBuildScriptPath './node_modules/gpii-windows/provisioning'; electron tests.js"
     }
->>>>>>> 777b0cc8
 }