{
    "name": "gpii-app",
    "version": "0.3.0",
    "description": "Electron application and libraries to run the GPII as a native user space application on the desktop",
    "main": "main.js",
    "repository": {
        "type": "git",
        "url": "git+https://github.com/gpii/gpii-app.git"
    },
    "license": "BSD-3-Clause",
    "dependencies": {
        "electron": "1.8.4",
        "electron-edge-js": "8.3.2",
        "gpii-windows": "0.3.0-dev.20180315T174453Z.02de41c",
        "infusion": "3.0.0-dev.20180222T160835Z.6e1311a",
        "node-jqunit": "1.1.8",
        "request": "2.85.0",
        "winstrap": "0.5.11"
    },
    "devDependencies": {
        "electron-packager": "8.5.1",
        "eslint-config-fluid": "1.3.0",
        "fluid-grunt-eslint": "18.1.2",
        "gpii-testem": "2.1.1-dev.20180508T091631Z.1168649",
        "graceful-fs": "^4.1.11",
        "grunt": "1.0.2",
        "grunt-jsonlint": "1.1.0",
        "grunt-shell": "2.1.0",
        "nyc": "11.7.1",
        "rimraf": "2.6.2",
        "shelljs": "0.3.0"
    },
    "scripts": {
<<<<<<< HEAD
        "start": "npm run build && electron .",
        "dev": "npm run build &&  electron main.js ./configs app.dev",
=======
        "start": "npm run build && electron main.js",
        "dev": "npm run build && electron main.js ./configs app.dev",
>>>>>>> 1d53e3f6
        "build": "grunt compileMessages",
        "test": "npm run build && powershell ./provisioning/Tests.ps1 -originalBuildScriptPath './node_modules/gpii-windows/provisioning'; ./node_modules/.bin/electron tests.js",
        "precoverage": "npm run precoverage:clean && npm run precoverage:instrument",
        "precoverage:clean": "node node_modules/rimraf/bin.js coverage/* instrumented/* reports/*",
        "precoverage:instrument": "node tests/lib/instrumentSource.js",
        "coverage": "powershell ./provisioning/Tests.ps1 -originalBuildScriptPath './node_modules/gpii-windows/provisioning'; ./node_modules/.bin/electron ./instrumented/tests.js",
<<<<<<< HEAD
        "postcoverage": "node node_modules/nyc/bin/nyc.js report",
        "test": "npm run build && powershell provisioning/Tests.ps1 -originalBuildScriptPath './node_modules/gpii-windows/provisioning'; electron tests.js"
=======
        "postcoverage": "node node_modules/nyc/bin/nyc.js report"
>>>>>>> 1d53e3f6
    }
}<|MERGE_RESOLUTION|>--- conflicted
+++ resolved
@@ -31,24 +31,14 @@
         "shelljs": "0.3.0"
     },
     "scripts": {
-<<<<<<< HEAD
         "start": "npm run build && electron .",
-        "dev": "npm run build &&  electron main.js ./configs app.dev",
-=======
-        "start": "npm run build && electron main.js",
-        "dev": "npm run build && electron main.js ./configs app.dev",
->>>>>>> 1d53e3f6
+        "dev": "npm run build && electron . ./configs app.dev",
         "build": "grunt compileMessages",
         "test": "npm run build && powershell ./provisioning/Tests.ps1 -originalBuildScriptPath './node_modules/gpii-windows/provisioning'; ./node_modules/.bin/electron tests.js",
         "precoverage": "npm run precoverage:clean && npm run precoverage:instrument",
         "precoverage:clean": "node node_modules/rimraf/bin.js coverage/* instrumented/* reports/*",
         "precoverage:instrument": "node tests/lib/instrumentSource.js",
         "coverage": "powershell ./provisioning/Tests.ps1 -originalBuildScriptPath './node_modules/gpii-windows/provisioning'; ./node_modules/.bin/electron ./instrumented/tests.js",
-<<<<<<< HEAD
-        "postcoverage": "node node_modules/nyc/bin/nyc.js report",
-        "test": "npm run build && powershell provisioning/Tests.ps1 -originalBuildScriptPath './node_modules/gpii-windows/provisioning'; electron tests.js"
-=======
         "postcoverage": "node node_modules/nyc/bin/nyc.js report"
->>>>>>> 1d53e3f6
     }
 }