--- conflicted
+++ resolved
@@ -24,15 +24,9 @@
   "dependencies": {
     "electron": "1.4.1",
     "electron-edge": "6.5.4",
-<<<<<<< HEAD
-    "gpii-windows": "git://github.com/danailbd/windows.git",
-    "infusion": "3.0.0-dev.20170830T182157Z.392b2f8",
-    "node-jqunit": "1.1.7",
-=======
     "gpii-windows": "git://github.com/GPII/windows.git#bd537ded185c870399363df3e10b77f2c2be166d",
     "infusion": "3.0.0-dev.20180214T203645Z.eb2448d",
     "node-jqunit": "1.1.8",
->>>>>>> 9203deed
     "request": "2.69.0",
     "winstrap": "0.5.11"
   }
