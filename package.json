--- conflicted
+++ resolved
@@ -35,11 +35,7 @@
         "shelljs": "0.8.2"
     },
     "optionalDependencies": {
-<<<<<<< HEAD
-        "gpii-windows": "JavierJF/windows#GPII-4231"
-=======
         "gpii-windows": "0.3.0-dev.20200317T211057Z.74cd1fa5"
->>>>>>> bb49b5af
     },
     "scripts": {
         "start": "set GPII_TEST_COUCH_USE_EXTERNAL=TRUE && electron .",
