--- conflicted
+++ resolved
@@ -12,11 +12,7 @@
         "electron": "3.0.2",
         "electron-edge-js": "8.3.8",
         "electron-localshortcut": "3.1.0",
-<<<<<<< HEAD
         "gpii-windows": "stegru/windows#GPII-2338",
-=======
-        "gpii-windows": "0.3.0-dev.20190111T181517Z.da9a4e1",
->>>>>>> 3961c607
         "infusion": "3.0.0-dev.20180222T160835Z.6e1311a",
         "nan": "2.10.0",
         "node-jqunit": "1.1.8",
