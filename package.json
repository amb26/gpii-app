{
    "name": "gpii-app",
    "version": "0.3.0",
    "description": "Electron application and libraries to run the GPII as a native user space application on the desktop",
    "main": "main.js",
    "repository": {
        "type": "git",
        "url": "git+https://github.com/gpii/gpii-app.git"
    },
    "license": "BSD-3-Clause",
    "dependencies": {
<<<<<<< HEAD
        "electron": "1.8.4",
        "electron-edge-js": "8.3.2",
        "gpii-windows": "stegru/windows#GPII-2338",
=======
        "electron": "1.8.8",
        "electron-edge-js": "8.3.8",
        "electron-localshortcut": "3.1.0",
        "gpii-windows": "0.3.0-dev.20181031T085604Z.e1f2767.ajc3",
>>>>>>> 31f889db
        "infusion": "3.0.0-dev.20180222T160835Z.6e1311a",
        "node-jqunit": "1.1.8",
        "request": "2.88.0",
        "winstrap": "0.5.12"
    },
    "devDependencies": {
        "electron-packager": "8.5.1",
        "eslint-config-fluid": "1.3.0",
        "gpii-grunt-lint-all": "1.0.5",
        "gpii-testem": "2.1.6",
        "graceful-fs": "4.1.11",
        "grunt": "1.0.3",
        "grunt-shell": "2.1.0",
        "mkdirp": "0.5.1",
        "nyc": "13.0.1",
        "rimraf": "2.6.2",
        "shelljs": "0.8.2"
    },
    "scripts": {
        "start": "electron .",
        "dev": "electron . ./configs app.dev",
        "build": "grunt compileMessages",
        "pretest": "npm run pretest:clean && npm run build && npm run pretest:instrument",
        "pretest:clean": "node node_modules/rimraf/bin.js coverage instrumented reports build && node ./node_modules/mkdirp/bin/cmd.js coverage instrumented reports",
        "pretest:instrument": "node tests/lib/instrumentSource.js",
        "test": "npm run test:psp && npm run test:gpiiWindows",
        "test:psp": "./node_modules/.bin/electron ./instrumented/tests.js",
        "test:gpiiWindows": "./node_modules/.bin/electron testsGpiiWindows.js",
        "posttest": "node node_modules/nyc/bin/nyc.js report --temp-directory coverage",
        "test:psp:noCoverage": "./node_modules/.bin/electron tests.js",
        "test:noCoverage": "npm run build && npm run test:psp:noCoverage"
    }
}<|MERGE_RESOLUTION|>--- conflicted
+++ resolved
@@ -9,16 +9,10 @@
     },
     "license": "BSD-3-Clause",
     "dependencies": {
-<<<<<<< HEAD
-        "electron": "1.8.4",
-        "electron-edge-js": "8.3.2",
-        "gpii-windows": "stegru/windows#GPII-2338",
-=======
         "electron": "1.8.8",
         "electron-edge-js": "8.3.8",
         "electron-localshortcut": "3.1.0",
-        "gpii-windows": "0.3.0-dev.20181031T085604Z.e1f2767.ajc3",
->>>>>>> 31f889db
+        "gpii-windows": "stegru/windows#GPII-2338",
         "infusion": "3.0.0-dev.20180222T160835Z.6e1311a",
         "node-jqunit": "1.1.8",
         "request": "2.88.0",
