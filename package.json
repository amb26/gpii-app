--- conflicted
+++ resolved
@@ -26,10 +26,7 @@
     "electron-edge": "6.5.4",
     "gpii-windows": "git://github.com/danailbd/windows.git#hst-2017",
     "infusion": "3.0.0-dev.20170830T182157Z.392b2f8",
-<<<<<<< HEAD
     "gpii-windows": "stegru/windows#GPII-2338",
-=======
->>>>>>> 6d877200
     "node-jqunit": "1.1.7",
     "request": "2.69.0",
     "winstrap": "0.5.11"
