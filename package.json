{
    "name": "gpii-app",
    "version": "0.3.0",
    "description": "Electron application and libraries to run the GPII as a native user space application on the desktop",
    "main": "main.js",
    "repository": {
        "type": "git",
        "url": "git+https://github.com/gpii/gpii-app.git"
    },
    "license": "BSD-3-Clause",
    "dependencies": {
        "electron": "1.8.4",
        "electron-edge-js": "8.3.2",
        "gpii-windows": "0.3.0-dev.20180315T174453Z.02de41c",
        "infusion": "3.0.0-dev.20180222T160835Z.6e1311a",
        "node-jqunit": "1.1.8",
        "request": "2.85.0",
        "winstrap": "0.5.11"
    },
    "devDependencies": {
        "electron-packager": "8.5.1",
        "eslint-config-fluid": "1.3.0",
        "fluid-grunt-eslint": "18.1.2",
        "gpii-testem": "2.1.0",
        "grunt": "1.0.2",
        "grunt-jsonlint": "1.1.0",
        "grunt-shell": "2.1.0",
        "nyc": "11.7.1",
        "rimraf": "2.6.2",
        "shelljs": "0.3.0"
    },
    "scripts": {
<<<<<<< HEAD
        "start": "electron main.js",
        "dev": "electron main.js ./configs app.dev",
        "test": "powershell ./provisioning/Tests.ps1 -originalBuildScriptPath './node_modules/gpii-windows/provisioning'; ./node_modules/.bin/electron tests.js",
        "precoverage": "npm run precoverage:clean && npm run precoverage:instrument",
        "precoverage:clean": "node node_modules/rimraf/bin.js coverage/* instrumented/* reports/*",
        "precoverage:instrument": "node tests/lib/instrumentSource.js",
        "coverage": "powershell ./provisioning/Tests.ps1 -originalBuildScriptPath './node_modules/gpii-windows/provisioning'; ./node_modules/.bin/electron ./instrumented/tests.js",
        "postcoverage": "node node_modules/nyc/bin/nyc.js report"
=======
        "start": "npm run build && electron main.js",
        "dev": "npm run build && electron main.js ./configs app.dev",
        "build": "grunt compileMessages",
        "test": "npm run build && powershell provisioning/Tests.ps1 -originalBuildScriptPath './node_modules/gpii-windows/provisioning'; electron tests.js"
>>>>>>> 9fecaa62
    }
}<|MERGE_RESOLUTION|>--- conflicted
+++ resolved
@@ -30,20 +30,18 @@
         "shelljs": "0.3.0"
     },
     "scripts": {
-<<<<<<< HEAD
-        "start": "electron main.js",
-        "dev": "electron main.js ./configs app.dev",
-        "test": "powershell ./provisioning/Tests.ps1 -originalBuildScriptPath './node_modules/gpii-windows/provisioning'; ./node_modules/.bin/electron tests.js",
+        "start": "npm run build && electron main.js",
+        "dev": "npm run build &&  electron main.js ./configs app.dev",
+        "build": "grunt compileMessages",
+        "test": "npm run build && powershell ./provisioning/Tests.ps1 -originalBuildScriptPath './node_modules/gpii-windows/provisioning'; ./node_modules/.bin/electron tests.js",
         "precoverage": "npm run precoverage:clean && npm run precoverage:instrument",
         "precoverage:clean": "node node_modules/rimraf/bin.js coverage/* instrumented/* reports/*",
         "precoverage:instrument": "node tests/lib/instrumentSource.js",
         "coverage": "powershell ./provisioning/Tests.ps1 -originalBuildScriptPath './node_modules/gpii-windows/provisioning'; ./node_modules/.bin/electron ./instrumented/tests.js",
-        "postcoverage": "node node_modules/nyc/bin/nyc.js report"
-=======
+        "postcoverage": "node node_modules/nyc/bin/nyc.js report",
         "start": "npm run build && electron main.js",
         "dev": "npm run build && electron main.js ./configs app.dev",
         "build": "grunt compileMessages",
         "test": "npm run build && powershell provisioning/Tests.ps1 -originalBuildScriptPath './node_modules/gpii-windows/provisioning'; electron tests.js"
->>>>>>> 9fecaa62
     }
 }