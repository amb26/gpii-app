/*
 * GPII Sequential Dialogs Integration Test Definitions
 *
 * Copyright 2017 OCAD University
 *
 * Licensed under the New BSD license. You may not use this file except in
 * compliance with this License.
 *
 * The research leading to these results has received funding from the European Union's
 * Seventh Framework Programme (FP7/2007-2013)
 * under grant agreement no. 289016.
 *
 * You may obtain a copy of the License at
 * https://github.com/GPII/universal/blob/master/LICENSE.txt
 */

"use strict";

require("../testUtils.js");
require("./qssWidget-languageTests.js");
require("./qssWidget-readAloudTests.js");
require("./qssWidget-textZoomTests.js");
require("./qssWidget-documorphTests.js");
require("./qssWidget-volumeTests.js");
require("./qssWidget-quickFolderTests.js");
require("./qssWidget-usbTests.js");
require("./qssWidget-screenCaptureTests.js");
require("./qssWidget-officeSimplifyTests.js");
require("./qssWidget-stepperTests.js");
require("./qssWidget-menuTests.js");
<<<<<<< HEAD
require("./qssWidget-mouseTests.js");
=======
require("./qssWidget-snippingToolTests.js");
>>>>>>> c65bc1a2
require("./qssWidget-customizeQuickstripTests.js");
require("./qssService-undoTests.js");
require("./qssService-saveTests.js");
require("./qssService-morePanelTests.js");
require("./qssCommons-tooltipTests.js");
require("./qssCommons-navigationTests.js");
require("./qssCommons-translationsTests.js");
require("./qssCommons-restartWarningTests.js");
require("./qssCommons-widgetClosingBehaviourTests.js");

var fluid = require("infusion"),
    jqUnit = fluid.require("node-jqunit", require, "jqUnit"),
    gpii = fluid.registerNamespace("gpii");

require("../../src/main/app.js");

fluid.registerNamespace("gpii.tests.qss.testDefs");

/**
 * Needed in order not to send setting updates to the Core. The testing of
 * the QSS functionalities does not require that the setting updates are
 * actually applied.
 */
fluid.defaults("gpii.tests.qss.mockedGpiiConnector", {
    gradeNames: "fluid.component",
    invokers: {
        updateSetting: {
            funcName: "fluid.identity"
        }
    }
});

/**
 * Also, in order to test the QSS functionalities, there is no need to apply
 * settings when a user keys in.
 */
fluid.defaults("gpii.tests.qss.mockedLifecycleManager", {
    gradeNames: "fluid.component",
    invokers: {
        applySolution: {
            funcName: "gpii.tests.qss.mockedLifecycleManager.applySolution"
        }
    }
});

gpii.tests.qss.mockedLifecycleManager.applySolution = function () {
    var promise = fluid.promise();
    promise.resolve();
    return promise;
};

/*
 * A subset of the QSS setting messages.
 */
var qssSettingMessagesFixture = {
    bg: {
        "gpii_app_qss_settings_common-language": {
            "title": "Избери Език",
            tooltip: "Some different tooltip",
            "enum": [
                "Анг",
                "Арм",
                "Кит",
                "Китс",
                "Кор",
                "Рус",
                "Исп"
            ]
        },
        "gpii_app_qss_settings_save": {
            "title": "Запиши ме"
        },
        "gpii_app_qss_settings_close": {
            "title": "Затвори ме"
        },
        "gpii_app_qss_settings_appTextZoom": {
            title: "Приближи този текст",
            tooltip: "Some tooltip",
            tip: "Some helpful tip",
            footerTip: "Hopefully something helpful as the tip"
        }
    }
};

var unorderedInstalledLangsFixture = {
    raw: {
        "es-MX": {
            "english": "Spanish",
            "local": "Spanish (Mexico)",
            "native": "español (México)",
            "code": "es-MX"
        },
        "fr": {
            "english": "French",
            "local": "French",
            "native": "français",
            "code": "fr"
        },
        "en-US": {
            "english": "English",
            "local": "English (United States)",
            "native": "english (United States)",
            "code": "en-US"
        }
    },
    lists: {
        keys: [ "en-US", "fr", "es-MX"],
        enum: [ "English (United States)", "Français · French", "Español (México) · Spanish (Mexico)"]
    }
};

var installedLangsShrunkFixture = {
    raw: {
        "en-US": {
            "english": "English",
            "local": "English (United States)",
            "native": "english (United States)",
            "code": "en-US"
        },
        "es-ES": {
            "english": "Spanish",
            "local": "Spanish (Spain)",
            "native": "Español (España)",
            "code": "es-ES"
        }
    },
    lists: {
        keys: ["en-US", "es-ES"],
        enum: ["English (United States)", "Español (España) · Spanish (Spain)"]
    }
};



fluid.defaults("gpii.tests.qss.systemLanguageListener", {
    gradeNames: ["fluid.modelComponent"],

    model: {
        installedLanguages: unorderedInstalledLangsFixture.raw,
        configuredLanguage: null
    },

    listeners: {
        // use a listener to avoid overriding the
        // model binding in the `gpii.app`.
        // There should be a better way
        "onCreate.setDefaultValue": {
            changePath: "configuredLanguage",
            value: "en-US"
        }
    },

    invokers: {
        updateLanguages: {
            funcName: "gpii.app.applier.replace",
            args: [
                "{that}.applier",
                "installedLanguages",
                "{arguments}.0" // new languages
            ]
        }
    }
});

gpii.tests.qss.languageSettingValuesMatches = function (qssWrapper, expectedInstalledLanguages) {
    var languageSetting = qssWrapper.getSetting(qssWrapper.options.settingOptions.settingPaths.language);

    jqUnit.assertDeepEq(
        "QSS should list correctly installed languages",
        [
            expectedInstalledLanguages["enum"],
            expectedInstalledLanguages.keys
        ],
        [
            languageSetting.schema["enum"],
            languageSetting.schema.keys
        ]
    );
};


var qssInstalledLanguages = [
    { // once qssWrapper is firstly created it should have proper languages list
        func: "gpii.tests.qss.languageSettingValuesMatches",
        args: ["{that}.app.qssWrapper", unorderedInstalledLangsFixture.lists]
    },

    { // changing the installed languages
        func: "{that}.app.systemLanguageListener.updateLanguages",
        args: [installedLangsShrunkFixture.raw]
    },
    { // should result in language setting update
        changeEvent: "{that}.app.qssWrapper.applier.modelChanged",
        path: "settings.0.schema.enum", // we want changes only for the language setting
        listener: "gpii.tests.qss.languageSettingValuesMatches",
        args: ["{that}.app.qssWrapper", installedLangsShrunkFixture.lists]
    }
];

gpii.tests.qss.testDefs = {
    name: "QSS Widget integration tests",
<<<<<<< HEAD
    expect: 88,
=======
    expect: 76,
>>>>>>> c65bc1a2
    config: {
        configName: "gpii.tests.dev.config",
        configPath: "tests/configs"
    },
    distributeOptions: {
        mockedSettings: {
            record: "%gpii-app/tests/fixtures/qssSettings.json",
            target: "{that gpii.app.qssWrapper}.options.settingsFixturePath"
        },
        mockedMessages: {
            record: qssSettingMessagesFixture,
            target: "{that gpii.app}.options.messageBundles"
        },
        mockedAppZoomWrapper: {
            record: "gpii.tests.qss.mockedAppZoomWrapper",
            target: "{that gpii.app}.options.gradeNames"
        },
        mockedGpiiConnector: {
            record: "gpii.tests.qss.mockedGpiiConnector",
            target: "{that gpiiConnector}.options.gradeNames"
        },
        mockedLifecycleManager: {
            record: "gpii.tests.qss.mockedLifecycleManager",
            target: "{that lifecycleManager}.options.gradeNames"
        },
        mockedLanguagesListener: {
            record: "gpii.tests.qss.systemLanguageListener",
            target: "{that gpii.app}.options.components.systemLanguageListener.type",
            priority: "last"
        }
    },

    gradeNames: ["gpii.test.common.testCaseHolder"],
    sequence: [].concat(
        [{ // Wait for the QSS to initialize.
            event: "{that gpii.app.qss}.events.onDialogReady",
            listener: "jqUnit.assert",
            args: ["QSS has initialized successfully"]
        }],
        // Commons
        gpii.tests.qss.navigationTests,
        qssInstalledLanguages,
        gpii.tests.qss.tooltipTests,
        gpii.tests.qss.widgetClosingBehaviourTests,
        gpii.tests.qss.restartWarningTests,
        // Service Buttons
        gpii.tests.qss.undoTests,
        gpii.tests.qss.saveTests,
        gpii.tests.qss.morePanelTests,
        // Widgets
        gpii.tests.qss.languageTests,
        gpii.tests.qss.usbTests,
        gpii.tests.qss.quickFolderTests,
        gpii.tests.qss.volumeTests,
        gpii.tests.qss.documorphTests,
        gpii.tests.qss.textZoomTests,
        gpii.tests.qss.readAloudTests,
        gpii.tests.qss.screenCaptureTests,
        gpii.tests.qss.officeSimplifyTests,
        gpii.tests.qss.customizeQuickstripTests,
        gpii.tests.qss.menuTests,
        gpii.tests.qss.stepperTests,
        gpii.tests.qss.translationsTests,
<<<<<<< HEAD
        gpii.tests.qss.mouseTests
=======
        gpii.tests.qss.snippingToolTests
>>>>>>> c65bc1a2
    )
};<|MERGE_RESOLUTION|>--- conflicted
+++ resolved
@@ -28,11 +28,8 @@
 require("./qssWidget-officeSimplifyTests.js");
 require("./qssWidget-stepperTests.js");
 require("./qssWidget-menuTests.js");
-<<<<<<< HEAD
 require("./qssWidget-mouseTests.js");
-=======
 require("./qssWidget-snippingToolTests.js");
->>>>>>> c65bc1a2
 require("./qssWidget-customizeQuickstripTests.js");
 require("./qssService-undoTests.js");
 require("./qssService-saveTests.js");
@@ -234,11 +231,7 @@
 
 gpii.tests.qss.testDefs = {
     name: "QSS Widget integration tests",
-<<<<<<< HEAD
-    expect: 88,
-=======
-    expect: 76,
->>>>>>> c65bc1a2
+    expect: 89,
     config: {
         configName: "gpii.tests.dev.config",
         configPath: "tests/configs"
@@ -302,10 +295,7 @@
         gpii.tests.qss.menuTests,
         gpii.tests.qss.stepperTests,
         gpii.tests.qss.translationsTests,
-<<<<<<< HEAD
-        gpii.tests.qss.mouseTests
-=======
+        gpii.tests.qss.mouseTests,
         gpii.tests.qss.snippingToolTests
->>>>>>> c65bc1a2
     )
 };