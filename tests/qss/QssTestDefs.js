--- conflicted
+++ resolved
@@ -235,11 +235,7 @@
 
 gpii.tests.qss.testDefs = {
     name: "QSS Widget integration tests",
-<<<<<<< HEAD
-    expect: 81,
-=======
     expect: 92,
->>>>>>> e27b23ba
     config: {
         configName: "gpii.tests.dev.config",
         configPath: "tests/configs"
@@ -305,14 +301,9 @@
         gpii.tests.qss.customizeQuickstripTests,
         gpii.tests.qss.menuTests,
         gpii.tests.qss.stepperTests,
-<<<<<<< HEAD
         gpii.tests.qss.colorVisionTests,
         gpii.tests.qss.snippingToolTests,
-        gpii.tests.qss.translationsTests
-=======
         gpii.tests.qss.translationsTests,
-        gpii.tests.qss.mouseTests,
-        gpii.tests.qss.snippingToolTests
->>>>>>> e27b23ba
+        gpii.tests.qss.mouseTests
     )
 };