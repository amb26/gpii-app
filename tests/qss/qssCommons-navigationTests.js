--- conflicted
+++ resolved
@@ -18,11 +18,7 @@
 
 var fluid = require("infusion");
 var gpii  = fluid.registerNamespace("gpii");
-<<<<<<< HEAD
-var qssSettingsCount = 19;
-=======
-var qssSettingsCount = 18;
->>>>>>> c65bc1a2
+var qssSettingsCount = 21;
 
 var clickCloseBtn = "jQuery(\".fl-qss-btnId-service-close\").click()";
 
