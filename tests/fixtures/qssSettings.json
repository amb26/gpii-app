[
    {
        "path": "http://registry\\.gpii\\.net/common/language",
        "schema": {
            "type": "string",
            "title": "Language",
            "keys": [
                "en-US",
                "hy-AM",
                "zh-CN",
                "zh-TW",
                "ko-KR",
                "ru-RU",
                "es-ES"
            ],
            "enum": [
                "English",
                "Հայերէն · Armenian",
                "简体中文 · Chinese (Simplified)",
                "繁体中文 · Chinese (Traditional)",
                "한국어 · Korean",
                "Ру́сский · Russian",
                "Español · Spanish"
            ],
            "image": "language.svg",
            "default": "en-US"
        },
        "buttonTypes": ["largeButton", "settingButton"],
        "tabindex": 10,
        "messageKey": "common-language",
        "learnMoreLink": "https://morphic.world/help/qsshelp#language",
        "value": "en-US",
        "tip": "<p>Changes Language of Windows</p><p>Works in Windows and programs that support Windows language settings.</p><ul><li>Does not change the language in documents or files.</li><li>May need to restart some programs.</li></ul>",
        "tooltip": "<p>Change Windows language setting.</p><p>Works for menus, etc. in Windows, Edge, and many other applications that have Language Packs installed.</p>",
        "restartWarning": true
    }, {
        "path": "http://registry\\.gpii\\.net/common/DPIScale",
        "schema": {
            "type": "number",
            "title": "Screen Zoom",
            "min": -1,
            "max": 1,
            "divisibleBy": 1,
            "default": 0
        },
        "buttonTypes": ["largeButton", "settingButton"],
        "tabindex": 20,
        "messageKey": "common-DPIScale",
        "value": 0,
        "tip": "<p>Zooms everything on the screen</p><p>Amount of Zoom up and down differs by computer.</p>",
        "tooltip": "<p>Change whole screen to make everything larger/smaller.</p><p>Works for everything.</p>",
        "widget": {
            "footerTip": ""
        },
        "learnMoreLink": "https://morphic.world/help/qsshelp#screenzoom"
    }, {
        "path": "appTextZoom",
        "schema": {
            "type": "number",
            "title": "App / Text Zoom",
            "min": null,
            "max": null,
            "divisibleBy": 1
        },
        "buttonTypes": ["largeButton", "settingButton"],
        "tabindex": 30,
        "messageKey": "appTextZoom",
        "value": 0,
        "tip": "<p>Zooms one application.</p><p>Works in many applications</p><p>-- for the Window on top.</p><p>(Not a setting so won't Save.)</p>",
        "tooltip": "<p>Change text size.</p><p>Works in Windows, Edge, Chrome, Firefox, Microsoft Office, and many other applications.</p>",
        "widget": {
            "footerTip": "You can also use the “CTRL” key, plus SCROLL (wheel or gesture) to do App/Text Zoom without using Morphic."
        },
        "learnMoreLink": "https://morphic.world/help/qsshelp#textzoom"
    }, {
        "path": "http://registry\\.gpii\\.net/common/highContrastTheme",
        "schema": {
            "type": "string",
            "title": "High / Low Contrast",
            "keys": [
                "regular-contrast",
                "black-white",
                "white-black",
                "yellow-black",
                "black-yellow",
                "grey-white",
                "black-brown"
            ],
            "enum": [
                "Regular contrast",
                "Black on white",
                "White on black",
                "Yellow on black",
                "Black on yellow",
                "Grey on white",
                "Black on brown"
            ],
            "default": "regular-contrast"
        },
        "buttonTypes": ["largeButton", "settingButton"],
        "tabindex": 40,
        "messageKey": "common-highContrastTheme",
        "value": "regular-contrast",
        "styles": {
            "regular-contrast": {
                "background": "#ffffff",
                "color": "#0073bd",
                "border-color": "#0073bd"
            },
            "black-white": {
                "background-color": "#ffffff",
                "color": "#000000",
                "border-color": "#656565"
            },
            "white-black": {
                "background-color": "#222222",
                "color": "#ffffff",
                "border-color": "transparent"
            },
            "yellow-black": {
                "background-color": "#222222",
                "color": "#ffff00",
                "border-color": "transparent"
            },
            "black-yellow": {
                "background-color": "#ffff00",
                "color": "#000000",
                "border": "1px dashed #6c6c6c"
            },
            "grey-black": {
                "background-color": "#222222",
                "color": "#888888",
                "border-color": "transparent"
            },
            "grey-white": {
                "background-color": "#ffffff",
                "color": "#6c6c6c",
                "border-color": "#6c6c6c"
            },
            "black-brown": {
                "background-color": "#bb9966",
                "color": "#000000",
                "border-color": "transparent"
            }
        },
        "tip": "<p>Changes contrast & colors</p><p>Works in Chrome, Windows and apps that support Windows contrast themes.  (May need to restart some programs)</p>",
        "tooltip": "<p>Change the contrast between the text and background color, so text is easier to read.</p><p>Contrast changes will affect Windows, Edge, Chrome, and some other applications.</p>",
        "learnMoreLink": "https://morphic.world/help/qsshelp#contrast"
    }, {
        "path": "http://registry\\.gpii\\.net/common/selfVoicing/enabled",
        "schema": {
            "title": "Read Aloud",
            "description": "Whether to enable/disable self voicing",
            "type": "boolean",
            "helpImage": "readAloud.png",
            "default": false
        },
        "buttonTypes": ["largeButton", "settingButton"],
        "tabindex": 50,
        "messageKey": "common-selfVoicing-enabled",
        "value": false,
        "learnMoreLink": "https://morphic.world/basics/learn-more-about-quickstrip#readaloud",
        "tooltip": "<p>Turn “Select to Read Aloud” extension in Chrome browser on/off.</p>"
    }, {
        "path": "screenCapture",
        "schema": {
            "type": "screenCapture",
            "keys": [
                "Morphic: Capture entire screen to clipboard",
                "Morphic: Capture entire screen to desktop",
                "Morphic: Record region to desktop with computer audio"
            ],
            "default": ""
        },
        "buttonTypes": ["largeButton", "settingButton"],
        "tabindex": 70,
        "messageKey": "screenCapture",
        "learnMoreLink": "https://morphic.world/help/qsshelp#screen-capture",
        "value": ""
    }, {
<<<<<<< HEAD
        "path": "officeSimplification",
        "schema": {
            "type": "office",
            "keys": [
                "simple",
                "essentials"
            ],
            "default": ""
        },
        "buttonTypes": ["largeButton", "settingButton"],
        "tabindex": 80,
        "messageKey": "officeSimplification",
        "learnMoreLink": "https://morphic.world/help/qsshelp#office-simplification",
        "value": ""
    },  {
=======
        "path": "http://registry\\.gpii\\.net/common/volume",
        "schema": {
            "type": "volume",
            "min": 0,
            "max": 1,
            "divisibleBy": 0.1,
            "default": 0.5,
            "image": "language.svg",
            "helpImage": "readAloud.png"
        },
        "buttonTypes": ["largeButton", "settingButton"],
        "tabindex": 80,
        "messageKey": "common-volume",
        "value": 0.5,
        "learnMoreLink": "https://morphic.world/help/qsshelp#volume"

    }, {
>>>>>>> 2c847975
        "path": "cloud-folder-open",
        "schema": {
            "type": "cloud-folder-open"
        },
        "buttonTypes": ["largeButton", "settingButton"],
        "tabindex": 180,
        "messageKey": "cloud-folder-open"
    }, {
        "path": "usb-open",
        "schema": {
            "type": "usb-open"
        },
        "buttonTypes": ["largeButton", "settingButton"],
        "tabindex": 190,
        "messageKey": "usb-open"
    }, {
        "path": "launch-documorph",
        "schema": {
            "type": "launch-documorph"
        },
        "buttonTypes": ["largeButton", "settingButton"],
        "tabindex": 195,
        "messageKey": "launch-documorph"
    },  {
        "path": "more",
        "schema": {
            "type": "more",
            "title": "MORE...\n\n(& HELP)"
        },
        "buttonTypes": ["largeButton"],
        "tabindex": 200,
        "messageKey": "more",
        "tooltip": "<p>More options for changing the settings on this computer.</p>"
    }, {
        "path": "save",
        "schema": {
            "type": "save",
            "title": "Save"
        },
        "buttonTypes": ["smallButton"],
        "tabindex": 210,
        "messageKey": "save",
        "tooltip": "<p>Save your preferences so you can use them on other computers that have Morphic installed.</p>"
    }, {
        "path": "undo",
        "schema": {
            "type": "undo",
            "title": "Undo"
        },
        "buttonTypes": ["smallButton"],
        "tabindex": 220,
        "messageKey": "undo",
        "tooltip": "<p>Undo the last change you made in the Morphic QuickStrip.</p>"
    }, {
        "path": "psp",
        "schema": {
            "type": "psp",
            "title": {
                "keyedIn": "Settings Panel",
                "keyedOut": "Sign In"
            }
        },
        "buttonTypes": ["smallButton"],
        "tabindex": 230,
        "messageKey": "psp",
        "tooltip": {
            "keyedIn": "<p>Opens Morphic Settings Panel</p><p>Where you can quickly adjust often-changed settings of yours.</p>",
            "keyedOut": "<p>Opens Morphic Settings Panel</p><p>Where you can sign in to apply your saved personal settings.</p>"
        }
    }, {
        "path": "resetAll",
        "schema": {
            "type": "resetAll",
            "title": "Reset to Standard"
        },
        "buttonTypes": ["smallButton"],
        "tabindex": 240,
        "messageKey": "resetAll",
        "tooltip": "<p>Resets computer to standard settings</p><p>(does not affect personal saved settings)</p>"
    }, {
        "path": "close",
        "schema": {
            "type": "close",
            "title": "×"
        },
        "buttonTypes": ["closeButton"],
        "tabindex": 250,
        "messageKey": "close",
        "tooltip": "<p>Close Morphic QuickStrip</p><p>You can reopen it using the Morphic Icon (below) <img height=12 src='../../icons/TaskTrayIcon_outline.svg'></img></p>"
    }
]<|MERGE_RESOLUTION|>--- conflicted
+++ resolved
@@ -178,7 +178,6 @@
         "learnMoreLink": "https://morphic.world/help/qsshelp#screen-capture",
         "value": ""
     }, {
-<<<<<<< HEAD
         "path": "officeSimplification",
         "schema": {
             "type": "office",
@@ -194,7 +193,6 @@
         "learnMoreLink": "https://morphic.world/help/qsshelp#office-simplification",
         "value": ""
     },  {
-=======
         "path": "http://registry\\.gpii\\.net/common/volume",
         "schema": {
             "type": "volume",
@@ -212,7 +210,6 @@
         "learnMoreLink": "https://morphic.world/help/qsshelp#volume"
 
     }, {
->>>>>>> 2c847975
         "path": "cloud-folder-open",
         "schema": {
             "type": "cloud-folder-open"
