[
    {
        "path": "http://registry\\.gpii\\.net/common/language",
        "schema": {
            "type": "string",
            "title": "Language",
            "keys": [
                "en-US",
                "hy-AM",
                "zh-CN",
                "zh-TW",
                "ko-KR",
                "ru-RU",
                "es-ES"
            ],
            "enum": [
                "English",
                "Հայերէն · Armenian",
                "简体中文 · Chinese (Simplified)",
                "繁体中文 · Chinese (Traditional)",
                "한국어 · Korean",
                "Ру́сский · Russian",
                "Español · Spanish"
            ],
            "image": "language.svg",
            "default": "en-US"
        },
        "buttonTypes": ["largeButton", "settingButton"],
        "tabindex": 10,
        "messageKey": "common-language",
        "learnMoreLink": "https://morphic.world/help/qsshelp#language",
        "value": "en-US",
        "tip": "<p>Changes Language of Windows</p><p>Works in Windows and programs that support Windows language settings.</p><ul><li>Does not change the language in documents or files.</li><li>May need to restart some programs.</li></ul>",
        "tooltip": "<p>Change Windows language setting.</p><p>Works for menus, etc. in Windows, Edge, and many other applications that have Language Packs installed.</p>",
        "restartWarning": true
    }, {
        "path": "http://registry\\.gpii\\.net/common/DPIScale",
        "schema": {
            "type": "number",
            "title": "Screen Zoom",
            "min": -1,
            "max": 1,
            "divisibleBy": 1,
            "default": 0
        },
        "buttonTypes": ["largeButton", "settingButton"],
        "tabindex": 20,
        "messageKey": "common-DPIScale",
        "value": 0,
        "tip": "<p>Zooms everything on the screen</p><p>Amount of Zoom up and down differs by computer.</p>",
        "tooltip": "<p>Change whole screen to make everything larger/smaller.</p><p>Works for everything.</p>",
        "widget": {
            "footerTip": ""
        },
        "learnMoreLink": "https://morphic.world/help/qsshelp#screenzoom"
    }, {
        "path": "appTextZoom",
        "schema": {
            "type": "number",
            "title": "App / Text Zoom",
            "min": null,
            "max": null,
            "divisibleBy": 1
        },
        "buttonTypes": ["largeButton", "settingButton"],
        "tabindex": 30,
        "messageKey": "appTextZoom",
        "value": 0,
        "tip": "<p>Zooms one application.</p><p>Works in many applications</p><p>-- for the Window on top.</p><p>(Not a setting so won't Save.)</p>",
        "tooltip": "<p>Change text size.</p><p>Works in Windows, Edge, Chrome, Firefox, Microsoft Office, and many other applications.</p>",
        "widget": {
            "footerTip": "You can also use the “CTRL” key, plus SCROLL (wheel or gesture) to do App/Text Zoom without using Morphic."
        },
        "learnMoreLink": "https://morphic.world/help/qsshelp#textzoom"
    }, {
        "path": "http://registry\\.gpii\\.net/common/highContrastTheme",
        "schema": {
            "type": "string",
            "title": "High / Low Contrast",
            "keys": [
                "regular-contrast",
                "black-white",
                "white-black",
                "yellow-black",
                "black-yellow",
                "grey-black",
                "grey-white",
                "black-brown"
            ],
            "enum": [
                "Regular contrast",
                "Black on white",
                "White on black",
                "Yellow on black",
                "Black on yellow",
                "Light on dark grey",
                "Grey on white",
                "Black on brown"
            ],
            "default": "regular-contrast"
        },
        "buttonTypes": ["largeButton", "settingButton"],
        "tabindex": 40,
        "messageKey": "common-highContrastTheme",
        "value": "regular-contrast",
        "styles": {
            "regular-contrast": {
                "background": "#ffffff",
                "color": "#0073bd",
                "border-color": "#0073bd"
            },
            "black-white": {
                "background-color": "#ffffff",
                "color": "#000000",
                "border-color": "#656565"
            },
            "white-black": {
                "background-color": "#222222",
                "color": "#ffffff",
                "border-color": "transparent"
            },
            "yellow-black": {
                "background-color": "#222222",
                "color": "#ffff00",
                "border-color": "transparent"
            },
            "black-yellow": {
                "background-color": "#ffff00",
                "color": "#000000",
                "border": "1px dashed #6c6c6c"
            },
            "grey-black": {
                "background-color": "#222222",
                "color": "#888888",
                "border-color": "transparent"
            },
            "grey-white": {
                "background-color": "#ffffff",
                "color": "#6c6c6c",
                "border-color": "#6c6c6c"
            },
            "black-brown": {
                "background-color": "#bb9966",
                "color": "#000000",
                "border-color": "transparent"
            }
        },
        "tip": "<p>Changes contrast & colors</p><p>Works in Chrome, Windows and apps that support Windows contrast themes.  (May need to restart some programs)</p>",
        "tooltip": "<p>Change the contrast between the text and background color, so text is easier to read.</p><p>Contrast changes will affect Windows, Edge, Chrome, and some other applications.</p>",
        "learnMoreLink": "https://morphic.world/help/qsshelp#contrast"
    }, {
        "path": "http://registry\\.gpii\\.net/common/selfVoicing/enabled",
        "schema": {
            "title": "Read Aloud",
            "description": "Whether to enable/disable self voicing",
            "type": "boolean",
            "helpImage": "readAloud.png",
            "default": false
        },
        "buttonTypes": ["largeButton", "settingButton"],
        "tabindex": 50,
        "messageKey": "common-selfVoicing-enabled",
        "value": false,
        "learnMoreLink": "https://morphic.world/basics/learn-more-about-quickstrip#readaloud",
        "tooltip": "<p>Turn “Select to Read Aloud” extension in Chrome browser on/off.</p>"
    }, {
<<<<<<< HEAD
        "path": "usb-open",
        "schema": {
            "type": "usb-open"
        },
        "buttonTypes": ["largeButton", "settingButton"],
        "tabindex": 190,
        "messageKey": "usb-open"
=======
        "path": "screenCapture",
        "schema": {
            "type": "screenCapture",
            "keys": [
                "Morphic: Capture entire screen to clipboard",
                "Morphic: Capture entire screen to desktop",
                "Morphic: Record region to desktop with computer audio",
                "Morphic: Record region to desktop with computer and mic audio"
            ],
            "default": ""
        },
        "buttonTypes": ["largeButton", "settingButton"],
        "tabindex": 70,
        "messageKey": "screenCapture",
        "learnMoreLink": "https://morphic.world/help/qsshelp#screen-capture",
        "value": ""
    }, {
        "path": "cloud-folder-open",
        "schema": {
            "type": "cloud-folder-open"
        },
        "buttonTypes": ["largeButton", "settingButton"],
        "tabindex": 180,
        "messageKey": "cloud-folder-open"
>>>>>>> 9043ecff
    }, {
        "path": "more",
        "schema": {
            "type": "more",
            "title": "MORE...\n\n(& HELP)"
        },
        "buttonTypes": ["largeButton"],
        "tabindex": 200,
        "messageKey": "more",
        "tooltip": "<p>More options for changing the settings on this computer.</p>"
    }, {
        "path": "save",
        "schema": {
            "type": "save",
            "title": "Save"
        },
        "buttonTypes": ["smallButton"],
        "tabindex": 210,
        "messageKey": "save",
        "tooltip": "<p>Save your preferences so you can use them on other computers that have Morphic installed.</p>"
    }, {
        "path": "undo",
        "schema": {
            "type": "undo",
            "title": "Undo"
        },
        "buttonTypes": ["smallButton"],
        "tabindex": 220,
        "messageKey": "undo",
        "tooltip": "<p>Undo the last change you made in the Morphic QuickStrip.</p>"
    }, {
        "path": "psp",
        "schema": {
            "type": "psp",
            "title": {
                "keyedIn": "Settings Panel",
                "keyedOut": "Sign In"
            }
        },
        "buttonTypes": ["smallButton"],
        "tabindex": 230,
        "messageKey": "psp",
        "tooltip": {
            "keyedIn": "<p>Opens Morphic Settings Panel</p><p>Where you can quickly adjust often-changed settings of yours.</p>",
            "keyedOut": "<p>Opens Morphic Settings Panel</p><p>Where you can sign in to apply your saved personal settings.</p>"
        }
    }, {
        "path": "resetAll",
        "schema": {
            "type": "resetAll",
            "title": "Reset to Standard"
        },
        "buttonTypes": ["smallButton"],
        "tabindex": 240,
        "messageKey": "resetAll",
        "tooltip": "<p>Resets computer to standard settings</p><p>(does not affect personal saved settings)</p>"
    }, {
        "path": "close",
        "schema": {
            "type": "close",
            "title": "×"
        },
        "buttonTypes": ["closeButton"],
        "tabindex": 250,
        "messageKey": "close",
        "tooltip": "<p>Close Morphic QuickStrip</p><p>You can reopen it using the Morphic Icon (below) <img height=12 src='../../icons/TaskTrayIcon_outline.svg'></img></p>"
    }
]<|MERGE_RESOLUTION|>--- conflicted
+++ resolved
@@ -164,15 +164,6 @@
         "learnMoreLink": "https://morphic.world/basics/learn-more-about-quickstrip#readaloud",
         "tooltip": "<p>Turn “Select to Read Aloud” extension in Chrome browser on/off.</p>"
     }, {
-<<<<<<< HEAD
-        "path": "usb-open",
-        "schema": {
-            "type": "usb-open"
-        },
-        "buttonTypes": ["largeButton", "settingButton"],
-        "tabindex": 190,
-        "messageKey": "usb-open"
-=======
         "path": "screenCapture",
         "schema": {
             "type": "screenCapture",
@@ -197,7 +188,14 @@
         "buttonTypes": ["largeButton", "settingButton"],
         "tabindex": 180,
         "messageKey": "cloud-folder-open"
->>>>>>> 9043ecff
+    }, {
+        "path": "usb-open",
+        "schema": {
+            "type": "usb-open"
+        },
+        "buttonTypes": ["largeButton", "settingButton"],
+        "tabindex": 190,
+        "messageKey": "usb-open"
     }, {
         "path": "more",
         "schema": {
