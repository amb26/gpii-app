[
    {
        "id": "language",
        "path": "http://registry\\.gpii\\.net/common/language",
        "schema": {
            "type": "string",
            "title": "Language",
            "keys": [
                "en-US",
                "hy-AM",
                "zh-CN",
                "zh-TW",
                "ko-KR",
                "ru-RU",
                "es-ES"
            ],
            "enum": [
                "English",
                "Հայերէն · Armenian",
                "简体中文 · Chinese (Simplified)",
                "繁体中文 · Chinese (Traditional)",
                "한국어 · Korean",
                "Ру́сский · Russian",
                "Español · Spanish"
            ],
            "image": "language.svg",
            "default": "en-US"
        },
        "buttonTypes": ["largeButton", "settingButton"],
        "tabindex": 10,
        "messageKey": "common-language",
        "learnMoreLink": "https://morphic.world/help/qsshelp#language",
        "value": "en-US",
        "tip": "<p>Changes Language of Windows</p><p>Works in Windows and programs that support Windows language settings.</p><ul><li>Does not change the language in documents or files.</li><li>May need to restart some programs.</li></ul>",
        "tooltip": "<p>Change Windows language setting.</p><p>Works for menus, etc. in Windows, Edge, and many other applications that have Language Packs installed.</p>",
        "restartWarning": true
    }, {
        "id": "screen-zoom",
        "path": "http://registry\\.gpii\\.net/common/DPIScale",
        "schema": {
            "type": "number",
            "title": "Screen Zoom",
            "min": -1,
            "max": 1,
            "divisibleBy": 1,
            "default": 0
        },
        "buttonTypes": ["largeButton", "settingButton"],
        "tabindex": 20,
        "messageKey": "common-DPIScale",
        "value": 0,
        "tip": "<p>Zooms everything on the screen</p><p>Amount of Zoom up and down differs by computer.</p>",
        "tooltip": "<p>Change whole screen to make everything larger/smaller.</p><p>Works for everything.</p>",
        "widget": {
            "footerTip": ""
        },
        "learnMoreLink": "https://morphic.world/help/qsshelp#screenzoom"
    }, {
        "id": "text-zoom",
        "path": "appTextZoom",
        "schema": {
            "type": "number",
            "title": "App / Text Zoom",
            "min": null,
            "max": null,
            "divisibleBy": 1
        },
        "buttonTypes": ["largeButton", "settingButton"],
        "tabindex": 30,
        "messageKey": "appTextZoom",
        "value": 0,
        "tip": "<p>Zooms one application.</p><p>Works in many applications</p><p>-- for the Window on top.</p><p>(Not a setting so won't Save.)</p>",
        "tooltip": "<p>Change text size.</p><p>Works in Windows, Edge, Chrome, Firefox, Microsoft Office, and many other applications.</p>",
        "widget": {
            "footerTip": "You can also use the “CTRL” key, plus SCROLL (wheel or gesture) to do App/Text Zoom without using Morphic."
        },
        "learnMoreLink": "https://morphic.world/help/qsshelp#textzoom"
    }, {
        "id": "high-contrast",
        "path": "http://registry\\.gpii\\.net/common/highContrastTheme",
        "schema": {
            "type": "string",
            "title": "High / Low Contrast",
            "keys": [
                "regular-contrast",
                "black-white",
                "white-black",
                "yellow-black",
                "black-yellow",
                "grey-white",
                "black-brown"
            ],
            "enum": [
                "Regular contrast",
                "Black on white",
                "White on black",
                "Yellow on black",
                "Black on yellow",
                "Grey on white",
                "Black on brown"
            ],
            "default": "regular-contrast"
        },
        "buttonTypes": ["largeButton", "settingButton"],
        "tabindex": 40,
        "messageKey": "common-highContrastTheme",
        "value": "regular-contrast",
        "styles": {
            "regular-contrast": {
                "background": "#ffffff",
                "color": "#0073bd",
                "border-color": "#0073bd"
            },
            "black-white": {
                "background-color": "#ffffff",
                "color": "#000000",
                "border-color": "#656565"
            },
            "white-black": {
                "background-color": "#222222",
                "color": "#ffffff",
                "border-color": "transparent"
            },
            "yellow-black": {
                "background-color": "#222222",
                "color": "#ffff00",
                "border-color": "transparent"
            },
            "black-yellow": {
                "background-color": "#ffff00",
                "color": "#000000",
                "border": "1px dashed #6c6c6c"
            },
            "grey-black": {
                "background-color": "#222222",
                "color": "#888888",
                "border-color": "transparent"
            },
            "grey-white": {
                "background-color": "#ffffff",
                "color": "#6c6c6c",
                "border-color": "#6c6c6c"
            },
            "black-brown": {
                "background-color": "#bb9966",
                "color": "#000000",
                "border-color": "transparent"
            }
        },
        "tip": "<p>Changes contrast & colors</p><p>Works in Chrome, Windows and apps that support Windows contrast themes.  (May need to restart some programs)</p>",
        "tooltip": "<p>Change the contrast between the text and background color, so text is easier to read.</p><p>Contrast changes will affect Windows, Edge, Chrome, and some other applications.</p>",
        "learnMoreLink": "https://morphic.world/help/qsshelp#contrast"
    }, {
        "id": "read-aloud",
        "path": "http://registry\\.gpii\\.net/common/selfVoicing/enabled",
        "schema": {
            "title": "Read Aloud",
            "description": "Whether to enable/disable self voicing",
            "type": "boolean",
            "helpImage": "readAloud.png",
            "default": false
        },
        "buttonTypes": ["largeButton", "settingButton"],
        "tabindex": 50,
        "messageKey": "common-selfVoicing-enabled",
        "value": false,
        "learnMoreLink": "https://morphic.world/basics/learn-more-about-quickstrip#readaloud",
        "tooltip": "<p>Turn “Select to Read Aloud” extension in Chrome browser on/off.</p>"
    }, {
        "id": "screen-capture",
        "path": "screenCapture",
        "schema": {
            "type": "screenCapture",
            "keys": [
                "Morphic: Capture entire screen to clipboard",
                "Morphic: Capture entire screen to desktop",
                "Morphic: Record region to desktop with computer audio"
            ],
            "default": ""
        },
        "buttonTypes": ["largeButton", "settingButton"],
        "tabindex": 70,
        "messageKey": "screenCapture",
        "learnMoreLink": "https://morphic.world/help/qsshelp#screen-capture",
        "value": ""
    }, {
        "id": "office-simplification",
        "path": "officeSimplification",
        "schema": {
            "type": "office",
            "keys": [
                "simple",
                "essentials"
            ],
            "default": ""
        },
        "buttonTypes": ["largeButton", "settingButton"],
        "tabindex": 80,
        "messageKey": "officeSimplification",
        "learnMoreLink": "https://morphic.world/help/qsshelp#office-simplification",
        "value": ""
    }, {
        "id": "volume",
        "path": "http://registry\\.gpii\\.net/common/volume",
        "schema": {
            "type": "volume",
            "min": 0,
            "max": 1,
            "divisibleBy": 0.1,
            "default": 0.5,
            "image": "language.svg",
            "helpImage": "readAloud.png"
        },
        "buttonTypes": ["largeButton", "settingButton"],
        "tabindex": 80,
        "messageKey": "common-volume",
        "value": 0.5,
        "learnMoreLink": "https://morphic.world/help/qsshelp#volume"

    }, {
<<<<<<< HEAD
        "id": "snipping-tool",
        "path": "snipping-tool",
        "schema": {
            "type": "snipping-tool"
        },
        "buttonTypes": ["largeButton", "settingButton"],
        "tabindex": 170,
        "messageKey": "snipping-tool"
=======
        "id": "url-customize-qss",
        "path": "url-customize-qss",
        "schema": {
            "type": "url-customize-qss"
        },
        "buttonTypes": ["largeButton", "settingButton"],
        "tabindex": 160,
        "messageKey": "url-customize-qss"
>>>>>>> 1c7d5410
    }, {
        "id": "cloud-folder-open",
        "path": "cloud-folder-open",
        "schema": {
            "type": "cloud-folder-open"
        },
        "buttonTypes": ["largeButton", "settingButton"],
        "tabindex": 180,
        "messageKey": "cloud-folder-open"
    }, {
        "id": "usb-open",
        "path": "usb-open",
        "schema": {
            "type": "usb-open"
        },
        "buttonTypes": ["largeButton", "settingButton"],
        "tabindex": 190,
        "messageKey": "usb-open"
    }, {
        "id": "launch-documorph",
        "path": "launch-documorph",
        "schema": {
            "type": "launch-documorph"
        },
        "buttonTypes": ["largeButton", "settingButton"],
        "tabindex": 195,
        "messageKey": "launch-documorph"
    },  {
        "id": "service-more",
        "path": "more",
        "schema": {
            "type": "more",
            "title": "MORE...\n\n(& HELP)"
        },
        "buttonTypes": ["largeButton"],
        "tabindex": 200,
        "messageKey": "more",
        "tooltip": "<p>More options for changing the settings on this computer.</p>"
    }, {
        "id": "service-save",
        "path": "save",
        "schema": {
            "type": "save",
            "title": "Save"
        },
        "buttonTypes": ["smallButton"],
        "tabindex": 210,
        "messageKey": "save",
        "tooltip": "<p>Save your preferences so you can use them on other computers that have Morphic installed.</p>"
    }, {
        "id": "service-undo",
        "path": "undo",
        "schema": {
            "type": "undo",
            "title": "Undo"
        },
        "buttonTypes": ["smallButton"],
        "tabindex": 220,
        "messageKey": "undo",
        "tooltip": "<p>Undo the last change you made in the Morphic QuickStrip.</p>"
    }, {
        "id": "service-reset-all",
        "path": "resetAll",
        "schema": {
            "type": "resetAll",
            "title": "Reset to Standard"
        },
        "buttonTypes": ["smallButton"],
        "tabindex": 240,
        "messageKey": "resetAll",
        "tooltip": "<p>Resets computer to standard settings</p><p>(does not affect personal saved settings)</p>"
    }, {
        "id": "service-close",
        "path": "close",
        "schema": {
            "type": "close",
            "title": "×"
        },
        "buttonTypes": ["closeButton"],
        "tabindex": 250,
        "messageKey": "close",
        "tooltip": "<p>Close Morphic QuickStrip</p><p>You can reopen it using the Morphic Icon (below) <img height=12 src='../../icons/TaskTrayIcon_outline.svg'></img></p>"
    }
]<|MERGE_RESOLUTION|>--- conflicted
+++ resolved
@@ -218,7 +218,15 @@
         "learnMoreLink": "https://morphic.world/help/qsshelp#volume"
 
     }, {
-<<<<<<< HEAD
+        "id": "url-customize-qss",
+        "path": "url-customize-qss",
+        "schema": {
+            "type": "url-customize-qss"
+        },
+        "buttonTypes": ["largeButton", "settingButton"],
+        "tabindex": 160,
+        "messageKey": "url-customize-qss"
+    }, {
         "id": "snipping-tool",
         "path": "snipping-tool",
         "schema": {
@@ -227,16 +235,6 @@
         "buttonTypes": ["largeButton", "settingButton"],
         "tabindex": 170,
         "messageKey": "snipping-tool"
-=======
-        "id": "url-customize-qss",
-        "path": "url-customize-qss",
-        "schema": {
-            "type": "url-customize-qss"
-        },
-        "buttonTypes": ["largeButton", "settingButton"],
-        "tabindex": 160,
-        "messageKey": "url-customize-qss"
->>>>>>> 1c7d5410
     }, {
         "id": "cloud-folder-open",
         "path": "cloud-folder-open",
