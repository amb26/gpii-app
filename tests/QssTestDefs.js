--- conflicted
+++ resolved
@@ -1714,11 +1714,7 @@
 
 gpii.tests.qss.testDefs = {
     name: "QSS Widget integration tests",
-<<<<<<< HEAD
-    expect: 64,
-=======
-    expect: 68,
->>>>>>> 948b3818
+    expect: 66,
     config: {
         configName: "gpii.tests.dev.config",
         configPath: "tests/configs"
