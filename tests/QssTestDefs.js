/*
 * GPII Sequential Dialogs Integration Test Definitions
 *
 * Copyright 2017 OCAD University
 *
 * Licensed under the New BSD license. You may not use this file except in
 * compliance with this License.
 *
 * The research leading to these results has received funding from the European Union's
 * Seventh Framework Programme (FP7/2007-2013)
 * under grant agreement no. 289016.
 *
 * You may obtain a copy of the License at
 * https://github.com/GPII/universal/blob/master/LICENSE.txt
 */

"use strict";

var fluid = require("infusion"),
    jqUnit = fluid.require("node-jqunit", require, "jqUnit"),
    gpii = fluid.registerNamespace("gpii");

require("./testUtils.js");


/*
 * Scripts for interaction with the renderer
 */

function getStepperIndicatorsCount() {
    return jQuery(".fl-qssStepperWidget-indicator").length;
}

function clickStepperIndicator() {
    jQuery(".fl-qssStepperWidget-indicator:nth-of-type(1)").click();
}

function getQuickFolderWIdgetBtnText() {
    return jQuery(".flc-quickSetStrip > div:nth-last-of-type(7) > span").text();
}


// QSS related
var hoverCloseBtn = "jQuery(\".flc-quickSetStrip > div:last-of-type\").trigger(\"mouseenter\")",
    unhoverCloseBtn = "jQuery(\".flc-quickSetStrip > div:last-of-type\").trigger(\"mouseleave\")",
    focusCloseBtn = "var event = jQuery.Event(\"keyup\"); event.shiftKey = true; event.key = \"Tab\"; jQuery(\".flc-quickSetStrip > div:first-of-type\").trigger(event)",

    clickCloseBtn = "jQuery(\".flc-quickSetStrip > div:last-of-type\").click()",
    hoverLanguageBtn = "jQuery(\".flc-quickSetStrip > div:first-of-type\").trigger('mouseenter')",
    clickLanguageBtn = "jQuery(\".flc-quickSetStrip > div:first-of-type\").click()",
    clickScreenZoomBtn = "jQuery(\".flc-quickSetStrip > div:nth-of-type(2)\").click()",
    clickAppTextZoomBtn = "jQuery(\".flc-quickSetStrip > div:nth-of-type(3)\").click()",
    clickReadAloudBtn = "jQuery(\".flc-quickSetStrip > div:nth-of-type(5)\").click()",
    clickScreenCaptureBtn = "jQuery(\".flc-quickSetStrip > div:nth-of-type(6)\").click()",
    clickMoreBtn = "jQuery(\".flc-quickSetStrip > div:nth-last-of-type(6)\").click()",
    clickSaveBtn = "jQuery(\".flc-quickSetStrip > div:nth-last-of-type(5)\").click()",
    clickUndoBtn = "jQuery(\".flc-quickSetStrip > div:nth-last-of-type(4)\").click()",
    // clickPspBtn = "jQuery(\".flc-quickSetStrip > div:nth-last-of-type(3)\").click()", // the button is disabled temporary (GPII-3773)
    clickResetAllBtn = "jQuery(\".flc-quickSetStrip > div:nth-last-of-type(2)\").click()",
    getQssSettingsList = "(function getItems() { var repeater = fluid.queryIoCSelector(fluid.rootComponent, 'gpii.psp.repeater')[0]; return repeater.model.items; }())";

// QSS Widgets related
var checkIfMenuWidget = "jQuery('.flc-qssMenuWidget').is(':visible');",
    checkIfStepperWidget = "jQuery('.flc-qssStepperWidget').is(':visible');",
    checkIfQuickFoldersWidget = "jQuery('.flc-quickSetStrip > div:nth-last-of-type(7)').is(':visible')",
    clickMenuWidgetItem = "jQuery('.flc-qssWidgetMenu-item:nth-of-type(2)').click()",
    clickIncreaseBtn = "jQuery('.flc-qssStepperWidget-incBtn').click()",
    clickDecreaseBtn = "jQuery('.flc-qssStepperWidget-decBtn').click()",
    clickToggleBtn = "jQuery('.flc-switchUI-control').click()";

// Generic
var closeClosableDialog = "jQuery(\".flc-closeBtn\").click()";

var openReadAloudMenuSeqEl = {
    task: "gpii.test.executeJavaScriptInWebContents",
    args: [
        "{that}.app.qssWrapper.qss.dialog",
        clickReadAloudBtn
    ],
    resolve: "fluid.identity"
};

var clickToggleButtonSeqEl = {
    task: "gpii.test.executeJavaScriptInWebContents",
    args: [
        "{that}.app.qssWrapper.qssWidget.dialog",
        clickToggleBtn
    ],
    resolve: "fluid.identity"
};


require("../src/main/app.js");

fluid.registerNamespace("gpii.tests.qss.testDefs");

gpii.tests.qss.simulateShortcut = function (dialog, shortcut) {
    dialog.webContents.sendInputEvent({
        type: shortcut.type || "keyUp",
        keyCode: shortcut.key,
        modifiers: shortcut.modifiers || []
    });
};

// This tests are commented because of changes in GPII-3773 request.
// Some tests may be removed or parts of them re-used in the future.

// gpii.tests.qss.testPspAndQssVisibility = function (app, params) {
//     jqUnit.assertEquals(
//         "PSP has correct visibility state",
//         params.psp,
//         app.psp.model.isShown
//     );

//     jqUnit.assertEquals(
//         "QSS has correct visibility state",
//         params.qss,
//         app.qssWrapper.qss.model.isShown
//     );
// };

gpii.tests.qss.getFocusedElementIndex = function () {
    // Note that the elements will be returned in the order in which they appear in the DOM.
    var qssButtons = jQuery(".fl-qss-button"),
        focusedElement = jQuery(".fl-focused")[0];
    return jQuery.inArray(focusedElement, qssButtons);
};

gpii.tests.qss.pressKey = function (key, modifiers) {
    return {
        funcName: "gpii.tests.qss.simulateShortcut",
        args: [
            "{that}.app.qssWrapper.qss.dialog",
            {
                key: key,
                modifiers: modifiers
            }
        ]
    };
};

gpii.tests.qss.assertFocusedElementIndex = function (expectedIndex) {
    return {
        task: "gpii.test.invokeFunctionInWebContentsDelayed",
        args: [
            "{that}.app.qssWrapper.qss.dialog",
            gpii.tests.qss.getFocusedElementIndex,
            100
        ],
        resolve: "jqUnit.assertEquals",
        resolveArgs: [
            "The correct button in the QSS is focused",
            expectedIndex,
            "{arguments}.0"
        ]
    };
};

gpii.tests.qss.clearFocusedElement = function () {
    jQuery(".fl-qss-button").removeClass("fl-focused fl-highlighted");
};

var qssSettingsCount = 12;

var navigationSequence = [
    {
        func: "{that}.app.tray.events.onTrayIconClicked.fire"
    },
    // No focused element at first
    gpii.tests.qss.assertFocusedElementIndex(-1),
    // When the right arrow is pressed, the first button in the QSS will be focused.
    gpii.tests.qss.pressKey("Right"),
    gpii.tests.qss.assertFocusedElementIndex(0),
    gpii.tests.qss.pressKey("Tab"),
    gpii.tests.qss.assertFocusedElementIndex(1),
    gpii.tests.qss.pressKey("Left"),
    gpii.tests.qss.assertFocusedElementIndex(0),
    gpii.tests.qss.pressKey("Tab", ["Shift"]),
    gpii.tests.qss.assertFocusedElementIndex(qssSettingsCount - 1),
    gpii.tests.qss.pressKey("Tab", ["Shift"]),
    gpii.tests.qss.assertFocusedElementIndex(qssSettingsCount - 2),
    // This part of the test is commented because the button is disabled temporary (GPII-3773) and cannot be focused.
    // Some tests may be removed or parts of them re-used in the future.
    // gpii.tests.qss.pressKey("Up"),
    // gpii.tests.qss.assertFocusedElementIndex(qssSettingsCount - 3),
    // gpii.tests.qss.pressKey("Down"),
    // gpii.tests.qss.assertFocusedElementIndex(qssSettingsCount - 2),
    gpii.tests.qss.pressKey("Left"),
    gpii.tests.qss.assertFocusedElementIndex(qssSettingsCount - 4),
    gpii.tests.qss.pressKey("Up"),
    gpii.tests.qss.assertFocusedElementIndex(qssSettingsCount - 5),
    // This part of the test is commented because the button is disabled temporary (GPII-3773) and cannot be focused.
    // Some tests may be removed or parts of them re-used in the future.
    // gpii.tests.qss.pressKey("Right"),
    // gpii.tests.qss.assertFocusedElementIndex(qssSettingsCount - 3),
    // Manually clear the focused state in order to test the Arrow Left behavior when
    // there is no focused element.
    {
        task: "gpii.test.invokeFunctionInWebContentsDelayed",
        args: [
            "{that}.app.qssWrapper.qss.dialog",
            gpii.tests.qss.clearFocusedElement,
            100
        ],
        resolve: "fluid.identity"
    },
    // This tests are commented because of changes in GPII-3773 request.
    // Some tests may be removed or parts of them re-used in the future.

    // When there is no focused element and the left arrow is pressed, the last button
    // in the QSS will be focused.
    // gpii.tests.qss.pressKey("Left"),
    // gpii.tests.qss.assertFocusedElementIndex(qssSettingsCount - 1)
    // Navigate to the "Sign in" button and open it using the Arrow up

    /*gpii.tests.qss.pressKey("Left"),
    gpii.tests.qss.pressKey("Up"),
    { // The PSP will be shown.
        changeEvent: "{that}.app.psp.applier.modelChanged",
        path: "isShown",
        listener: "jqUnit.assertTrue",
        args: [
            "When the sign in button is focused and the Arrow up key is pressed, the PSP will open",
            "{that}.app.psp.model.isShown"
        ]
    },*/ { // Close the QSS and the PSP
        func: "gpii.test.executeJavaScriptInWebContents",
        args: [
            "{that}.app.qssWrapper.qss.dialog",
            clickCloseBtn
        ]
    }
];


var restartWarningSequence = [
    { // Simulate language change
        func: "{that}.app.qssWrapper.alterSetting",
        args: [{
            path: "http://registry\\.gpii\\.net/common/language",
            value: "ko-KR"
        }]
    }, { // ... the restart warning notification should be shown
        event: "{that qssNotification}.events.onDialogShown",
        listener: "jqUnit.assert",
        args: ["The notification dialog is shown when restartWarning setting is changed."]
    }, {
        funcName: "{that}.app.qssWrapper.qssNotification.hide"
    }, { // Changing the user restartWarning preference
        event: "{that qssNotification}.events.onDialogHidden",
        listener: "{that}.app.applier.change",
        args: ["preferences.disableRestartWarning", true]
    }, { // and trying to show a restart warning notification
        changeEvent: "{that}.app.qssWrapper.applier.modelChanged",
        path: "disableRestartWarning",
        listener: "{that}.app.qssWrapper.showRestartWarningNotification",
        args: [{
            path: "http://registry\\.gpii\\.net/common/language",
            restartWarning: true,
            schema: {},
            value: "en-US"
        }]
    }, { // should have disabled it
        funcName: "jqUnit.assertFalse",
        args: [
            "Restart warning notification is not shown when disabled by user setting",
            "{that}.app.qssWrapper.qssNotification.model.isShown"
        ]
    },

    { // bring everything back to normal
        func: "{that}.app.resetAllToStandard"
    }
];


var tooltipSequence = [
    { // Open the QSS...
        func: "{that}.app.tray.events.onTrayIconClicked.fire"
    }, {
        func: "jqUnit.assertFalse",
        args: [
            "The QSS tooltip is not shown initially",
            "{that}.app.qssWrapper.qssTooltip.model.isShown"
        ]
    }, { // ... and hover on its close button.
        func: "gpii.test.executeJavaScriptInWebContents",
        args: [
            "{that}.app.qssWrapper.qss.dialog",
            hoverCloseBtn
        ]
    }, { // This will bring up the tooltip for that button.
        changeEvent: "{that}.app.qssWrapper.qssTooltip.applier.modelChanged",
        path: "isShown",
        listener: "jqUnit.assertTrue",
        args: [
            "The QSS tooltip is shown when a button is hovered",
            "{that}.app.qssWrapper.qssTooltip.model.isShown"
        ]
    }, { // When the button is no longer hovered...
        func: "gpii.test.executeJavaScriptInWebContents",
        args: [
            "{that}.app.qssWrapper.qss.dialog",
            unhoverCloseBtn
        ]
    }, { // ... the tooltip is gone.
        changeEvent: "{that}.app.qssWrapper.qssTooltip.applier.modelChanged",
        path: "isShown",
        listener: "jqUnit.assertFalse",
        args: [
            "The QSS tooltip is hidden when the button is no longer hovered",
            "{that}.app.qssWrapper.qssTooltip.model.isShown"
        ]
    },
    // hover & click === close
    { // Hovering the language button
        func: "gpii.test.executeJavaScriptInWebContents",
        args: [
            "{that}.app.qssWrapper.qss.dialog",
            hoverLanguageBtn
        ]
    }, { // ... should show the tooltip
        changeEvent: "{that}.app.qssWrapper.qssTooltip.applier.modelChanged",
        path: "isShown",
        listener: "jqUnit.assertTrue",
        args: [
            "The QSS tooltip is shown when a button is focused using the keyboard",
            "{that}.app.qssWrapper.qssTooltip.model.isShown"
        ]
    }, { // ... and clicking (activating) the button
        funcName: "gpii.test.executeJavaScriptInWebContents",
        args: [
            "{that}.app.qssWrapper.qss.dialog",
            clickLanguageBtn
        ]
    }, { // ... should close the tooltip
        changeEvent: "{that}.app.qssWrapper.qssTooltip.applier.modelChanged",
        path: "isShown",
        listener: "jqUnit.assertFalse",
        args: [
            "The QSS tooltip is closed when a button is activated",
            "{that}.app.qssWrapper.qssTooltip.model.isShown"
        ]
    },
    // menu close === no tooltip
    {   // XXX we need some minor timeout for the QSS to get
        // in normal state. In case this is not present,
        // the next item doesn't take effect
        task: "gpii.test.linger",
        args: [1000],
        resolve: "fluid.identity"
    },
    // hover & esc === close
    { // Focusing the close button
        func: "gpii.test.executeJavaScriptInWebContents",
        args: [
            "{that}.app.qssWrapper.qss.dialog",
            focusCloseBtn
        ]
    }, { // ... will show the tooltip
        event: "{that}.app.qssWrapper.qssTooltip.events.onDialogShown",
        listener: "fluid.identity" // already tested
    }, { // ... and then, when Esc is used
        funcName: "gpii.tests.qss.simulateShortcut",
        args: [
            "{that}.app.qssWrapper.qss.dialog",
            {
                key: "Escape",
                type: "keyDown"
            }
        ]
    }, { // ... should close the tooltip
        changeEvent: "{that}.app.qssWrapper.qssTooltip.applier.modelChanged",
        path: "isShown",
        listener: "jqUnit.assertFalse",
        args: [
            "The QSS tooltip is closed when Esc is used",
            "{that}.app.qssWrapper.qssTooltip.model.isShown"
        ]
    }
];

var morePanelSequence = [
    {  // When the "More" button is clicked...
        func: "gpii.test.executeJavaScriptInWebContents",
        args: [
            "{that}.app.qssWrapper.qss.dialog",
            clickMoreBtn
        ]
    }, { // ... the QSS More panel will show up.
        changeEvent: "{that}.app.qssWrapper.qssMorePanel.applier.modelChanged",
        path: "isShown",
        listener: "jqUnit.assertTrue",
        args: [
            "The QSS More panel is shown when the More button in the QSS is clicked",
            "{that}.app.qssWrapper.qssMorePanel.model.isShown"
        ]
    }, { // If the "More" button is clicked once again...
        func: "gpii.test.executeJavaScriptInWebContents",
        args: [
            "{that}.app.qssWrapper.qss.dialog",
            clickMoreBtn
        ]
    }, { // ... the QSS More panel will be hidden.
        changeEvent: "{that}.app.qssWrapper.qssMorePanel.applier.modelChanged",
        path: "isShown",
        listener: "jqUnit.assertFalse",
        args: [
            "The QSS More panel is hidden if the More button in the QSS is clicked while the More panel is open",
            "{that}.app.qssWrapper.qssMorePanel.model.isShown"
        ]
    }
];

var menuInteractionsSequence = [
    { // If the language button in the QSS is clicked...
        func: "gpii.test.executeJavaScriptInWebContents",
        args: [
            "{that}.app.qssWrapper.qss.dialog",
            clickLanguageBtn
        ]
    }, { // ... the QSS widget menu will be shown.
        changeEvent: "{that}.app.qssWrapper.qssWidget.applier.modelChanged",
        path: "isShown",
        listener: "jqUnit.assertTrue",
        args: [
            "The QSS widget is shown when the language button is pressed",
            "{that}.app.qssWrapper.qssWidget.model.isShown"
        ]
    }, { // If the close button in the QSS is pressed...
        func: "gpii.test.executeJavaScriptInWebContents",
        args: [
            "{that}.app.qssWrapper.qssWidget.dialog",
            closeClosableDialog
        ]
    }, { // ... the QSS widget menu will be hidden.
        changeEvent: "{that}.app.qssWrapper.qssWidget.applier.modelChanged",
        path: "isShown",
        listener: "jqUnit.assertFalse",
        args: [
            "The QSS widget is hidden when its closed button is pressed",
            "{that}.app.qssWrapper.qssWidget.model.isShown"
        ]
    }, { // If the language button in the QSS is clicked once...
        func: "gpii.test.executeJavaScriptInWebContents",
        args: [
            "{that}.app.qssWrapper.qss.dialog",
            clickLanguageBtn
        ]
    }, {
        changeEvent: "{that}.app.qssWrapper.qssWidget.applier.modelChanged",
        path: "isShown",
        listener: "fluid.identity"
    }, { // ... and is then clicked again...
        func: "gpii.test.executeJavaScriptInWebContents",
        args: [
            "{that}.app.qssWrapper.qss.dialog",
            clickLanguageBtn
        ]
    }, { // ... the QSS widget menu will be hidden again.
        changeEvent: "{that}.app.qssWrapper.qssWidget.applier.modelChanged",
        path: "isShown",
        listener: "jqUnit.assertFalse",
        args: [
            "The QSS widget is hidden when its closed button is pressed",
            "{that}.app.qssWrapper.qssWidget.model.isShown"
        ]
    }, { // Attempts to activate a button which does not have keyboard highlight...
        funcName: "gpii.tests.qss.simulateShortcut",
        args: [
            "{that}.app.qssWrapper.qss.dialog",
            {
                key: "Enter"
            }
        ]
    }, { // ... will fail
        func: "jqUnit.assertFalse",
        args: [
            "QSS button cannot be activated using the keyboard if the button does not have focus",
            "{that}.app.qssWrapper.qssWidget.model.isShown"
        ]
    }
];

var widgetClosingBehaviourSequence = [
    { // Click the language button again...
        func: "gpii.test.executeJavaScriptInWebContents",
        args: [
            "{that}.app.qssWrapper.qss.dialog",
            clickLanguageBtn
        ]
    }, { // ... and wait for the QSS widget to show up...
        changeEvent: "{that}.app.qssWrapper.qssWidget.applier.modelChanged",
        path: "isShown",
        listener: "fluid.identity"
    }, { // ... and then simulate an ArrowLeft key press.
        funcName: "gpii.tests.qss.simulateShortcut",
        args: [
            "{that}.app.qssWrapper.qssWidget.dialog",
            {
                key: "Left" // The key should be a value allowed to appear in an accelerator string.
            }
        ]
    }, { // This should close the QSS widget dialog.
        changeEvent: "{that}.app.qssWrapper.qssWidget.applier.modelChanged",
        path: "isShown",
        listener: "jqUnit.assertFalse",
        args: [
            "The QSS widget is hidden when the ArrowLeft key is pressed",
            "{that}.app.qssWrapper.qssWidget.model.isShown"
        ]
    }, { // Now the focus is on the "Close" button. Pressing Tab will move it back to the language button.
        funcName: "gpii.tests.qss.simulateShortcut",
        args: [
            "{that}.app.qssWrapper.qss.dialog",
            {
                key: "Tab"
            }
        ]
    }, { // Pressing the spacebar key...
        funcName: "gpii.tests.qss.simulateShortcut",
        args: [
            "{that}.app.qssWrapper.qss.dialog",
            {
                key: "Space" // The key should be a value allowed to appear in an accelerator string.
            }
        ]
    }, { // ... will make the language menu show up.
        changeEvent: "{that}.app.qssWrapper.qssWidget.applier.modelChanged",
        path: "isShown",
        listener: "jqUnit.assertTrue",
        args: [
            "The QSS widget is shown when the QSS button is activated using spacebar",
            "{that}.app.qssWrapper.qssWidget.model.isShown"
        ]
    }, { // Pressing the ESC key while the QSS widget is focused...
        funcName: "gpii.tests.qss.simulateShortcut",
        args: [
            "{that}.app.qssWrapper.qssWidget.dialog",
            {
                key: "Escape"
            }
        ]
    }, { // ... will close it.
        changeEvent: "{that}.app.qssWrapper.qssWidget.applier.modelChanged",
        path: "isShown",
        listener: "jqUnit.assertFalse",
        args: [
            "The QSS widget is closed when it has focus and the ESC key is pressed",
            "{that}.app.qssWrapper.qssWidget.model.isShown"
        ]
    }, { // Click the language button again...
        func: "gpii.test.executeJavaScriptInWebContents",
        args: [
            "{that}.app.qssWrapper.qss.dialog",
            clickLanguageBtn
        ]
    }, { // ... and wait for the QSS widget to show up.
        changeEvent: "{that}.app.qssWrapper.qssWidget.applier.modelChanged",
        path: "isShown",
        listener: "fluid.identity"
    }, { // Pressing the ArrowRight key while the QSS widget is focused...
        funcName: "gpii.tests.qss.simulateShortcut",
        args: [
            "{that}.app.qssWrapper.qssWidget.dialog",
            {
                key: "Right" // The key should be a value allowed to appear in an accelerator string.
            }
        ]
    }, { // ... will close it.
        changeEvent: "{that}.app.qssWrapper.qssWidget.applier.modelChanged",
        path: "isShown",
        listener: "jqUnit.assertFalse",
        args: [
            "The QSS widget is hidden when the ArrowRight key is pressed",
            "{that}.app.qssWrapper.qssWidget.model.isShown"
        ]
    }
];

var stepperindicatorsSequence = [
    { // Click on the "Screen Zoom" button...
        func: "gpii.test.executeJavaScriptInWebContents",
        args: [
            "{that}.app.qssWrapper.qss.dialog",
            clickScreenZoomBtn
        ]
    }, {
        event: "{that}.app.qssWrapper.qssWidget.events.onQssWidgetCreated",
        listener: "fluid.identity"
    }, { // ... should display the value indicators
        task: "gpii.test.invokeFunctionInWebContents",
        args: [
            "{that}.app.qssWrapper.qssWidget.dialog",
            getStepperIndicatorsCount
        ],
        resolve: "jqUnit.assertEquals",
        resolveArgs: [
            "Stepper widget should have proper amount of indicators",
            3, // dependent on the min/max value
            "{arguments}.0"
        ]
    }, { // And clicking one of them
        task: "gpii.test.invokeFunctionInWebContents",
        args: [
            "{that}.app.qssWrapper.qssWidget.dialog",
            clickStepperIndicator
        ],
        resolve: "fluid.identity"
    }, { // ... should apply its value
        changeEvent: "{that}.app.qssWrapper.applier.modelChanged",
        path: "settings.*",
        listener: "jqUnit.assertEquals",
        args: [
            "Clicking a Stepper widget indicator should apply its value",
            1,
            "{arguments}.0.value"
        ]
    },

    { // restore everything
        func: "{that}.app.resetAllToStandard"
    }
];

var stepperInteractionsSequence = [
    { // Click on the "Screen Zoom" button...
        func: "gpii.test.executeJavaScriptInWebContents",
        args: [
            "{that}.app.qssWrapper.qss.dialog",
            clickScreenZoomBtn
        ]
    }, { // ... and wait for the QSS widget menu to be shown.
        changeEvent: "{that}.app.qssWrapper.qssWidget.applier.modelChanged",
        path: "isShown",
        listener: "fluid.identity"
    }, { // Clicking on the increment button...
        func: "gpii.test.executeJavaScriptInWebContents",
        args: [
            "{that}.app.qssWrapper.qssWidget.dialog",
            clickIncreaseBtn
        ]
    }, { // ... will change the value of the DPI setting
        changeEvent: "{that}.app.qssWrapper.applier.modelChanged",
        path: "settings.*",
        listener: "jqUnit.assertLeftHand",
        args: [
            "DPI setting change is correctly registered",
            {
                path: "http://registry\\.gpii\\.net/common/DPIScale",
                value: 1
            },
            "{arguments}.0"
        ]
    }, { // Click on the increment button again...
        task: "gpii.test.executeJavaScriptInWebContents",
        args: [
            "{that}.app.qssWrapper.qssWidget.dialog",
            clickIncreaseBtn
        ],
        resolve: "fluid.identity"
    }, { // ... will not change the DPI setting's value because it is already reached at its highest value
        func: "jqUnit.assertEquals",
        args: [
            "The DPI setting value is not changed once its highest value has been reached",
            1,
            "{that}.app.qssWrapper.model.settings.1.value"
        ]
    }, { // Clicking on the increment button once again...
        func: "gpii.test.executeJavaScriptInWebContents",
        args: [
            "{that}.app.qssWrapper.qssWidget.dialog",
            clickIncreaseBtn
        ]
    }, { // ... will make the QSS warning notification show up.
        changeEvent: "{that}.app.qssWrapper.qssNotification.applier.modelChanged",
        path: "isShown",
        listener: "jqUnit.assertTrue",
        args: [
            "The QSS notification is shown when the DPI setting has reached its highest value",
            "{that}.app.qssWrapper.qssNotification.model.isShown"
        ]
    }, { // Close the QSS notification
        func: "gpii.test.executeJavaScriptInWebContents",
        args: [
            "{that}.app.qssWrapper.qssNotification.dialog",
            closeClosableDialog
        ]
    }, {
        changeEvent: "{that}.app.qssWrapper.qssNotification.applier.modelChanged",
        path: "isShown",
        listener: "fluid.identity"
    }, { // Clicking on the decrement button...
        func: "gpii.test.executeJavaScriptInWebContents",
        args: [
            "{that}.app.qssWrapper.qssWidget.dialog",
            clickDecreaseBtn
        ]
    }, { // ... will change the value of the DPI setting
        changeEvent: "{that}.app.qssWrapper.applier.modelChanged",
        path: "settings.*",
        listener: "jqUnit.assertLeftHand",
        args: [
            "First decrease in DPI setting change is correctly registered",
            {
                path: "http://registry\\.gpii\\.net/common/DPIScale",
                value: 0
            },
            "{arguments}.0"
        ]
    }, { // Click on the decrement button again...
        func: "gpii.test.executeJavaScriptInWebContents",
        args: [
            "{that}.app.qssWrapper.qssWidget.dialog",
            clickDecreaseBtn
        ]
    }, { // ... will change the value of the DPI setting to its lowest possible value
        changeEvent: "{that}.app.qssWrapper.applier.modelChanged",
        path: "settings.*",
        listener: "jqUnit.assertLeftHand",
        args: [
            "Second decrease in DPI setting change is correctly registered",
            {
                path: "http://registry\\.gpii\\.net/common/DPIScale",
                value: -1
            },
            "{arguments}.0"
        ]
    }, { // Clicking on the decrement button once again...
        task: "gpii.test.executeJavaScriptInWebContents",
        args: [
            "{that}.app.qssWrapper.qssWidget.dialog",
            clickDecreaseBtn
        ],
        resolve: "fluid.identity"
    }, { // ... will not change the DPI setting's value because it is already reached its lowest value
        func: "jqUnit.assertEquals",
        args: [
            "The DPI setting value is not changed once its lowest value has been reached",
            -1,
            "{that}.app.qssWrapper.model.settings.1.value"
        ]
    }, { // Clicking on the decrement button once again...
        func: "gpii.test.executeJavaScriptInWebContents",
        args: [
            "{that}.app.qssWrapper.qssWidget.dialog",
            clickDecreaseBtn
        ]
    }, { // ... will make the QSS warning notification show up.
        changeEvent: "{that}.app.qssWrapper.qssNotification.applier.modelChanged",
        path: "isShown",
        listener: "jqUnit.assertTrue",
        args: [
            "The QSS notification is shown when the DPI setting has reached its lowest value",
            "{that}.app.qssWrapper.qssNotification.model.isShown"
        ]
    }
];

var saveButtonSequence = [
    /*
     * Notification & QSS integration
     */
    { // When the "Save" button is clicked...
        func: "gpii.test.executeJavaScriptInWebContents",
        args: [
            "{that}.app.qssWrapper.qss.dialog",
            clickSaveBtn
        ]
    }, { // ... the QSS notification dialog will show up.
        changeEvent: "{that}.app.qssWrapper.qssNotification.applier.modelChanged",
        path: "isShown",
        listener: "jqUnit.assertTrue",
        args: [
            "The QSS notification is shown when the Save button is clicked",
            "{that}.app.qssWrapper.qssNotification.model.isShown"
        ]
    }, { // When the "Close" button in the QSS notification is clicked...
        func: "gpii.test.executeJavaScriptInWebContents",
        args: [
            "{that}.app.qssWrapper.qssNotification.dialog",
            closeClosableDialog
        ]
    }, { // ... the QSS notification dialog will be hidden.
        changeEvent: "{that}.app.qssWrapper.qssNotification.applier.modelChanged",
        path: "isShown",
        listener: "jqUnit.assertFalse",
        args: [
            "The QSS notification is hidden when its closed button is pressed",
            "{that}.app.qssWrapper.qssNotification.model.isShown"
        ]
    }
];



var qssCrossTestSequence = [
    // This tests are commented because of changes in GPII-3773 request.
    // Some tests may be removed or parts of them re-used in the future.
    /*
     * Tests QSS and PSP visibility
     * Test QSS button interactions
     */
    /*{ // At first, neither the PSP, nor the QSS is shown.
        func: "gpii.tests.qss.testPspAndQssVisibility",
        args: [
            "{that}.app",
            {psp: false, qss: false}
        ]
    },*/ { // When the tray icon is clicked...
        func: "{that}.app.tray.events.onTrayIconClicked.fire"
    },/* { // ... only the QSS will be shown.
        func: "gpii.tests.qss.testPspAndQssVisibility",
        args: [
            "{that}.app",
            {psp: false, qss: true}
        ]
    }, { // When the tray icon is again...
        func: "{that}.app.tray.events.onTrayIconClicked.fire"
    }, { // ... the QSS will no longer be visible (the tray icon toggles the QSS)
        func: "gpii.tests.qss.testPspAndQssVisibility",
        args: [
            "{that}.app",
            {psp: false, qss: false}
        ]
    }, { // Open the QSS again.
        func: "{that}.app.tray.events.onTrayIconClicked.fire"
    }, { // Open the PSP via the QSS.
        task: "gpii.test.executeJavaScriptInWebContents",
        args: [
            "{that}.app.qssWrapper.qss.dialog",
            clickPspBtn
        ],
        resolve: "fluid.identity"
    }, {
        func: "gpii.tests.qss.testPspAndQssVisibility",
        args: [
            "{that}.app",
            {psp: true, qss: true}
        ]
    }, { // Clicking on the close button in the QSS...
        func: "gpii.test.executeJavaScriptInWebContents",
        args: [
            "{that}.app.qssWrapper.qss.dialog",
            clickCloseBtn
        ]
    }, { // ... results in both the PSP and the QSS being hidden.
        event: "{that}.app.qssWrapper.qss.channelListener.events.onQssClosed",
        listener: "gpii.tests.qss.testPspAndQssVisibility",
        args: [
            "{that}.app",
            {psp: false, qss: false}
        ]
    }, { // Simulate opening of the QSS using the global shortcut
        func: "{that}.app.qssWrapper.qss.show",
        args: [
            {shortcut: true}
        ]
    }, { // The QSS will be shown but the PSP won't be.
        func: "gpii.tests.qss.testPspAndQssVisibility",
        args: [
            "{that}.app",
            {psp: false, qss: true}
        ]
    }, { // Clicking on the "Sign in" button in the QSS...
        task: "gpii.test.executeJavaScriptInWebContents",
        args: [
            "{that}.app.qssWrapper.qss.dialog",
            clickPspBtn
        ],
        resolve: "fluid.identity"
    }, { // ... will also bring up the PSP.
        func: "gpii.tests.qss.testPspAndQssVisibility",
        args: [
            "{that}.app",
            {psp: true, qss: true}
        ]
    }, */{
        task: "gpii.test.executeJavaScriptInWebContents",
        args: [
            "{that}.app.qssWrapper.qss.dialog",
            clickCloseBtn
        ],
        resolve: "fluid.identity"
    },
    /*
     * Tooltip & QSS integration
     */
    tooltipSequence,
    //
    // Save button
    //
    saveButtonSequence,
    //
    // "More" panel
    //
    morePanelSequence,
    /*
     * Widget & QSS integration
     */
    //
    // Menu widget interactions
    //
    menuInteractionsSequence,
    //
    // Widget closing behaviour
    //
    widgetClosingBehaviourSequence,
    //
    // Stepper widget interactions
    //
    stepperInteractionsSequence,
    //
    // Combined tests
    //
    { // ... open the widget again
        task: "gpii.test.executeJavaScriptInWebContents",
        args: [
            "{that}.app.qssWrapper.qss.dialog",
            clickLanguageBtn
        ],
        resolve: "fluid.identity"
    }, { // ... and check whether it is the correct widget
        task: "gpii.test.executeJavaScriptInWebContents",
        args: [
            "{that}.app.qssWrapper.qssWidget.dialog",
            checkIfMenuWidget
        ],
        resolve: "jqUnit.assertTrue",
        resolveArgs: ["The QSS menu widget is displayed: ", "{arguments}.0"]
    }, { // Open the stepper widget
        task: "gpii.test.executeJavaScriptInWebContents",
        args: [
            "{that}.app.qssWrapper.qss.dialog",
            clickAppTextZoomBtn
        ],
        resolve: "fluid.identity"
    }, { // ... and the menu widget shouldn't be shown
        task: "gpii.test.executeJavaScriptInWebContents",
        args: [
            "{that}.app.qssWrapper.qssWidget.dialog",
            checkIfMenuWidget
        ],
        resolve: "jqUnit.assertFalse",
        resolveArgs: ["The QSS menu widget is displayed: ", "{arguments}.0"]
    }, { // ... and stepper widget should be
        task: "gpii.test.executeJavaScriptInWebContents",
        args: [
            "{that}.app.qssWrapper.qssWidget.dialog",
            checkIfStepperWidget
        ],
        resolve: "jqUnit.assertTrue",
        resolveArgs: ["The QSS stepper widget is displayed: ", "{arguments}.0"]
    }, { // Open the Screen Capture widget
        task: "gpii.test.executeJavaScriptInWebContents",
        args: [
            "{that}.app.qssWrapper.qss.dialog",
            clickScreenCaptureBtn
        ],
        resolve: "fluid.identity"
    }, { // ... and the menu widget shouldn't be shown
        task: "gpii.test.executeJavaScriptInWebContents",
        args: [
            "{that}.app.qssWrapper.qssWidget.dialog",
            checkIfMenuWidget
        ],
        resolve: "jqUnit.assertFalse",
        resolveArgs: ["The QSS menu widget is displayed: ", "{arguments}.0"]
    },
    //
    // Setting changes tests
    //
    { // Open the menu Widget
        task: "gpii.test.executeJavaScriptInWebContents",
        args: [
            "{that}.app.qssWrapper.qss.dialog",
            clickLanguageBtn
        ],
        resolve: "fluid.identity"
    }, { // ... click on menu item (we know the order from the config we are using)
        func: "gpii.test.executeJavaScriptInWebContents",
        args: [
            "{that}.app.qssWrapper.qssWidget.dialog",
            clickMenuWidgetItem
        ]
    }, { // ... the setting should be applied
        event: "{that}.app.settingsBroker.events.onSettingApplied",
        listener: "jqUnit.assertLeftHand",
        args: [
            "Change event was fired from QSS widget interaction.",
            { path: "http://registry\\.gpii\\.net/common/language", value: "es-ES" },
            "{arguments}.0"
        ]
    },
    // TODO this could be used instead (of the previous)
    //{ // ! should send info to broker
    //     changeEvent: "{that}.app.qssWrapper.applier.modelChanged",
    //     path: "settings.*",
    //     listener: "jqUnit.assertEquals",
    //     args: [
    //         "Change event was fired from QSS widget interaction.",
    //         "hy",
    //         "{that}.app.qssWrapper.model.settings.0.value"
    //     ]
    // }
    {
        changeEvent: "{that}.app.qssWrapper.qssWidget.applier.modelChanged",
        path: "isShown",
        listener: "fluid.identity"
    },
    // Toggle button / menu
    // Opening the toggle menu and clicking the toggle button...
    openReadAloudMenuSeqEl,
    clickToggleButtonSeqEl,
    { // ... should notify the core
        event: "{that}.app.settingsBroker.events.onSettingApplied",
        listener: "jqUnit.assertLeftHand",
        args: [
            "Change event was fired from QSS widget interaction.",
            { path: "http://registry\\.gpii\\.net/common/selfVoicing/enabled", value: true },
            "{arguments}.0"
        ]
    },
    // Turn off the read aloud
    clickToggleButtonSeqEl,
    { // And close the QSS widget menu
        task: "gpii.test.executeJavaScriptInWebContents",
        args: [
            "{that}.app.qssWrapper.qss.dialog",
            clickCloseBtn
        ],
        resolve: "fluid.identity"
    }

    // This tests are commented because of changes in GPII-3773 request.
    // Some tests may be removed or parts of them re-used in the future.
    /*
     * QSS & PSP tests
     */
    // { // Test menu after key in
    //     func: "{that}.app.keyIn",
    //     args: "snapset_2a"
    // }, {
    //     event: "{that}.app.events.onKeyedIn",
    //     listener: "fluid.identity"
    // }, { // If the Key in button in the QSS is clicked...
    //     func: "gpii.test.executeJavaScriptInWebContents",
    //     args: [
    //         "{that}.app.qssWrapper.qss.dialog",
    //         clickPspBtn
    //     ]
    // }, { // ... the PSP will be shown.
    //     changeEvent: "{that}.app.psp.applier.modelChanged",
    //     path: "isShown",
    //     listener: "jqUnit.assertTrue",
    //     args: [
    //         "The PSP is shown when the Key in button is pressed",
    //         "{that}.app.psp.model.isShown"
    //     ]
    // },
    // // Changing a setting from QSS
    // openReadAloudMenuSeqEl,
    // clickToggleButtonSeqEl,
    // { // ... should notify the PSP
    //     event: "{that}.app.psp.events.onSettingUpdated",
    //     listener: "jqUnit.assertLeftHand",
    //     args: [
    //         "QSS setting change should take place in PSP as well",
    //         { path: "http://registry\\.gpii\\.net/common/selfVoicing/enabled", value: true },
    //         "{arguments}.0"
    //     ]
    // }, {
    //     func: "{that}.app.keyOut"
    // }, {
    //     event: "{that}.app.events.onKeyedOut",
    //     listener: "fluid.identity"
    // }
];

var clickUndoButtonSeqEl = {
    func: "gpii.test.executeJavaScriptInWebContentsDelayed",
    args: [
        "{that}.app.qssWrapper.qss.dialog",
        clickUndoBtn
    ]
};

var undoCrossTestSequence = [
    { // When the tray icon is clicked...
        func: "{that}.app.tray.events.onTrayIconClicked.fire"
    },
    // Change the value of the "Read Aloud" setting ...
    openReadAloudMenuSeqEl,
    clickToggleButtonSeqEl,
    {
        changeEvent: "{that}.app.qssWrapper.applier.modelChanged",
        path: "settings.*",
        listener: "fluid.identity"
    },
    clickUndoButtonSeqEl, // ... and clicking undo button
    { // ... should revert setting's value
        changeEvent: "{that}.app.qssWrapper.applier.modelChanged",
        path: "settings.*",
        listener: "jqUnit.assertLeftHand",
        args: [
            "QSS undo button should undo setting change",
            { path: "http://registry\\.gpii\\.net/common/selfVoicing/enabled", value: false },
            "{arguments}.0"
        ]
    },
    //
    // Multiple setting changes
    openReadAloudMenuSeqEl,
    clickToggleButtonSeqEl, // Changing a setting
    {
        changeEvent: "{that}.app.qssWrapper.applier.modelChanged",
        path: "settings.*",
        listener: "fluid.identity"
    },
    clickToggleButtonSeqEl, // Making second setting change
    {
        changeEvent: "{that}.app.qssWrapper.applier.modelChanged",
        path: "settings.*",
        listener: "fluid.identity"
    },
    clickUndoButtonSeqEl,
    { // ... should restore last setting's state
        changeEvent: "{that}.app.qssWrapper.applier.modelChanged",
        path: "settings.*",
        listener: "jqUnit.assertLeftHand",
        args: [
            "QSS undo shortcut should undo setting change",
            { path: "http://registry\\.gpii\\.net/common/selfVoicing/enabled", value: true },
            "{arguments}.0"
        ]
    },
    clickUndoButtonSeqEl,
    { // ... should trigger undo as well
        changeEvent: "{that}.app.qssWrapper.applier.modelChanged",
        path: "settings.*",
        listener: "jqUnit.assertLeftHand",
        args: [
            "QSS widget undo shortcut should undo setting change",
            { path: "http://registry\\.gpii\\.net/common/selfVoicing/enabled", value: false },
            "{arguments}.0"
        ]
    },
    ////
    //// Indicator test
    ////
    openReadAloudMenuSeqEl,
    clickToggleButtonSeqEl, // Changing a setting
    { // ... should enable undo indicator
        event: "{that}.app.qssWrapper.qss.events.onUndoIndicatorChanged",
        listener: "jqUnit.assertTrue",
        args: [
            "QSS change should enable undo indicator",
            "{arguments}.0"
        ]
    },
    clickUndoButtonSeqEl, // ... and unding it
    { // ... should disable it
        event: "{that}.app.qssWrapper.qss.events.onUndoIndicatorChanged",
        listener: "jqUnit.assertFalse",
        args: [
            "QSS undo should disable undo indicator",
            "{arguments}.0"
        ]
    }, { // close and ensure setting changes have been applied
        task: "gpii.test.executeJavaScriptInWebContents",
        args: [
            "{that}.app.qssWrapper.qss.dialog",
            clickCloseBtn
        ],
        resolve: "fluid.identity"
    }
];

// More isolated tests for the undo functionality
var undoTestSequence = [
    { // make a change to a setting
        func: "{that}.app.qssWrapper.applier.change",
        args: ["settings.1", {value: 1}]
    }, { // ... there should be a setting registered
        changeEvent: "{that}.app.qssWrapper.undoStack.applier.modelChanged",
        path: "hasChanges",
        listener: "jqUnit.assertTrue",
        args: [
            "QSS setting change should indicate available change",
            "{that}.app.qssWrapper.undoStack.model.hasChanges"
        ]
    }, { // Undoing the change
        func: "{that}.app.qssWrapper.undoStack.undo"
    }, { // ... should restore setting's state
        changeEvent: "{that}.app.qssWrapper.applier.modelChanged",
        path: "settings.*",
        listener: "jqUnit.assertLeftHand",
        args: [
            "QSS single setting change should be undone properly",
            {
                path: "http://registry\\.gpii\\.net/common/DPIScale",
                value: 0 // this is the default value of the DPI Scale setting
            },
            "{arguments}.0"
        ]
    }, { // ... should restore `hasChanges` flag state
        funcName: "jqUnit.assertFalse",
        args: [
            "QSS setting change indicator should restore state when stack is emptied",
            "{that}.app.qssWrapper.undoStack.model.hasChanges"
        ]
    },
    //
    // Multiple setting changes
    //
    { // make a change to a setting
        func: "{that}.app.qssWrapper.applier.change",
        args: ["settings.1", {value: 1}]
    }, { // make a change to a setting
        func: "{that}.app.qssWrapper.applier.change",
        args: ["settings.4", {value: true}]
    }, { // ... `hasChanges` should have its state kept
        funcName: "jqUnit.assertTrue",
        args: [
            "QSS setting change indicator should restore state when stack is emptied",
            "{that}.app.qssWrapper.undoStack.model.hasChanges"
        ]
    }, { // ... reverting last change
        func: "{that}.app.qssWrapper.undoStack.undo"
    }, { // ... should restore second setting's state
        changeEvent: "{that}.app.qssWrapper.applier.modelChanged",
        path: "settings.*",
        listener: "jqUnit.assertLeftHand",
        args: [
            "QSS last setting change should be undone",
            {
                path: "http://registry\\.gpii\\.net/common/selfVoicing/enabled",
                value: false
            },
            "{arguments}.0"
        ]
    }, { // ... reverting all of the changes
        func: "{that}.app.qssWrapper.undoStack.undo"
    }, { // ... should restore first setting's state
        event: "{that}.app.qssWrapper.undoStack.events.onChangeUndone", // use whole path for the event attachment
        listener: "jqUnit.assertLeftHand",
        args: [
            "QSS last setting change should be undone",
            {
                path: "http://registry\\.gpii\\.net/common/DPIScale",
                value: 0
            },
            "{arguments}.0"
        ]
    }, { // ... and `hasChanges` should have its state restored
        funcName: "jqUnit.assertFalse",
        args: [
            "QSS setting change indicator should restore state when stack is emptied",
            "{that}.app.qssWrapper.undoStack.model.hasChanges"
        ]
    },
    //
    // Empty stack
    //
    { // Undoing empty stack should not cause an error
        func: "{that}.app.qssWrapper.undoStack.undo"
    },
    //
    // Unwatched setting changes
    //
    { // make a change to an undoable setting shouldn't have effect
        func: "{that}.app.qssWrapper.alterSetting",
        args: ["settings.2", {value: 2}]
    }, { // ... and making a watched change
        func: "{that}.app.qssWrapper.applier.change",
        args: ["settings.1", {value: 1}]
    }, { // ... should change `hasChanges` flag state
        changeEvent: "{that}.app.qssWrapper.undoStack.applier.modelChanged",
        path: "hasChanges",
        listener: "jqUnit.assertTrue",
        args: [
            "QSS setting change indicator should restore state when stack is emptied",
            "{that}.app.qssWrapper.undoStack.model.hasChanges"
        ]
    }, { // Click the "Reset All to Standard" button
        func: "gpii.test.executeJavaScriptInWebContents",
        args: [
            "{that}.app.qssWrapper.qss.dialog",
            clickResetAllBtn
        ]
    }, {
        changeEvent: "{that}.app.qssWrapper.applier.modelChanged",
        path: "settings.1.value",
        listener: "jqUnit.assertEquals",
        args: [
            "Reset All to Standard will revert the DPI setting to its original value",
            0,
            "{that}.app.qssWrapper.model.settings.1.value"
        ]
    }
];

var appZoomTestSequence = [
    { // Open the QSS...
        func: "{that}.app.tray.events.onTrayIconClicked.fire"
    }, { // ... and click on the "App / Text Zoom" button.
        func: "gpii.test.executeJavaScriptInWebContents",
        args: [
            "{that}.app.qssWrapper.qss.dialog",
            clickAppTextZoomBtn
        ]
    }, {
        changeEvent: "{that}.app.qssWrapper.qssWidget.applier.modelChanged",
        path: "isShown",
        listener: "fluid.identity"
    }, { // Click on the increment button
        func: "gpii.test.executeJavaScriptInWebContents",
        args: [
            "{that}.app.qssWrapper.qssWidget.dialog",
            clickIncreaseBtn
        ]
    }, {
        event: "{that}.app.appZoomHandler.events.onAppZoomed",
        listener: "jqUnit.assertEquals",
        args: [
            "App Zoom zooms in when the + button in the QSS widget is pressed",
            "increase",
            "{arguments}.0"
        ]
    }, { // Click on the decrement button
        func: "gpii.test.executeJavaScriptInWebContents",
        args: [
            "{that}.app.qssWrapper.qssWidget.dialog",
            clickDecreaseBtn
        ]
    }, {
        event: "{that}.app.appZoomHandler.events.onAppZoomed",
        listener: "jqUnit.assertEquals",
        args: [
            "App Zoom zooms out when the - button in the QSS widget is pressed",
            "decrease",
            "{arguments}.0"
        ]
    }, { // Close the QSS
        task: "gpii.test.executeJavaScriptInWebContents",
        args: [
            "{that}.app.qssWrapper.qss.dialog",
            clickCloseBtn
        ],
        resolve: "fluid.identity"
    }
];

var quickFoldersTestSequence = [
    { // Open the QSS...
        func: "{that}.app.tray.events.onTrayIconClicked.fire"
    }, { // ... and quick folders button should be visible
        task: "gpii.test.executeJavaScriptInWebContents",
        args: [
            "{that}.app.qssWrapper.qss.dialog",
            checkIfQuickFoldersWidget
        ],
        resolve: "jqUnit.assertTrue",
        resolveArgs: ["The quick folder button is displayed: ", "{arguments}.0"]
    }, { // Text of the button should be
        task: "gpii.test.invokeFunctionInWebContents",
        args: [
            "{that}.app.qssWrapper.qss.dialog",
            getQuickFolderWIdgetBtnText
        ],
        resolve: "jqUnit.assertEquals",
        resolveArgs: [
            "Text of the button should be",
            "Quick Folders",
            "{arguments}.0"
        ]
    }, { // Close the QSS
        task: "gpii.test.executeJavaScriptInWebContents",
        args: [
            "{that}.app.qssWrapper.qss.dialog",
            clickCloseBtn
        ],
        resolve: "fluid.identity"
    }
];

fluid.defaults("gpii.tests.qss.mockedAppZoom", {
    gradeNames: "fluid.component",

    events: {
        onAppZoomed: null
    },

    invokers: {
        sendZoom: {
            func: "{that}.events.onAppZoomed.fire",
            args: [
                "{arguments}.0" // direction
            ]
        }
    }
});

/**
 * No need to actually test if the "App/Text Zoom" functionality works. This
 * should be done in `gpii-windows` tests. Here we can simply check if the
 * corresponding function is called when the "App/Text Zoom" is pressed.
 */
fluid.defaults("gpii.tests.qss.mockedAppZoomWrapper", {
    gradeNames: "fluid.component",
    components: {
        appZoomHandler: {
            type: "gpii.tests.qss.mockedAppZoom"
        }
    }
});

/**
 * Needed in order not to send setting updates to the Core. The testing of
 * the QSS functionalities does not require that the setting updates are
 * actually applied.
 */
fluid.defaults("gpii.tests.qss.mockedGpiiConnector", {
    gradeNames: "fluid.component",
    invokers: {
        updateSetting: {
            funcName: "fluid.identity"
        }
    }
});

/**
 * Also, in order to test the QSS functionalities, there is no need to apply
 * settings when a user keys in.
 */
fluid.defaults("gpii.tests.qss.mockedLifecycleManager", {
    gradeNames: "fluid.component",
    invokers: {
        applySolution: {
            funcName: "gpii.tests.qss.mockedLifecycleManager.applySolution"
        }
    }
});

gpii.tests.qss.mockedLifecycleManager.applySolution = function () {
    var promise = fluid.promise();
    promise.resolve();
    return promise;
};

/*
 * A subset of the QSS setting messages.
 */
var qssSettingMessagesFixture = {
    bg: {
        "gpii_app_qss_settings_common-language": {
            "title": "Избери Език",
            tooltip: "Some different tooltip",
            "enum": [
                "Анг",
                "Арм",
                "Кит",
                "Китс",
                "Кор",
                "Рус",
                "Исп"
            ]
        },
        "gpii_app_qss_settings_save": {
            "title": "Запиши ме"
        },
        "gpii_app_qss_settings_close": {
            "title": "Затвори ме"
        },
        "gpii_app_qss_settings_appTextZoom": {
            title: "Приближи този текст",
            tooltip: "Some tooltip",
            tip: "Some helpful tip",
            footerTip: "Hopefully something helpful as the tip"
        }
    }
};

/*
 * A mock of the settings message
 */
var expectedTranslatedSettings = {
    "http://registry\\.gpii\\.net/common/language": {
        schema: {
            "title": "Избери Език",
            "enum": [
                "Анг",
                "Арм",
                "Кит",
                "Китс",
                "Кор",
                "Рус",
                "Исп"
            ]
        },
        tooltip: "Some different tooltip"
    },
    "save": {
        schema: {
            "title": "Запиши ме"
        }
    },
    "close": {
        schema: {
            "title": "Затвори ме"
        }
    },
    "appTextZoom": {
        schema: {
            title: "Приближи този текст"
        },
        tooltip: "Some tooltip",
        tip: "Some helpful tip",
        widget: {
            footerTip: "Hopefully something helpful as the tip"
        }
    }
};


var crossQssTranslations = [
    /*
     * Tests for the QSS i18n behaviour
     */
    { // trigger locale change
        funcName: "{that}.app.applier.change",
        args: ["locale", "bg"]
    },
    { // ... and check whether the settings' text has been updated in the main
        funcName: "gpii.test.assertLeftHandDeep",
        args: [
            "QSS should have its settings translated with locale change",
            expectedTranslatedSettings,
            "@expand:gpii.test.objectArrayToHash({that}.app.qssWrapper.model.settings, path)"
        ]
    }, { // ... and in the renderer as well
        task: "gpii.test.executeJavaScriptInWebContents",
        args: [
            "{that}.app.qssWrapper.qss.dialog",
            getQssSettingsList
        ],
        resolve: "gpii.test.assertLeftHandDeep",
        resolveArgs: [
            "QSS dialog should have its settings translated with locale change",
            expectedTranslatedSettings,
            "@expand:gpii.test.objectArrayToHash({arguments}.0, path)"
        ]
    }
];


var unorderedInstalledLangsFixture = {
    raw: {
        "es-MX": {
            "english": "Spanish",
            "local": "Spanish (Mexico)",
            "native": "español (México)",
            "code": "es-MX"
        },
        "fr": {
            "english": "French",
            "local": "French",
            "native": "français",
            "code": "fr"
        },
        "en-US": {
            "english": "English",
            "local": "English (United States)",
            "native": "english (United States)",
            "code": "en-US"
        }
    },
    lists: {
        keys: [ "en-US", "fr", "es-MX"],
        enum: [ "English (United States)", "Français · French", "Español (México) · Spanish (Mexico)"]
    }
};

var installedLangsShrunkFixture = {
    raw: {
        "en-US": {
            "english": "English",
            "local": "English (United States)",
            "native": "english (United States)",
            "code": "en-US"
        },
        "es-ES": {
            "english": "Spanish",
            "local": "Spanish (Spain)",
            "native": "Español (España)",
            "code": "es-ES"
        }
    },
    lists: {
        keys: ["en-US", "es-ES"],
        enum: ["English (United States)", "Español (España) · Spanish (Spain)"]
    }
};



fluid.defaults("gpii.tests.qss.systemLanguageListener", {
    gradeNames: ["fluid.modelComponent"],

    model: {
        installedLanguages: unorderedInstalledLangsFixture.raw,
        configuredLanguage: null
    },

    listeners: {
        // use a listener to avoid overriding the
        // model binding in the `gpii.app`.
        // There should be a better way
        "onCreate.setDefaultValue": {
            changePath: "configuredLanguage",
            value: "en-US"
        }
    },

    invokers: {
        updateLanguages: {
            funcName: "gpii.app.applier.replace",
            args: [
                "{that}.applier",
                "installedLanguages",
                "{arguments}.0" // new languages
            ]
        }
    }
});

gpii.tests.qss.languageSettingValuesMatches = function (qssWrapper, expectedInstalledLanguages) {
    var languageSetting = qssWrapper.getSetting(qssWrapper.options.settingOptions.settingPaths.language);

    jqUnit.assertDeepEq(
        "QSS should list correctly installed languages",
        [
            expectedInstalledLanguages["enum"],
            expectedInstalledLanguages.keys
        ],
        [
            languageSetting.schema["enum"],
            languageSetting.schema.keys
        ]
    );
};


var qssInstalledLanguages = [
    { // once qssWrapper is firstly created it should have proper languages list
        func: "gpii.tests.qss.languageSettingValuesMatches",
        args: ["{that}.app.qssWrapper", unorderedInstalledLangsFixture.lists]
    },

    { // changing the installed languages
        func: "{that}.app.systemLanguageListener.updateLanguages",
        args: [installedLangsShrunkFixture.raw]
    },
    { // should result in language setting update
        changeEvent: "{that}.app.qssWrapper.applier.modelChanged",
        path: "settings.0.schema.enum", // we want changes only for the language setting
        listener: "gpii.tests.qss.languageSettingValuesMatches",
        args: ["{that}.app.qssWrapper", installedLangsShrunkFixture.lists]
    }
];




gpii.tests.qss.testDefs = {
    name: "QSS Widget integration tests",
<<<<<<< HEAD
    expect: 64,
=======
    expect: 65,
>>>>>>> 8eed61b1
    config: {
        configName: "gpii.tests.dev.config",
        configPath: "tests/configs"
    },
    distributeOptions: {
        mockedSettings: {
            record: "%gpii-app/tests/fixtures/qssSettings.json",
            target: "{that gpii.app.qssWrapper}.options.settingsFixturePath"
        },
        mockedMessages: {
            record: qssSettingMessagesFixture,
            target: "{that gpii.app}.options.messageBundles"
        },
        mockedAppZoomWrapper: {
            record: "gpii.tests.qss.mockedAppZoomWrapper",
            target: "{that gpii.app}.options.gradeNames"
        },
        mockedGpiiConnector: {
            record: "gpii.tests.qss.mockedGpiiConnector",
            target: "{that gpiiConnector}.options.gradeNames"
        },
        mockedLifecycleManager: {
            record: "gpii.tests.qss.mockedLifecycleManager",
            target: "{that lifecycleManager}.options.gradeNames"
        },
        mockedLanguagesListener: {
            record: "gpii.tests.qss.systemLanguageListener",
            target: "{that gpii.app}.options.components.systemLanguageListener.type",
            priority: "last"
        }
    },

    gradeNames: ["gpii.test.common.testCaseHolder"],
    sequence: [].concat(
        [{ // Wait for the QSS to initialize.
            event: "{that gpii.app.qss}.events.onDialogReady",
            listener: "jqUnit.assert",
            args: ["QSS has initialized successfully"]
        }],
        // For no particular reason the tests work properly in this sequence
        navigationSequence,
        qssInstalledLanguages,
        undoCrossTestSequence,
        undoTestSequence,
        quickFoldersTestSequence,
        qssCrossTestSequence,
        stepperindicatorsSequence,
        restartWarningSequence,
        crossQssTranslations,
        appZoomTestSequence
    )
};<|MERGE_RESOLUTION|>--- conflicted
+++ resolved
@@ -160,7 +160,7 @@
     jQuery(".fl-qss-button").removeClass("fl-focused fl-highlighted");
 };
 
-var qssSettingsCount = 12;
+var qssSettingsCount = 13;
 
 var navigationSequence = [
     {
@@ -1674,11 +1674,7 @@
 
 gpii.tests.qss.testDefs = {
     name: "QSS Widget integration tests",
-<<<<<<< HEAD
-    expect: 64,
-=======
-    expect: 65,
->>>>>>> 8eed61b1
+    expect: 66,
     config: {
         configName: "gpii.tests.dev.config",
         configPath: "tests/configs"
