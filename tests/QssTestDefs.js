--- conflicted
+++ resolved
@@ -1705,11 +1705,7 @@
 
 gpii.tests.qss.testDefs = {
     name: "QSS Widget integration tests",
-<<<<<<< HEAD
-    expect: 69,
-=======
     expect: 67,
->>>>>>> 848bcd6a
     config: {
         configName: "gpii.tests.dev.config",
         configPath: "tests/configs"
