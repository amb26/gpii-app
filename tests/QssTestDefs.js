--- conflicted
+++ resolved
@@ -1660,11 +1660,7 @@
 
 gpii.tests.qss.testDefs = {
     name: "QSS Widget integration tests",
-<<<<<<< HEAD
-    expect: 86,
-=======
-    expect: 63,
->>>>>>> 220450eb
+    expect: 65,
     config: {
         configName: "gpii.tests.dev.config",
         configPath: "tests/configs"
