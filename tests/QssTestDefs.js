/*
 * GPII Sequential Dialogs Integration Test Definitions
 *
 * Copyright 2017 OCAD University
 *
 * Licensed under the New BSD license. You may not use this file except in
 * compliance with this License.
 *
 * The research leading to these results has received funding from the European Union's
 * Seventh Framework Programme (FP7/2007-2013)
 * under grant agreement no. 289016.
 *
 * You may obtain a copy of the License at
 * https://github.com/GPII/universal/blob/master/LICENSE.txt
 */

"use strict";

var fluid = require("infusion"),
    jqUnit = fluid.require("node-jqunit", require, "jqUnit"),
    gpii = fluid.registerNamespace("gpii");

require("./testUtils.js");


/*
 * Scripts for interaction with the renderer
 */

function getStepperIndicatorsCount() {
    return jQuery(".fl-qssStepperWidget-indicator").length;
}

function clickStepperIndicator() {
    jQuery(".fl-qssStepperWidget-indicator:nth-of-type(1)").click();
}

<<<<<<< HEAD
function getUsbWIdgetBtnText() {
=======
function getQuickFolderWIdgetBtnText() {
>>>>>>> 9043ecff
    return jQuery(".flc-quickSetStrip > div:nth-last-of-type(7) > span").text();
}


// QSS related
var hoverCloseBtn = "jQuery(\".flc-quickSetStrip > div:last-of-type\").trigger(\"mouseenter\")",
    unhoverCloseBtn = "jQuery(\".flc-quickSetStrip > div:last-of-type\").trigger(\"mouseleave\")",
    focusCloseBtn = "var event = jQuery.Event(\"keyup\"); event.shiftKey = true; event.key = \"Tab\"; jQuery(\".flc-quickSetStrip > div:first-of-type\").trigger(event)",

    clickCloseBtn = "jQuery(\".flc-quickSetStrip > div:last-of-type\").click()",
    hoverLanguageBtn = "jQuery(\".flc-quickSetStrip > div:first-of-type\").trigger('mouseenter')",
    clickLanguageBtn = "jQuery(\".flc-quickSetStrip > div:first-of-type\").click()",
    clickScreenZoomBtn = "jQuery(\".flc-quickSetStrip > div:nth-of-type(2)\").click()",
    clickAppTextZoomBtn = "jQuery(\".flc-quickSetStrip > div:nth-of-type(3)\").click()",
    clickReadAloudBtn = "jQuery(\".flc-quickSetStrip > div:nth-of-type(5)\").click()",
    clickScreenCaptureBtn = "jQuery(\".flc-quickSetStrip > div:nth-of-type(6)\").click()",
    clickMoreBtn = "jQuery(\".flc-quickSetStrip > div:nth-last-of-type(6)\").click()",
    clickSaveBtn = "jQuery(\".flc-quickSetStrip > div:nth-last-of-type(5)\").click()",
    clickUndoBtn = "jQuery(\".flc-quickSetStrip > div:nth-last-of-type(4)\").click()",
    // clickPspBtn = "jQuery(\".flc-quickSetStrip > div:nth-last-of-type(3)\").click()", // the button is disabled temporary (GPII-3773)
    clickResetAllBtn = "jQuery(\".flc-quickSetStrip > div:nth-last-of-type(2)\").click()",
    getQssSettingsList = "(function getItems() { var repeater = fluid.queryIoCSelector(fluid.rootComponent, 'gpii.psp.repeater')[0]; return repeater.model.items; }())";

// QSS Widgets related
var checkIfMenuWidget = "jQuery('.flc-qssMenuWidget').is(':visible');",
    checkIfStepperWidget = "jQuery('.flc-qssStepperWidget').is(':visible');",
<<<<<<< HEAD
    checkIfUSBWidget = "jQuery('.flc-quickSetStrip > div:nth-last-of-type(7)').is(':visible')",
=======
    checkIfQuickFoldersWidget = "jQuery('.flc-quickSetStrip > div:nth-last-of-type(7)').is(':visible')",
>>>>>>> 9043ecff
    clickMenuWidgetItem = "jQuery('.flc-qssWidgetMenu-item:nth-of-type(2)').click()",
    clickIncreaseBtn = "jQuery('.flc-qssStepperWidget-incBtn').click()",
    clickDecreaseBtn = "jQuery('.flc-qssStepperWidget-decBtn').click()",
    clickToggleBtn = "jQuery('.flc-switchUI-control').click()";

// Generic
var closeClosableDialog = "jQuery(\".flc-closeBtn\").click()";

var openReadAloudMenuSeqEl = {
    task: "gpii.test.executeJavaScriptInWebContents",
    args: [
        "{that}.app.qssWrapper.qss.dialog",
        clickReadAloudBtn
    ],
    resolve: "fluid.identity"
};

var clickToggleButtonSeqEl = {
    task: "gpii.test.executeJavaScriptInWebContents",
    args: [
        "{that}.app.qssWrapper.qssWidget.dialog",
        clickToggleBtn
    ],
    resolve: "fluid.identity"
};


require("../src/main/app.js");

fluid.registerNamespace("gpii.tests.qss.testDefs");

gpii.tests.qss.simulateShortcut = function (dialog, shortcut) {
    dialog.webContents.sendInputEvent({
        type: shortcut.type || "keyUp",
        keyCode: shortcut.key,
        modifiers: shortcut.modifiers || []
    });
};

// This tests are commented because of changes in GPII-3773 request.
// Some tests may be removed or parts of them re-used in the future.

// gpii.tests.qss.testPspAndQssVisibility = function (app, params) {
//     jqUnit.assertEquals(
//         "PSP has correct visibility state",
//         params.psp,
//         app.psp.model.isShown
//     );

//     jqUnit.assertEquals(
//         "QSS has correct visibility state",
//         params.qss,
//         app.qssWrapper.qss.model.isShown
//     );
// };

gpii.tests.qss.getFocusedElementIndex = function () {
    // Note that the elements will be returned in the order in which they appear in the DOM.
    var qssButtons = jQuery(".fl-qss-button"),
        focusedElement = jQuery(".fl-focused")[0];
    return jQuery.inArray(focusedElement, qssButtons);
};

gpii.tests.qss.pressKey = function (key, modifiers) {
    return {
        funcName: "gpii.tests.qss.simulateShortcut",
        args: [
            "{that}.app.qssWrapper.qss.dialog",
            {
                key: key,
                modifiers: modifiers
            }
        ]
    };
};

gpii.tests.qss.assertFocusedElementIndex = function (expectedIndex) {
    return {
        task: "gpii.test.invokeFunctionInWebContentsDelayed",
        args: [
            "{that}.app.qssWrapper.qss.dialog",
            gpii.tests.qss.getFocusedElementIndex,
            100
        ],
        resolve: "jqUnit.assertEquals",
        resolveArgs: [
            "The correct button in the QSS is focused",
            expectedIndex,
            "{arguments}.0"
        ]
    };
};

gpii.tests.qss.clearFocusedElement = function () {
    jQuery(".fl-qss-button").removeClass("fl-focused fl-highlighted");
};

<<<<<<< HEAD
var qssSettingsCount = 12;
=======
var qssSettingsCount = 13;
>>>>>>> 9043ecff

var navigationSequence = [
    {
        func: "{that}.app.tray.events.onTrayIconClicked.fire"
    },
    // No focused element at first
    gpii.tests.qss.assertFocusedElementIndex(-1),
    // When the right arrow is pressed, the first button in the QSS will be focused.
    gpii.tests.qss.pressKey("Right"),
    gpii.tests.qss.assertFocusedElementIndex(0),
    gpii.tests.qss.pressKey("Tab"),
    gpii.tests.qss.assertFocusedElementIndex(1),
    gpii.tests.qss.pressKey("Left"),
    gpii.tests.qss.assertFocusedElementIndex(0),
    gpii.tests.qss.pressKey("Tab", ["Shift"]),
    gpii.tests.qss.assertFocusedElementIndex(qssSettingsCount - 1),
    gpii.tests.qss.pressKey("Tab", ["Shift"]),
    gpii.tests.qss.assertFocusedElementIndex(qssSettingsCount - 2),
    // This part of the test is commented because the button is disabled temporary (GPII-3773) and cannot be focused.
    // Some tests may be removed or parts of them re-used in the future.
    // gpii.tests.qss.pressKey("Up"),
    // gpii.tests.qss.assertFocusedElementIndex(qssSettingsCount - 3),
    // gpii.tests.qss.pressKey("Down"),
    // gpii.tests.qss.assertFocusedElementIndex(qssSettingsCount - 2),
    gpii.tests.qss.pressKey("Left"),
    gpii.tests.qss.assertFocusedElementIndex(qssSettingsCount - 4),
    gpii.tests.qss.pressKey("Up"),
    gpii.tests.qss.assertFocusedElementIndex(qssSettingsCount - 5),
    // This part of the test is commented because the button is disabled temporary (GPII-3773) and cannot be focused.
    // Some tests may be removed or parts of them re-used in the future.
    // gpii.tests.qss.pressKey("Right"),
    // gpii.tests.qss.assertFocusedElementIndex(qssSettingsCount - 3),
    // Manually clear the focused state in order to test the Arrow Left behavior when
    // there is no focused element.
    {
        task: "gpii.test.invokeFunctionInWebContentsDelayed",
        args: [
            "{that}.app.qssWrapper.qss.dialog",
            gpii.tests.qss.clearFocusedElement,
            100
        ],
        resolve: "fluid.identity"
    },
    // This tests are commented because of changes in GPII-3773 request.
    // Some tests may be removed or parts of them re-used in the future.

    // When there is no focused element and the left arrow is pressed, the last button
    // in the QSS will be focused.
    // gpii.tests.qss.pressKey("Left"),
    // gpii.tests.qss.assertFocusedElementIndex(qssSettingsCount - 1)
    // Navigate to the "Sign in" button and open it using the Arrow up

    /*gpii.tests.qss.pressKey("Left"),
    gpii.tests.qss.pressKey("Up"),
    { // The PSP will be shown.
        changeEvent: "{that}.app.psp.applier.modelChanged",
        path: "isShown",
        listener: "jqUnit.assertTrue",
        args: [
            "When the sign in button is focused and the Arrow up key is pressed, the PSP will open",
            "{that}.app.psp.model.isShown"
        ]
    },*/ { // Close the QSS and the PSP
        func: "gpii.test.executeJavaScriptInWebContents",
        args: [
            "{that}.app.qssWrapper.qss.dialog",
            clickCloseBtn
        ]
    }
];


var restartWarningSequence = [
    { // Simulate language change
        func: "{that}.app.qssWrapper.alterSetting",
        args: [{
            path: "http://registry\\.gpii\\.net/common/language",
            value: "ko-KR"
        }]
    }, { // ... the restart warning notification should be shown
        event: "{that qssNotification}.events.onDialogShown",
        listener: "jqUnit.assert",
        args: ["The notification dialog is shown when restartWarning setting is changed."]
    }, {
        funcName: "{that}.app.qssWrapper.qssNotification.hide"
    }, { // Changing the user restartWarning preference
        event: "{that qssNotification}.events.onDialogHidden",
        listener: "{that}.app.applier.change",
        args: ["preferences.disableRestartWarning", true]
    }, { // and trying to show a restart warning notification
        changeEvent: "{that}.app.qssWrapper.applier.modelChanged",
        path: "disableRestartWarning",
        listener: "{that}.app.qssWrapper.showRestartWarningNotification",
        args: [{
            path: "http://registry\\.gpii\\.net/common/language",
            restartWarning: true,
            schema: {},
            value: "en-US"
        }]
    }, { // should have disabled it
        funcName: "jqUnit.assertFalse",
        args: [
            "Restart warning notification is not shown when disabled by user setting",
            "{that}.app.qssWrapper.qssNotification.model.isShown"
        ]
    },

    { // bring everything back to normal
        func: "{that}.app.resetAllToStandard"
    }
];


var tooltipSequence = [
    { // Open the QSS...
        func: "{that}.app.tray.events.onTrayIconClicked.fire"
    }, {
        func: "jqUnit.assertFalse",
        args: [
            "The QSS tooltip is not shown initially",
            "{that}.app.qssWrapper.qssTooltip.model.isShown"
        ]
    }, { // ... and hover on its close button.
        func: "gpii.test.executeJavaScriptInWebContents",
        args: [
            "{that}.app.qssWrapper.qss.dialog",
            hoverCloseBtn
        ]
    }, { // This will bring up the tooltip for that button.
        changeEvent: "{that}.app.qssWrapper.qssTooltip.applier.modelChanged",
        path: "isShown",
        listener: "jqUnit.assertTrue",
        args: [
            "The QSS tooltip is shown when a button is hovered",
            "{that}.app.qssWrapper.qssTooltip.model.isShown"
        ]
    }, { // When the button is no longer hovered...
        func: "gpii.test.executeJavaScriptInWebContents",
        args: [
            "{that}.app.qssWrapper.qss.dialog",
            unhoverCloseBtn
        ]
    }, { // ... the tooltip is gone.
        changeEvent: "{that}.app.qssWrapper.qssTooltip.applier.modelChanged",
        path: "isShown",
        listener: "jqUnit.assertFalse",
        args: [
            "The QSS tooltip is hidden when the button is no longer hovered",
            "{that}.app.qssWrapper.qssTooltip.model.isShown"
        ]
    },
    // hover & click === close
    { // Hovering the language button
        func: "gpii.test.executeJavaScriptInWebContents",
        args: [
            "{that}.app.qssWrapper.qss.dialog",
            hoverLanguageBtn
        ]
    }, { // ... should show the tooltip
        changeEvent: "{that}.app.qssWrapper.qssTooltip.applier.modelChanged",
        path: "isShown",
        listener: "jqUnit.assertTrue",
        args: [
            "The QSS tooltip is shown when a button is focused using the keyboard",
            "{that}.app.qssWrapper.qssTooltip.model.isShown"
        ]
    }, { // ... and clicking (activating) the button
        funcName: "gpii.test.executeJavaScriptInWebContents",
        args: [
            "{that}.app.qssWrapper.qss.dialog",
            clickLanguageBtn
        ]
    }, { // ... should close the tooltip
        changeEvent: "{that}.app.qssWrapper.qssTooltip.applier.modelChanged",
        path: "isShown",
        listener: "jqUnit.assertFalse",
        args: [
            "The QSS tooltip is closed when a button is activated",
            "{that}.app.qssWrapper.qssTooltip.model.isShown"
        ]
    },
    // menu close === no tooltip
    {   // XXX we need some minor timeout for the QSS to get
        // in normal state. In case this is not present,
        // the next item doesn't take effect
        task: "gpii.test.linger",
        args: [1000],
        resolve: "fluid.identity"
    },
    // hover & esc === close
    { // Focusing the close button
        func: "gpii.test.executeJavaScriptInWebContents",
        args: [
            "{that}.app.qssWrapper.qss.dialog",
            focusCloseBtn
        ]
    }, { // ... will show the tooltip
        event: "{that}.app.qssWrapper.qssTooltip.events.onDialogShown",
        listener: "fluid.identity" // already tested
    }, { // ... and then, when Esc is used
        funcName: "gpii.tests.qss.simulateShortcut",
        args: [
            "{that}.app.qssWrapper.qss.dialog",
            {
                key: "Escape",
                type: "keyDown"
            }
        ]
    }, { // ... should close the tooltip
        changeEvent: "{that}.app.qssWrapper.qssTooltip.applier.modelChanged",
        path: "isShown",
        listener: "jqUnit.assertFalse",
        args: [
            "The QSS tooltip is closed when Esc is used",
            "{that}.app.qssWrapper.qssTooltip.model.isShown"
        ]
    }
];

var morePanelSequence = [
    {  // When the "More" button is clicked...
        func: "gpii.test.executeJavaScriptInWebContents",
        args: [
            "{that}.app.qssWrapper.qss.dialog",
            clickMoreBtn
        ]
    }, { // ... the QSS More panel will show up.
        changeEvent: "{that}.app.qssWrapper.qssMorePanel.applier.modelChanged",
        path: "isShown",
        listener: "jqUnit.assertTrue",
        args: [
            "The QSS More panel is shown when the More button in the QSS is clicked",
            "{that}.app.qssWrapper.qssMorePanel.model.isShown"
        ]
    }, { // If the "More" button is clicked once again...
        func: "gpii.test.executeJavaScriptInWebContents",
        args: [
            "{that}.app.qssWrapper.qss.dialog",
            clickMoreBtn
        ]
    }, { // ... the QSS More panel will be hidden.
        changeEvent: "{that}.app.qssWrapper.qssMorePanel.applier.modelChanged",
        path: "isShown",
        listener: "jqUnit.assertFalse",
        args: [
            "The QSS More panel is hidden if the More button in the QSS is clicked while the More panel is open",
            "{that}.app.qssWrapper.qssMorePanel.model.isShown"
        ]
    }
];

var menuInteractionsSequence = [
    { // If the language button in the QSS is clicked...
        func: "gpii.test.executeJavaScriptInWebContents",
        args: [
            "{that}.app.qssWrapper.qss.dialog",
            clickLanguageBtn
        ]
    }, { // ... the QSS widget menu will be shown.
        changeEvent: "{that}.app.qssWrapper.qssWidget.applier.modelChanged",
        path: "isShown",
        listener: "jqUnit.assertTrue",
        args: [
            "The QSS widget is shown when the language button is pressed",
            "{that}.app.qssWrapper.qssWidget.model.isShown"
        ]
    }, { // If the close button in the QSS is pressed...
        func: "gpii.test.executeJavaScriptInWebContents",
        args: [
            "{that}.app.qssWrapper.qssWidget.dialog",
            closeClosableDialog
        ]
    }, { // ... the QSS widget menu will be hidden.
        changeEvent: "{that}.app.qssWrapper.qssWidget.applier.modelChanged",
        path: "isShown",
        listener: "jqUnit.assertFalse",
        args: [
            "The QSS widget is hidden when its closed button is pressed",
            "{that}.app.qssWrapper.qssWidget.model.isShown"
        ]
    }, { // If the language button in the QSS is clicked once...
        func: "gpii.test.executeJavaScriptInWebContents",
        args: [
            "{that}.app.qssWrapper.qss.dialog",
            clickLanguageBtn
        ]
    }, {
        changeEvent: "{that}.app.qssWrapper.qssWidget.applier.modelChanged",
        path: "isShown",
        listener: "fluid.identity"
    }, { // ... and is then clicked again...
        func: "gpii.test.executeJavaScriptInWebContents",
        args: [
            "{that}.app.qssWrapper.qss.dialog",
            clickLanguageBtn
        ]
    }, { // ... the QSS widget menu will be hidden again.
        changeEvent: "{that}.app.qssWrapper.qssWidget.applier.modelChanged",
        path: "isShown",
        listener: "jqUnit.assertFalse",
        args: [
            "The QSS widget is hidden when its closed button is pressed",
            "{that}.app.qssWrapper.qssWidget.model.isShown"
        ]
    }, { // Attempts to activate a button which does not have keyboard highlight...
        funcName: "gpii.tests.qss.simulateShortcut",
        args: [
            "{that}.app.qssWrapper.qss.dialog",
            {
                key: "Enter"
            }
        ]
    }, { // ... will fail
        func: "jqUnit.assertFalse",
        args: [
            "QSS button cannot be activated using the keyboard if the button does not have focus",
            "{that}.app.qssWrapper.qssWidget.model.isShown"
        ]
    }
];

var widgetClosingBehaviourSequence = [
    { // Click the language button again...
        func: "gpii.test.executeJavaScriptInWebContents",
        args: [
            "{that}.app.qssWrapper.qss.dialog",
            clickLanguageBtn
        ]
    }, { // ... and wait for the QSS widget to show up...
        changeEvent: "{that}.app.qssWrapper.qssWidget.applier.modelChanged",
        path: "isShown",
        listener: "fluid.identity"
    }, { // ... and then simulate an ArrowLeft key press.
        funcName: "gpii.tests.qss.simulateShortcut",
        args: [
            "{that}.app.qssWrapper.qssWidget.dialog",
            {
                key: "Left" // The key should be a value allowed to appear in an accelerator string.
            }
        ]
    }, { // This should close the QSS widget dialog.
        changeEvent: "{that}.app.qssWrapper.qssWidget.applier.modelChanged",
        path: "isShown",
        listener: "jqUnit.assertFalse",
        args: [
            "The QSS widget is hidden when the ArrowLeft key is pressed",
            "{that}.app.qssWrapper.qssWidget.model.isShown"
        ]
    }, { // Now the focus is on the "Close" button. Pressing Tab will move it back to the language button.
        funcName: "gpii.tests.qss.simulateShortcut",
        args: [
            "{that}.app.qssWrapper.qss.dialog",
            {
                key: "Tab"
            }
        ]
    }, { // Pressing the spacebar key...
        funcName: "gpii.tests.qss.simulateShortcut",
        args: [
            "{that}.app.qssWrapper.qss.dialog",
            {
                key: "Space" // The key should be a value allowed to appear in an accelerator string.
            }
        ]
    }, { // ... will make the language menu show up.
        changeEvent: "{that}.app.qssWrapper.qssWidget.applier.modelChanged",
        path: "isShown",
        listener: "jqUnit.assertTrue",
        args: [
            "The QSS widget is shown when the QSS button is activated using spacebar",
            "{that}.app.qssWrapper.qssWidget.model.isShown"
        ]
    }, { // Pressing the ESC key while the QSS widget is focused...
        funcName: "gpii.tests.qss.simulateShortcut",
        args: [
            "{that}.app.qssWrapper.qssWidget.dialog",
            {
                key: "Escape"
            }
        ]
    }, { // ... will close it.
        changeEvent: "{that}.app.qssWrapper.qssWidget.applier.modelChanged",
        path: "isShown",
        listener: "jqUnit.assertFalse",
        args: [
            "The QSS widget is closed when it has focus and the ESC key is pressed",
            "{that}.app.qssWrapper.qssWidget.model.isShown"
        ]
    }, { // Click the language button again...
        func: "gpii.test.executeJavaScriptInWebContents",
        args: [
            "{that}.app.qssWrapper.qss.dialog",
            clickLanguageBtn
        ]
    }, { // ... and wait for the QSS widget to show up.
        changeEvent: "{that}.app.qssWrapper.qssWidget.applier.modelChanged",
        path: "isShown",
        listener: "fluid.identity"
    }, { // Pressing the ArrowRight key while the QSS widget is focused...
        funcName: "gpii.tests.qss.simulateShortcut",
        args: [
            "{that}.app.qssWrapper.qssWidget.dialog",
            {
                key: "Right" // The key should be a value allowed to appear in an accelerator string.
            }
        ]
    }, { // ... will close it.
        changeEvent: "{that}.app.qssWrapper.qssWidget.applier.modelChanged",
        path: "isShown",
        listener: "jqUnit.assertFalse",
        args: [
            "The QSS widget is hidden when the ArrowRight key is pressed",
            "{that}.app.qssWrapper.qssWidget.model.isShown"
        ]
    }
];

var stepperindicatorsSequence = [
    { // Click on the "Screen Zoom" button...
        func: "gpii.test.executeJavaScriptInWebContents",
        args: [
            "{that}.app.qssWrapper.qss.dialog",
            clickScreenZoomBtn
        ]
    }, {
        event: "{that}.app.qssWrapper.qssWidget.events.onQssWidgetCreated",
        listener: "fluid.identity"
    }, { // ... should display the value indicators
        task: "gpii.test.invokeFunctionInWebContents",
        args: [
            "{that}.app.qssWrapper.qssWidget.dialog",
            getStepperIndicatorsCount
        ],
        resolve: "jqUnit.assertEquals",
        resolveArgs: [
            "Stepper widget should have proper amount of indicators",
            3, // dependent on the min/max value
            "{arguments}.0"
        ]
    }, { // And clicking one of them
        task: "gpii.test.invokeFunctionInWebContents",
        args: [
            "{that}.app.qssWrapper.qssWidget.dialog",
            clickStepperIndicator
        ],
        resolve: "fluid.identity"
    }, { // ... should apply its value
        changeEvent: "{that}.app.qssWrapper.applier.modelChanged",
        path: "settings.*",
        listener: "jqUnit.assertEquals",
        args: [
            "Clicking a Stepper widget indicator should apply its value",
            1,
            "{arguments}.0.value"
        ]
    },

    { // restore everything
        func: "{that}.app.resetAllToStandard"
    }
];

var stepperInteractionsSequence = [
    { // Click on the "Screen Zoom" button...
        func: "gpii.test.executeJavaScriptInWebContents",
        args: [
            "{that}.app.qssWrapper.qss.dialog",
            clickScreenZoomBtn
        ]
    }, { // ... and wait for the QSS widget menu to be shown.
        changeEvent: "{that}.app.qssWrapper.qssWidget.applier.modelChanged",
        path: "isShown",
        listener: "fluid.identity"
    }, { // Clicking on the increment button...
        func: "gpii.test.executeJavaScriptInWebContents",
        args: [
            "{that}.app.qssWrapper.qssWidget.dialog",
            clickIncreaseBtn
        ]
    }, { // ... will change the value of the DPI setting
        changeEvent: "{that}.app.qssWrapper.applier.modelChanged",
        path: "settings.*",
        listener: "jqUnit.assertLeftHand",
        args: [
            "DPI setting change is correctly registered",
            {
                path: "http://registry\\.gpii\\.net/common/DPIScale",
                value: 1
            },
            "{arguments}.0"
        ]
    }, { // Click on the increment button again...
        task: "gpii.test.executeJavaScriptInWebContents",
        args: [
            "{that}.app.qssWrapper.qssWidget.dialog",
            clickIncreaseBtn
        ],
        resolve: "fluid.identity"
    }, { // ... will not change the DPI setting's value because it is already reached at its highest value
        func: "jqUnit.assertEquals",
        args: [
            "The DPI setting value is not changed once its highest value has been reached",
            1,
            "{that}.app.qssWrapper.model.settings.1.value"
        ]
    }, { // Clicking on the increment button once again...
        func: "gpii.test.executeJavaScriptInWebContents",
        args: [
            "{that}.app.qssWrapper.qssWidget.dialog",
            clickIncreaseBtn
        ]
    }, { // ... will make the QSS warning notification show up.
        changeEvent: "{that}.app.qssWrapper.qssNotification.applier.modelChanged",
        path: "isShown",
        listener: "jqUnit.assertTrue",
        args: [
            "The QSS notification is shown when the DPI setting has reached its highest value",
            "{that}.app.qssWrapper.qssNotification.model.isShown"
        ]
    }, { // Close the QSS notification
        func: "gpii.test.executeJavaScriptInWebContents",
        args: [
            "{that}.app.qssWrapper.qssNotification.dialog",
            closeClosableDialog
        ]
    }, {
        changeEvent: "{that}.app.qssWrapper.qssNotification.applier.modelChanged",
        path: "isShown",
        listener: "fluid.identity"
    }, { // Clicking on the decrement button...
        func: "gpii.test.executeJavaScriptInWebContents",
        args: [
            "{that}.app.qssWrapper.qssWidget.dialog",
            clickDecreaseBtn
        ]
    }, { // ... will change the value of the DPI setting
        changeEvent: "{that}.app.qssWrapper.applier.modelChanged",
        path: "settings.*",
        listener: "jqUnit.assertLeftHand",
        args: [
            "First decrease in DPI setting change is correctly registered",
            {
                path: "http://registry\\.gpii\\.net/common/DPIScale",
                value: 0
            },
            "{arguments}.0"
        ]
    }, { // Click on the decrement button again...
        func: "gpii.test.executeJavaScriptInWebContents",
        args: [
            "{that}.app.qssWrapper.qssWidget.dialog",
            clickDecreaseBtn
        ]
    }, { // ... will change the value of the DPI setting to its lowest possible value
        changeEvent: "{that}.app.qssWrapper.applier.modelChanged",
        path: "settings.*",
        listener: "jqUnit.assertLeftHand",
        args: [
            "Second decrease in DPI setting change is correctly registered",
            {
                path: "http://registry\\.gpii\\.net/common/DPIScale",
                value: -1
            },
            "{arguments}.0"
        ]
    }, { // Clicking on the decrement button once again...
        task: "gpii.test.executeJavaScriptInWebContents",
        args: [
            "{that}.app.qssWrapper.qssWidget.dialog",
            clickDecreaseBtn
        ],
        resolve: "fluid.identity"
    }, { // ... will not change the DPI setting's value because it is already reached its lowest value
        func: "jqUnit.assertEquals",
        args: [
            "The DPI setting value is not changed once its lowest value has been reached",
            -1,
            "{that}.app.qssWrapper.model.settings.1.value"
        ]
    }, { // Clicking on the decrement button once again...
        func: "gpii.test.executeJavaScriptInWebContents",
        args: [
            "{that}.app.qssWrapper.qssWidget.dialog",
            clickDecreaseBtn
        ]
    }, { // ... will make the QSS warning notification show up.
        changeEvent: "{that}.app.qssWrapper.qssNotification.applier.modelChanged",
        path: "isShown",
        listener: "jqUnit.assertTrue",
        args: [
            "The QSS notification is shown when the DPI setting has reached its lowest value",
            "{that}.app.qssWrapper.qssNotification.model.isShown"
        ]
    }
];

var saveButtonSequence = [
    /*
     * Notification & QSS integration
     */
    { // When the "Save" button is clicked...
        func: "gpii.test.executeJavaScriptInWebContents",
        args: [
            "{that}.app.qssWrapper.qss.dialog",
            clickSaveBtn
        ]
    }, { // ... the QSS notification dialog will show up.
        changeEvent: "{that}.app.qssWrapper.qssNotification.applier.modelChanged",
        path: "isShown",
        listener: "jqUnit.assertTrue",
        args: [
            "The QSS notification is shown when the Save button is clicked",
            "{that}.app.qssWrapper.qssNotification.model.isShown"
        ]
    }, { // When the "Close" button in the QSS notification is clicked...
        func: "gpii.test.executeJavaScriptInWebContents",
        args: [
            "{that}.app.qssWrapper.qssNotification.dialog",
            closeClosableDialog
        ]
    }, { // ... the QSS notification dialog will be hidden.
        changeEvent: "{that}.app.qssWrapper.qssNotification.applier.modelChanged",
        path: "isShown",
        listener: "jqUnit.assertFalse",
        args: [
            "The QSS notification is hidden when its closed button is pressed",
            "{that}.app.qssWrapper.qssNotification.model.isShown"
        ]
    }
];



var qssCrossTestSequence = [
    // This tests are commented because of changes in GPII-3773 request.
    // Some tests may be removed or parts of them re-used in the future.
    /*
     * Tests QSS and PSP visibility
     * Test QSS button interactions
     */
    /*{ // At first, neither the PSP, nor the QSS is shown.
        func: "gpii.tests.qss.testPspAndQssVisibility",
        args: [
            "{that}.app",
            {psp: false, qss: false}
        ]
    },*/ { // When the tray icon is clicked...
        func: "{that}.app.tray.events.onTrayIconClicked.fire"
    },/* { // ... only the QSS will be shown.
        func: "gpii.tests.qss.testPspAndQssVisibility",
        args: [
            "{that}.app",
            {psp: false, qss: true}
        ]
    }, { // When the tray icon is again...
        func: "{that}.app.tray.events.onTrayIconClicked.fire"
    }, { // ... the QSS will no longer be visible (the tray icon toggles the QSS)
        func: "gpii.tests.qss.testPspAndQssVisibility",
        args: [
            "{that}.app",
            {psp: false, qss: false}
        ]
    }, { // Open the QSS again.
        func: "{that}.app.tray.events.onTrayIconClicked.fire"
    }, { // Open the PSP via the QSS.
        task: "gpii.test.executeJavaScriptInWebContents",
        args: [
            "{that}.app.qssWrapper.qss.dialog",
            clickPspBtn
        ],
        resolve: "fluid.identity"
    }, {
        func: "gpii.tests.qss.testPspAndQssVisibility",
        args: [
            "{that}.app",
            {psp: true, qss: true}
        ]
    }, { // Clicking on the close button in the QSS...
        func: "gpii.test.executeJavaScriptInWebContents",
        args: [
            "{that}.app.qssWrapper.qss.dialog",
            clickCloseBtn
        ]
    }, { // ... results in both the PSP and the QSS being hidden.
        event: "{that}.app.qssWrapper.qss.channelListener.events.onQssClosed",
        listener: "gpii.tests.qss.testPspAndQssVisibility",
        args: [
            "{that}.app",
            {psp: false, qss: false}
        ]
    }, { // Simulate opening of the QSS using the global shortcut
        func: "{that}.app.qssWrapper.qss.show",
        args: [
            {shortcut: true}
        ]
    }, { // The QSS will be shown but the PSP won't be.
        func: "gpii.tests.qss.testPspAndQssVisibility",
        args: [
            "{that}.app",
            {psp: false, qss: true}
        ]
    }, { // Clicking on the "Sign in" button in the QSS...
        task: "gpii.test.executeJavaScriptInWebContents",
        args: [
            "{that}.app.qssWrapper.qss.dialog",
            clickPspBtn
        ],
        resolve: "fluid.identity"
    }, { // ... will also bring up the PSP.
        func: "gpii.tests.qss.testPspAndQssVisibility",
        args: [
            "{that}.app",
            {psp: true, qss: true}
        ]
    }, */{
        task: "gpii.test.executeJavaScriptInWebContents",
        args: [
            "{that}.app.qssWrapper.qss.dialog",
            clickCloseBtn
        ],
        resolve: "fluid.identity"
    },
    /*
     * Tooltip & QSS integration
     */
    tooltipSequence,
    //
    // Save button
    //
    saveButtonSequence,
    //
    // "More" panel
    //
    morePanelSequence,
    /*
     * Widget & QSS integration
     */
    //
    // Menu widget interactions
    //
    menuInteractionsSequence,
    //
    // Widget closing behaviour
    //
    widgetClosingBehaviourSequence,
    //
    // Stepper widget interactions
    //
    stepperInteractionsSequence,
    //
    // Combined tests
    //
    { // ... open the widget again
        task: "gpii.test.executeJavaScriptInWebContents",
        args: [
            "{that}.app.qssWrapper.qss.dialog",
            clickLanguageBtn
        ],
        resolve: "fluid.identity"
    }, { // ... and check whether it is the correct widget
        task: "gpii.test.executeJavaScriptInWebContents",
        args: [
            "{that}.app.qssWrapper.qssWidget.dialog",
            checkIfMenuWidget
        ],
        resolve: "jqUnit.assertTrue",
        resolveArgs: ["The QSS menu widget is displayed: ", "{arguments}.0"]
    }, { // Open the stepper widget
        task: "gpii.test.executeJavaScriptInWebContents",
        args: [
            "{that}.app.qssWrapper.qss.dialog",
            clickAppTextZoomBtn
        ],
        resolve: "fluid.identity"
    }, { // ... and the menu widget shouldn't be shown
        task: "gpii.test.executeJavaScriptInWebContents",
        args: [
            "{that}.app.qssWrapper.qssWidget.dialog",
            checkIfMenuWidget
        ],
        resolve: "jqUnit.assertFalse",
        resolveArgs: ["The QSS menu widget is displayed: ", "{arguments}.0"]
    }, { // ... and stepper widget should be
        task: "gpii.test.executeJavaScriptInWebContents",
        args: [
            "{that}.app.qssWrapper.qssWidget.dialog",
            checkIfStepperWidget
        ],
        resolve: "jqUnit.assertTrue",
        resolveArgs: ["The QSS stepper widget is displayed: ", "{arguments}.0"]
    }, { // Open the Screen Capture widget
        task: "gpii.test.executeJavaScriptInWebContents",
        args: [
            "{that}.app.qssWrapper.qss.dialog",
            clickScreenCaptureBtn
        ],
        resolve: "fluid.identity"
    }, { // ... and the menu widget shouldn't be shown
        task: "gpii.test.executeJavaScriptInWebContents",
        args: [
            "{that}.app.qssWrapper.qssWidget.dialog",
            checkIfMenuWidget
        ],
        resolve: "jqUnit.assertFalse",
        resolveArgs: ["The QSS menu widget is displayed: ", "{arguments}.0"]
    },
    //
    // Setting changes tests
    //
    { // Open the menu Widget
        task: "gpii.test.executeJavaScriptInWebContents",
        args: [
            "{that}.app.qssWrapper.qss.dialog",
            clickLanguageBtn
        ],
        resolve: "fluid.identity"
    }, { // ... click on menu item (we know the order from the config we are using)
        func: "gpii.test.executeJavaScriptInWebContents",
        args: [
            "{that}.app.qssWrapper.qssWidget.dialog",
            clickMenuWidgetItem
        ]
    }, { // ... the setting should be applied
        event: "{that}.app.settingsBroker.events.onSettingApplied",
        listener: "jqUnit.assertLeftHand",
        args: [
            "Change event was fired from QSS widget interaction.",
            { path: "http://registry\\.gpii\\.net/common/language", value: "es-ES" },
            "{arguments}.0"
        ]
    },
    // TODO this could be used instead (of the previous)
    //{ // ! should send info to broker
    //     changeEvent: "{that}.app.qssWrapper.applier.modelChanged",
    //     path: "settings.*",
    //     listener: "jqUnit.assertEquals",
    //     args: [
    //         "Change event was fired from QSS widget interaction.",
    //         "hy",
    //         "{that}.app.qssWrapper.model.settings.0.value"
    //     ]
    // }
    {
        changeEvent: "{that}.app.qssWrapper.qssWidget.applier.modelChanged",
        path: "isShown",
        listener: "fluid.identity"
    },
    // Toggle button / menu
    // Opening the toggle menu and clicking the toggle button...
    openReadAloudMenuSeqEl,
    clickToggleButtonSeqEl,
    { // ... should notify the core
        event: "{that}.app.settingsBroker.events.onSettingApplied",
        listener: "jqUnit.assertLeftHand",
        args: [
            "Change event was fired from QSS widget interaction.",
            { path: "http://registry\\.gpii\\.net/common/selfVoicing/enabled", value: true },
            "{arguments}.0"
        ]
    },
    // Turn off the read aloud
    clickToggleButtonSeqEl,
    { // And close the QSS widget menu
        task: "gpii.test.executeJavaScriptInWebContents",
        args: [
            "{that}.app.qssWrapper.qss.dialog",
            clickCloseBtn
        ],
        resolve: "fluid.identity"
    }

    // This tests are commented because of changes in GPII-3773 request.
    // Some tests may be removed or parts of them re-used in the future.
    /*
     * QSS & PSP tests
     */
    // { // Test menu after key in
    //     func: "{that}.app.keyIn",
    //     args: "snapset_2a"
    // }, {
    //     event: "{that}.app.events.onKeyedIn",
    //     listener: "fluid.identity"
    // }, { // If the Key in button in the QSS is clicked...
    //     func: "gpii.test.executeJavaScriptInWebContents",
    //     args: [
    //         "{that}.app.qssWrapper.qss.dialog",
    //         clickPspBtn
    //     ]
    // }, { // ... the PSP will be shown.
    //     changeEvent: "{that}.app.psp.applier.modelChanged",
    //     path: "isShown",
    //     listener: "jqUnit.assertTrue",
    //     args: [
    //         "The PSP is shown when the Key in button is pressed",
    //         "{that}.app.psp.model.isShown"
    //     ]
    // },
    // // Changing a setting from QSS
    // openReadAloudMenuSeqEl,
    // clickToggleButtonSeqEl,
    // { // ... should notify the PSP
    //     event: "{that}.app.psp.events.onSettingUpdated",
    //     listener: "jqUnit.assertLeftHand",
    //     args: [
    //         "QSS setting change should take place in PSP as well",
    //         { path: "http://registry\\.gpii\\.net/common/selfVoicing/enabled", value: true },
    //         "{arguments}.0"
    //     ]
    // }, {
    //     func: "{that}.app.keyOut"
    // }, {
    //     event: "{that}.app.events.onKeyedOut",
    //     listener: "fluid.identity"
    // }
];

var clickUndoButtonSeqEl = {
    func: "gpii.test.executeJavaScriptInWebContentsDelayed",
    args: [
        "{that}.app.qssWrapper.qss.dialog",
        clickUndoBtn
    ]
};

var undoCrossTestSequence = [
    { // When the tray icon is clicked...
        func: "{that}.app.tray.events.onTrayIconClicked.fire"
    },
    // Change the value of the "Read Aloud" setting ...
    openReadAloudMenuSeqEl,
    clickToggleButtonSeqEl,
    {
        changeEvent: "{that}.app.qssWrapper.applier.modelChanged",
        path: "settings.*",
        listener: "fluid.identity"
    },
    clickUndoButtonSeqEl, // ... and clicking undo button
    { // ... should revert setting's value
        changeEvent: "{that}.app.qssWrapper.applier.modelChanged",
        path: "settings.*",
        listener: "jqUnit.assertLeftHand",
        args: [
            "QSS undo button should undo setting change",
            { path: "http://registry\\.gpii\\.net/common/selfVoicing/enabled", value: false },
            "{arguments}.0"
        ]
    },
    //
    // Multiple setting changes
    openReadAloudMenuSeqEl,
    clickToggleButtonSeqEl, // Changing a setting
    {
        changeEvent: "{that}.app.qssWrapper.applier.modelChanged",
        path: "settings.*",
        listener: "fluid.identity"
    },
    clickToggleButtonSeqEl, // Making second setting change
    {
        changeEvent: "{that}.app.qssWrapper.applier.modelChanged",
        path: "settings.*",
        listener: "fluid.identity"
    },
    clickUndoButtonSeqEl,
    { // ... should restore last setting's state
        changeEvent: "{that}.app.qssWrapper.applier.modelChanged",
        path: "settings.*",
        listener: "jqUnit.assertLeftHand",
        args: [
            "QSS undo shortcut should undo setting change",
            { path: "http://registry\\.gpii\\.net/common/selfVoicing/enabled", value: true },
            "{arguments}.0"
        ]
    },
    clickUndoButtonSeqEl,
    { // ... should trigger undo as well
        changeEvent: "{that}.app.qssWrapper.applier.modelChanged",
        path: "settings.*",
        listener: "jqUnit.assertLeftHand",
        args: [
            "QSS widget undo shortcut should undo setting change",
            { path: "http://registry\\.gpii\\.net/common/selfVoicing/enabled", value: false },
            "{arguments}.0"
        ]
    },
    ////
    //// Indicator test
    ////
    openReadAloudMenuSeqEl,
    clickToggleButtonSeqEl, // Changing a setting
    { // ... should enable undo indicator
        event: "{that}.app.qssWrapper.qss.events.onUndoIndicatorChanged",
        listener: "jqUnit.assertTrue",
        args: [
            "QSS change should enable undo indicator",
            "{arguments}.0"
        ]
    },
    clickUndoButtonSeqEl, // ... and unding it
    { // ... should disable it
        event: "{that}.app.qssWrapper.qss.events.onUndoIndicatorChanged",
        listener: "jqUnit.assertFalse",
        args: [
            "QSS undo should disable undo indicator",
            "{arguments}.0"
        ]
    }, { // close and ensure setting changes have been applied
        task: "gpii.test.executeJavaScriptInWebContents",
        args: [
            "{that}.app.qssWrapper.qss.dialog",
            clickCloseBtn
        ],
        resolve: "fluid.identity"
    }
];

// More isolated tests for the undo functionality
var undoTestSequence = [
    { // make a change to a setting
        func: "{that}.app.qssWrapper.applier.change",
        args: ["settings.1", {value: 1}]
    }, { // ... there should be a setting registered
        changeEvent: "{that}.app.qssWrapper.undoStack.applier.modelChanged",
        path: "hasChanges",
        listener: "jqUnit.assertTrue",
        args: [
            "QSS setting change should indicate available change",
            "{that}.app.qssWrapper.undoStack.model.hasChanges"
        ]
    }, { // Undoing the change
        func: "{that}.app.qssWrapper.undoStack.undo"
    }, { // ... should restore setting's state
        changeEvent: "{that}.app.qssWrapper.applier.modelChanged",
        path: "settings.*",
        listener: "jqUnit.assertLeftHand",
        args: [
            "QSS single setting change should be undone properly",
            {
                path: "http://registry\\.gpii\\.net/common/DPIScale",
                value: 0 // this is the default value of the DPI Scale setting
            },
            "{arguments}.0"
        ]
    }, { // ... should restore `hasChanges` flag state
        funcName: "jqUnit.assertFalse",
        args: [
            "QSS setting change indicator should restore state when stack is emptied",
            "{that}.app.qssWrapper.undoStack.model.hasChanges"
        ]
    },
    //
    // Multiple setting changes
    //
    { // make a change to a setting
        func: "{that}.app.qssWrapper.applier.change",
        args: ["settings.1", {value: 1}]
    }, { // make a change to a setting
        func: "{that}.app.qssWrapper.applier.change",
        args: ["settings.4", {value: true}]
    }, { // ... `hasChanges` should have its state kept
        funcName: "jqUnit.assertTrue",
        args: [
            "QSS setting change indicator should restore state when stack is emptied",
            "{that}.app.qssWrapper.undoStack.model.hasChanges"
        ]
    }, { // ... reverting last change
        func: "{that}.app.qssWrapper.undoStack.undo"
    }, { // ... should restore second setting's state
        changeEvent: "{that}.app.qssWrapper.applier.modelChanged",
        path: "settings.*",
        listener: "jqUnit.assertLeftHand",
        args: [
            "QSS last setting change should be undone",
            {
                path: "http://registry\\.gpii\\.net/common/selfVoicing/enabled",
                value: false
            },
            "{arguments}.0"
        ]
    }, { // ... reverting all of the changes
        func: "{that}.app.qssWrapper.undoStack.undo"
    }, { // ... should restore first setting's state
        event: "{that}.app.qssWrapper.undoStack.events.onChangeUndone", // use whole path for the event attachment
        listener: "jqUnit.assertLeftHand",
        args: [
            "QSS last setting change should be undone",
            {
                path: "http://registry\\.gpii\\.net/common/DPIScale",
                value: 0
            },
            "{arguments}.0"
        ]
    }, { // ... and `hasChanges` should have its state restored
        funcName: "jqUnit.assertFalse",
        args: [
            "QSS setting change indicator should restore state when stack is emptied",
            "{that}.app.qssWrapper.undoStack.model.hasChanges"
        ]
    },
    //
    // Empty stack
    //
    { // Undoing empty stack should not cause an error
        func: "{that}.app.qssWrapper.undoStack.undo"
    },
    //
    // Unwatched setting changes
    //
    { // make a change to an undoable setting shouldn't have effect
        func: "{that}.app.qssWrapper.alterSetting",
        args: ["settings.2", {value: 2}]
    }, { // ... and making a watched change
        func: "{that}.app.qssWrapper.applier.change",
        args: ["settings.1", {value: 1}]
    }, { // ... should change `hasChanges` flag state
        changeEvent: "{that}.app.qssWrapper.undoStack.applier.modelChanged",
        path: "hasChanges",
        listener: "jqUnit.assertTrue",
        args: [
            "QSS setting change indicator should restore state when stack is emptied",
            "{that}.app.qssWrapper.undoStack.model.hasChanges"
        ]
    }, { // Click the "Reset All to Standard" button
        func: "gpii.test.executeJavaScriptInWebContents",
        args: [
            "{that}.app.qssWrapper.qss.dialog",
            clickResetAllBtn
        ]
    }, {
        changeEvent: "{that}.app.qssWrapper.applier.modelChanged",
        path: "settings.1.value",
        listener: "jqUnit.assertEquals",
        args: [
            "Reset All to Standard will revert the DPI setting to its original value",
            0,
            "{that}.app.qssWrapper.model.settings.1.value"
        ]
    }
];

var appZoomTestSequence = [
    { // Open the QSS...
        func: "{that}.app.tray.events.onTrayIconClicked.fire"
    }, { // ... and click on the "App / Text Zoom" button.
        func: "gpii.test.executeJavaScriptInWebContents",
        args: [
            "{that}.app.qssWrapper.qss.dialog",
            clickAppTextZoomBtn
        ]
    }, {
        changeEvent: "{that}.app.qssWrapper.qssWidget.applier.modelChanged",
        path: "isShown",
        listener: "fluid.identity"
    }, { // Click on the increment button
        func: "gpii.test.executeJavaScriptInWebContents",
        args: [
            "{that}.app.qssWrapper.qssWidget.dialog",
            clickIncreaseBtn
        ]
    }, {
        event: "{that}.app.appZoomHandler.events.onAppZoomed",
        listener: "jqUnit.assertEquals",
        args: [
            "App Zoom zooms in when the + button in the QSS widget is pressed",
            "increase",
            "{arguments}.0"
        ]
    }, { // Click on the decrement button
        func: "gpii.test.executeJavaScriptInWebContents",
        args: [
            "{that}.app.qssWrapper.qssWidget.dialog",
            clickDecreaseBtn
        ]
    }, {
        event: "{that}.app.appZoomHandler.events.onAppZoomed",
        listener: "jqUnit.assertEquals",
        args: [
            "App Zoom zooms out when the - button in the QSS widget is pressed",
            "decrease",
            "{arguments}.0"
        ]
    }, { // Close the QSS
        task: "gpii.test.executeJavaScriptInWebContents",
        args: [
            "{that}.app.qssWrapper.qss.dialog",
            clickCloseBtn
        ],
        resolve: "fluid.identity"
    }
];

<<<<<<< HEAD
var openUsbTestSequence = [
    { // Open the QSS...
        func: "{that}.app.tray.events.onTrayIconClicked.fire"
    }, { // ... and open USB button should be visible
        task: "gpii.test.executeJavaScriptInWebContents",
        args: [
            "{that}.app.qssWrapper.qss.dialog",
            checkIfUSBWidget
        ],
        resolve: "jqUnit.assertTrue",
        resolveArgs: ["The Open USB button is displayed: ", "{arguments}.0"]
    }, { // Text of button should be
        task: "gpii.test.invokeFunctionInWebContents",
        args: [
            "{that}.app.qssWrapper.qss.dialog",
            getUsbWIdgetBtnText
        ],
        resolve: "jqUnit.assertEquals",
        resolveArgs: [
            "Text of button should be",
            "Open USB Drive",
=======
var quickFoldersTestSequence = [
    { // Open the QSS...
        func: "{that}.app.tray.events.onTrayIconClicked.fire"
    }, { // ... and quick folders button should be visible
        task: "gpii.test.executeJavaScriptInWebContents",
        args: [
            "{that}.app.qssWrapper.qss.dialog",
            checkIfQuickFoldersWidget
        ],
        resolve: "jqUnit.assertTrue",
        resolveArgs: ["The quick folder button is displayed: ", "{arguments}.0"]
    }, { // Text of the button should be
        task: "gpii.test.invokeFunctionInWebContents",
        args: [
            "{that}.app.qssWrapper.qss.dialog",
            getQuickFolderWIdgetBtnText
        ],
        resolve: "jqUnit.assertEquals",
        resolveArgs: [
            "Text of the button should be",
            "Quick Folders",
>>>>>>> 9043ecff
            "{arguments}.0"
        ]
    }, { // Close the QSS
        task: "gpii.test.executeJavaScriptInWebContents",
        args: [
            "{that}.app.qssWrapper.qss.dialog",
            clickCloseBtn
        ],
        resolve: "fluid.identity"
    }
];

fluid.defaults("gpii.tests.qss.mockedAppZoom", {
    gradeNames: "fluid.component",

    events: {
        onAppZoomed: null
    },

    invokers: {
        sendZoom: {
            func: "{that}.events.onAppZoomed.fire",
            args: [
                "{arguments}.0" // direction
            ]
        }
    }
});

/**
 * No need to actually test if the "App/Text Zoom" functionality works. This
 * should be done in `gpii-windows` tests. Here we can simply check if the
 * corresponding function is called when the "App/Text Zoom" is pressed.
 */
fluid.defaults("gpii.tests.qss.mockedAppZoomWrapper", {
    gradeNames: "fluid.component",
    components: {
        appZoomHandler: {
            type: "gpii.tests.qss.mockedAppZoom"
        }
    }
});

/**
 * Needed in order not to send setting updates to the Core. The testing of
 * the QSS functionalities does not require that the setting updates are
 * actually applied.
 */
fluid.defaults("gpii.tests.qss.mockedGpiiConnector", {
    gradeNames: "fluid.component",
    invokers: {
        updateSetting: {
            funcName: "fluid.identity"
        }
    }
});

/**
 * Also, in order to test the QSS functionalities, there is no need to apply
 * settings when a user keys in.
 */
fluid.defaults("gpii.tests.qss.mockedLifecycleManager", {
    gradeNames: "fluid.component",
    invokers: {
        applySolution: {
            funcName: "gpii.tests.qss.mockedLifecycleManager.applySolution"
        }
    }
});

gpii.tests.qss.mockedLifecycleManager.applySolution = function () {
    var promise = fluid.promise();
    promise.resolve();
    return promise;
};

/*
 * A subset of the QSS setting messages.
 */
var qssSettingMessagesFixture = {
    bg: {
        "gpii_app_qss_settings_common-language": {
            "title": "Избери Език",
            tooltip: "Some different tooltip",
            "enum": [
                "Анг",
                "Арм",
                "Кит",
                "Китс",
                "Кор",
                "Рус",
                "Исп"
            ]
        },
        "gpii_app_qss_settings_save": {
            "title": "Запиши ме"
        },
        "gpii_app_qss_settings_close": {
            "title": "Затвори ме"
        },
        "gpii_app_qss_settings_appTextZoom": {
            title: "Приближи този текст",
            tooltip: "Some tooltip",
            tip: "Some helpful tip",
            footerTip: "Hopefully something helpful as the tip"
        }
    }
};

/*
 * A mock of the settings message
 */
var expectedTranslatedSettings = {
    "http://registry\\.gpii\\.net/common/language": {
        schema: {
            "title": "Избери Език",
            "enum": [
                "Анг",
                "Арм",
                "Кит",
                "Китс",
                "Кор",
                "Рус",
                "Исп"
            ]
        },
        tooltip: "Some different tooltip"
    },
    "save": {
        schema: {
            "title": "Запиши ме"
        }
    },
    "close": {
        schema: {
            "title": "Затвори ме"
        }
    },
    "appTextZoom": {
        schema: {
            title: "Приближи този текст"
        },
        tooltip: "Some tooltip",
        tip: "Some helpful tip",
        widget: {
            footerTip: "Hopefully something helpful as the tip"
        }
    }
};


var crossQssTranslations = [
    /*
     * Tests for the QSS i18n behaviour
     */
    { // trigger locale change
        funcName: "{that}.app.applier.change",
        args: ["locale", "bg"]
    },
    { // ... and check whether the settings' text has been updated in the main
        funcName: "gpii.test.assertLeftHandDeep",
        args: [
            "QSS should have its settings translated with locale change",
            expectedTranslatedSettings,
            "@expand:gpii.test.objectArrayToHash({that}.app.qssWrapper.model.settings, path)"
        ]
    }, { // ... and in the renderer as well
        task: "gpii.test.executeJavaScriptInWebContents",
        args: [
            "{that}.app.qssWrapper.qss.dialog",
            getQssSettingsList
        ],
        resolve: "gpii.test.assertLeftHandDeep",
        resolveArgs: [
            "QSS dialog should have its settings translated with locale change",
            expectedTranslatedSettings,
            "@expand:gpii.test.objectArrayToHash({arguments}.0, path)"
        ]
    }
];


var unorderedInstalledLangsFixture = {
    raw: {
        "es-MX": {
            "english": "Spanish",
            "local": "Spanish (Mexico)",
            "native": "español (México)",
            "code": "es-MX"
        },
        "fr": {
            "english": "French",
            "local": "French",
            "native": "français",
            "code": "fr"
        },
        "en-US": {
            "english": "English",
            "local": "English (United States)",
            "native": "english (United States)",
            "code": "en-US"
        }
    },
    lists: {
        keys: [ "en-US", "fr", "es-MX"],
        enum: [ "English (United States)", "Français · French", "Español (México) · Spanish (Mexico)"]
    }
};

var installedLangsShrunkFixture = {
    raw: {
        "en-US": {
            "english": "English",
            "local": "English (United States)",
            "native": "english (United States)",
            "code": "en-US"
        },
        "es-ES": {
            "english": "Spanish",
            "local": "Spanish (Spain)",
            "native": "Español (España)",
            "code": "es-ES"
        }
    },
    lists: {
        keys: ["en-US", "es-ES"],
        enum: ["English (United States)", "Español (España) · Spanish (Spain)"]
    }
};



fluid.defaults("gpii.tests.qss.systemLanguageListener", {
    gradeNames: ["fluid.modelComponent"],

    model: {
        installedLanguages: unorderedInstalledLangsFixture.raw,
        configuredLanguage: null
    },

    listeners: {
        // use a listener to avoid overriding the
        // model binding in the `gpii.app`.
        // There should be a better way
        "onCreate.setDefaultValue": {
            changePath: "configuredLanguage",
            value: "en-US"
        }
    },

    invokers: {
        updateLanguages: {
            funcName: "gpii.app.applier.replace",
            args: [
                "{that}.applier",
                "installedLanguages",
                "{arguments}.0" // new languages
            ]
        }
    }
});

gpii.tests.qss.languageSettingValuesMatches = function (qssWrapper, expectedInstalledLanguages) {
    var languageSetting = qssWrapper.getSetting(qssWrapper.options.settingOptions.settingPaths.language);

    jqUnit.assertDeepEq(
        "QSS should list correctly installed languages",
        [
            expectedInstalledLanguages["enum"],
            expectedInstalledLanguages.keys
        ],
        [
            languageSetting.schema["enum"],
            languageSetting.schema.keys
        ]
    );
};


var qssInstalledLanguages = [
    { // once qssWrapper is firstly created it should have proper languages list
        func: "gpii.tests.qss.languageSettingValuesMatches",
        args: ["{that}.app.qssWrapper", unorderedInstalledLangsFixture.lists]
    },

    { // changing the installed languages
        func: "{that}.app.systemLanguageListener.updateLanguages",
        args: [installedLangsShrunkFixture.raw]
    },
    { // should result in language setting update
        changeEvent: "{that}.app.qssWrapper.applier.modelChanged",
        path: "settings.0.schema.enum", // we want changes only for the language setting
        listener: "gpii.tests.qss.languageSettingValuesMatches",
        args: ["{that}.app.qssWrapper", installedLangsShrunkFixture.lists]
    }
];




gpii.tests.qss.testDefs = {
    name: "QSS Widget integration tests",
<<<<<<< HEAD
    expect: 86,
=======
    expect: 66,
>>>>>>> 9043ecff
    config: {
        configName: "gpii.tests.dev.config",
        configPath: "tests/configs"
    },
    distributeOptions: {
        mockedSettings: {
            record: "%gpii-app/tests/fixtures/qssSettings.json",
            target: "{that gpii.app.qssWrapper}.options.settingsFixturePath"
        },
        mockedMessages: {
            record: qssSettingMessagesFixture,
            target: "{that gpii.app}.options.messageBundles"
        },
        mockedAppZoomWrapper: {
            record: "gpii.tests.qss.mockedAppZoomWrapper",
            target: "{that gpii.app}.options.gradeNames"
        },
        mockedGpiiConnector: {
            record: "gpii.tests.qss.mockedGpiiConnector",
            target: "{that gpiiConnector}.options.gradeNames"
        },
        mockedLifecycleManager: {
            record: "gpii.tests.qss.mockedLifecycleManager",
            target: "{that lifecycleManager}.options.gradeNames"
        },
        mockedLanguagesListener: {
            record: "gpii.tests.qss.systemLanguageListener",
            target: "{that gpii.app}.options.components.systemLanguageListener.type",
            priority: "last"
        }
    },

    gradeNames: ["gpii.test.common.testCaseHolder"],
    sequence: [].concat(
        [{ // Wait for the QSS to initialize.
            event: "{that gpii.app.qss}.events.onDialogReady",
            listener: "jqUnit.assert",
            args: ["QSS has initialized successfully"]
        }],
        // For no particular reason the tests work properly in this sequence
        navigationSequence,
        qssInstalledLanguages,
        undoCrossTestSequence,
        undoTestSequence,
<<<<<<< HEAD
        openUsbTestSequence,
=======
        quickFoldersTestSequence,
>>>>>>> 9043ecff
        qssCrossTestSequence,
        stepperindicatorsSequence,
        restartWarningSequence,
        crossQssTranslations,
        appZoomTestSequence
    )
};<|MERGE_RESOLUTION|>--- conflicted
+++ resolved
@@ -35,12 +35,12 @@
     jQuery(".fl-qssStepperWidget-indicator:nth-of-type(1)").click();
 }
 
-<<<<<<< HEAD
+function getQuickFolderWIdgetBtnText() {
+    return jQuery(".flc-quickSetStrip > div:nth-of-type(7) > span").text();
+}
+
 function getUsbWIdgetBtnText() {
-=======
-function getQuickFolderWIdgetBtnText() {
->>>>>>> 9043ecff
-    return jQuery(".flc-quickSetStrip > div:nth-last-of-type(7) > span").text();
+    return jQuery(".flc-quickSetStrip > div:nth-of-type(8) > span").text();
 }
 
 
@@ -66,11 +66,8 @@
 // QSS Widgets related
 var checkIfMenuWidget = "jQuery('.flc-qssMenuWidget').is(':visible');",
     checkIfStepperWidget = "jQuery('.flc-qssStepperWidget').is(':visible');",
-<<<<<<< HEAD
-    checkIfUSBWidget = "jQuery('.flc-quickSetStrip > div:nth-last-of-type(7)').is(':visible')",
-=======
-    checkIfQuickFoldersWidget = "jQuery('.flc-quickSetStrip > div:nth-last-of-type(7)').is(':visible')",
->>>>>>> 9043ecff
+    checkIfQuickFoldersWidget = "jQuery('.flc-quickSetStrip > div:nth-of-type(7)').is(':visible')",
+    checkIfUSBWidget = "jQuery('.flc-quickSetStrip > div:nth-of-type(8)').is(':visible')",
     clickMenuWidgetItem = "jQuery('.flc-qssWidgetMenu-item:nth-of-type(2)').click()",
     clickIncreaseBtn = "jQuery('.flc-qssStepperWidget-incBtn').click()",
     clickDecreaseBtn = "jQuery('.flc-qssStepperWidget-decBtn').click()",
@@ -168,11 +165,7 @@
     jQuery(".fl-qss-button").removeClass("fl-focused fl-highlighted");
 };
 
-<<<<<<< HEAD
-var qssSettingsCount = 12;
-=======
-var qssSettingsCount = 13;
->>>>>>> 9043ecff
+var qssSettingsCount = 14;
 
 var navigationSequence = [
     {
@@ -1363,7 +1356,6 @@
     }
 ];
 
-<<<<<<< HEAD
 var openUsbTestSequence = [
     { // Open the QSS...
         func: "{that}.app.tray.events.onTrayIconClicked.fire"
@@ -1385,7 +1377,18 @@
         resolveArgs: [
             "Text of button should be",
             "Open USB Drive",
-=======
+            "{arguments}.0"
+        ]
+    }, { // Close the QSS
+        task: "gpii.test.executeJavaScriptInWebContents",
+        args: [
+            "{that}.app.qssWrapper.qss.dialog",
+            clickCloseBtn
+        ],
+        resolve: "fluid.identity"
+    }
+];
+
 var quickFoldersTestSequence = [
     { // Open the QSS...
         func: "{that}.app.tray.events.onTrayIconClicked.fire"
@@ -1397,6 +1400,12 @@
         ],
         resolve: "jqUnit.assertTrue",
         resolveArgs: ["The quick folder button is displayed: ", "{arguments}.0"]
+    }, {   // XXX we need some minor timeout for the QSS to get
+        // in normal state. In case this is not present,
+        // the next item doesn't take effect
+        task: "gpii.test.linger",
+        args: [90000],
+        resolve: "fluid.identity"
     }, { // Text of the button should be
         task: "gpii.test.invokeFunctionInWebContents",
         args: [
@@ -1407,7 +1416,6 @@
         resolveArgs: [
             "Text of the button should be",
             "Quick Folders",
->>>>>>> 9043ecff
             "{arguments}.0"
         ]
     }, { // Close the QSS
@@ -1710,11 +1718,7 @@
 
 gpii.tests.qss.testDefs = {
     name: "QSS Widget integration tests",
-<<<<<<< HEAD
-    expect: 86,
-=======
-    expect: 66,
->>>>>>> 9043ecff
+    expect: 68,
     config: {
         configName: "gpii.tests.dev.config",
         configPath: "tests/configs"
@@ -1759,11 +1763,8 @@
         qssInstalledLanguages,
         undoCrossTestSequence,
         undoTestSequence,
-<<<<<<< HEAD
         openUsbTestSequence,
-=======
         quickFoldersTestSequence,
->>>>>>> 9043ecff
         qssCrossTestSequence,
         stepperindicatorsSequence,
         restartWarningSequence,
