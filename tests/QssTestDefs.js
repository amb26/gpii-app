/*
 * GPII Sequential Dialogs Integration Test Definitions
 *
 * Copyright 2017 OCAD University
 *
 * Licensed under the New BSD license. You may not use this file except in
 * compliance with this License.
 *
 * The research leading to these results has received funding from the European Union's
 * Seventh Framework Programme (FP7/2007-2013)
 * under grant agreement no. 289016.
 *
 * You may obtain a copy of the License at
 * https://github.com/GPII/universal/blob/master/LICENSE.txt
 */

"use strict";

var fluid = require("infusion"),
    jqUnit = fluid.require("node-jqunit", require, "jqUnit"),
    gpii = fluid.registerNamespace("gpii");

require("./testUtils.js");


/*
 * Scripts for interaction with the renderer
 */

function getStepperIndicatorsCount() {
    return jQuery(".fl-qssStepperWidget-indicator").length;
}

function clickStepperIndicator() {
    jQuery(".fl-qssStepperWidget-indicator:nth-of-type(1)").click();
}

function getQuickFolderWidgetBtnText() {
    return jQuery(".flc-quickSetStrip > div:nth-last-of-type(9) > span").text();
}

function getUsbWidgetBtnText() {
    return jQuery(".flc-quickSetStrip > div:nth-last-of-type(8) > span").text();
}

function getVolumeWidgetBtnText() {
    return jQuery(".flc-quickSetStrip > div:nth-of-type(7) > span").text();
}

function getVolumeWidgetBtnColor() {
    return jQuery(".flc-quickSetStrip > div:nth-of-type(7)").css("background-color");
}

function getDocuMorphWidgetBtnText() {
    return jQuery(".flc-quickSetStrip > div:nth-last-of-type(7) > span").text();
}


// QSS related
var hoverCloseBtn = "jQuery(\".flc-quickSetStrip > div:last-of-type\").trigger(\"mouseenter\")",
    unhoverCloseBtn = "jQuery(\".flc-quickSetStrip > div:last-of-type\").trigger(\"mouseleave\")",
    focusCloseBtn = "var event = jQuery.Event(\"keyup\"); event.shiftKey = true; event.key = \"Tab\"; jQuery(\".flc-quickSetStrip > div:first-of-type\").trigger(event)",

    clickCloseBtn = "jQuery(\".flc-quickSetStrip > div:last-of-type\").click()",
    hoverLanguageBtn = "jQuery(\".flc-quickSetStrip > div:first-of-type\").trigger('mouseenter')",
    clickLanguageBtn = "jQuery(\".flc-quickSetStrip > div:first-of-type\").click()",
    clickScreenZoomBtn = "jQuery(\".flc-quickSetStrip > div:nth-of-type(2)\").click()",
    clickAppTextZoomBtn = "jQuery(\".flc-quickSetStrip > div:nth-of-type(3)\").click()",
    clickReadAloudBtn = "jQuery(\".flc-quickSetStrip > div:nth-of-type(5)\").click()",
    clickScreenCaptureBtn = "jQuery(\".flc-quickSetStrip > div:nth-of-type(6)\").click()",
<<<<<<< HEAD
    clickOfficeSimplifyBtn = "jQuery(\".flc-quickSetStrip > div:nth-of-type(7)\").click()",
    clickOpenUsbBtn = "jQuery(\".flc-quickSetStrip > div:nth-of-type(8)\").click()",
=======
    clickOpenUsbBtn = "jQuery(\".flc-quickSetStrip > div:nth-last-of-type(8)\").click()",
    clickVolumeBtn = "jQuery(\".flc-quickSetStrip > div:nth-of-type(7)\").click()",
>>>>>>> 2c847975
    clickMoreBtn = "jQuery(\".flc-quickSetStrip > div:nth-last-of-type(6)\").click()",
    clickSaveBtn = "jQuery(\".flc-quickSetStrip > div:nth-last-of-type(5)\").click()",
    clickUndoBtn = "jQuery(\".flc-quickSetStrip > div:nth-last-of-type(4)\").click()",
    // clickPspBtn = "jQuery(\".flc-quickSetStrip > div:nth-last-of-type(3)\").click()", // the button is disabled temporary (GPII-3773)
    clickResetAllBtn = "jQuery(\".flc-quickSetStrip > div:nth-last-of-type(2)\").click()",
    getQssSettingsList = "(function getItems() { var repeater = fluid.queryIoCSelector(fluid.rootComponent, 'gpii.psp.repeater')[0]; return repeater.model.items; }())";

// QSS Widgets related
var checkIfMenuWidget = "jQuery('.flc-qssMenuWidget').is(':visible');",
    checkIfStepperWidget = "jQuery('.flc-qssStepperWidget').is(':visible');",
<<<<<<< HEAD
    checkIfQuickFoldersWidget = "jQuery(\".flc-quickSetStrip > div:nth-last-of-type(9)\").is(':visible')",
    checkIfUSBWidget = "jQuery(\".flc-quickSetStrip > div:nth-last-of-type(8)\").is(':visible')",
=======
    checkIfQuickFoldersWidget = "jQuery('.flc-quickSetStrip > div:nth-last-of-type(9)').is(':visible')",
    checkIfUSBWidget = "jQuery('.flc-quickSetStrip > div:nth-last-of-type(8)').is(':visible')",
    checkIfVolumeButtonImage = "jQuery('.flc-quickSetStrip > div:nth-of-type(7) > .flc-qss-btnImage').is(':visible')",
    checkIfVolumeButtonTitle = "jQuery('.flc-quickSetStrip > div:nth-of-type(7) > .flc-qss-btnLabel').is(':visible')",
>>>>>>> 2c847975
    clickMenuWidgetItem = "jQuery('.flc-qssWidgetMenu-item:nth-of-type(2)').click()",
    clickIncreaseBtn = "jQuery('.flc-qssStepperWidget-incBtn').click()",
    clickDecreaseBtn = "jQuery('.flc-qssStepperWidget-decBtn').click()",
    clickToggleBtn = "jQuery('.flc-switchUI-control').click()",
    clickVolumeSwitchBtn = "jQuery('.flc-volumeSwitch > .flc-switchUI-control').click()",
    clickVolumeStepperIncBtn = "jQuery('.flc-volumeStepper .flc-qssVolumeStepperWidget-incBtn').click()";

// Generic
var closeClosableDialog = "jQuery(\".flc-closeBtn\").click()";

var openReadAloudMenuSeqEl = {
    task: "gpii.test.executeJavaScriptInWebContents",
    args: [
        "{that}.app.qssWrapper.qss.dialog",
        clickReadAloudBtn
    ],
    resolve: "fluid.identity"
};

var clickToggleButtonSeqEl = {
    task: "gpii.test.executeJavaScriptInWebContents",
    args: [
        "{that}.app.qssWrapper.qssWidget.dialog",
        clickToggleBtn
    ],
    resolve: "fluid.identity"
};


require("../src/main/app.js");

fluid.registerNamespace("gpii.tests.qss.testDefs");

gpii.tests.qss.simulateShortcut = function (dialog, shortcut) {
    dialog.webContents.sendInputEvent({
        type: shortcut.type || "keyUp",
        keyCode: shortcut.key,
        modifiers: shortcut.modifiers || []
    });
};

// This tests are commented because of changes in GPII-3773 request.
// Some tests may be removed or parts of them re-used in the future.

// gpii.tests.qss.testPspAndQssVisibility = function (app, params) {
//     jqUnit.assertEquals(
//         "PSP has correct visibility state",
//         params.psp,
//         app.psp.model.isShown
//     );

//     jqUnit.assertEquals(
//         "QSS has correct visibility state",
//         params.qss,
//         app.qssWrapper.qss.model.isShown
//     );
// };

gpii.tests.qss.getFocusedElementIndex = function () {
    // Note that the elements will be returned in the order in which they appear in the DOM.
    var qssButtons = jQuery(".fl-qss-button"),
        focusedElement = jQuery(".fl-focused")[0];
    return jQuery.inArray(focusedElement, qssButtons);
};

gpii.tests.qss.pressKey = function (key, modifiers) {
    return {
        funcName: "gpii.tests.qss.simulateShortcut",
        args: [
            "{that}.app.qssWrapper.qss.dialog",
            {
                key: key,
                modifiers: modifiers
            }
        ]
    };
};

gpii.tests.qss.assertFocusedElementIndex = function (expectedIndex) {
    return {
        task: "gpii.test.invokeFunctionInWebContentsDelayed",
        args: [
            "{that}.app.qssWrapper.qss.dialog",
            gpii.tests.qss.getFocusedElementIndex,
            100
        ],
        resolve: "jqUnit.assertEquals",
        resolveArgs: [
            "The correct button in the QSS is focused",
            expectedIndex,
            "{arguments}.0"
        ]
    };
};

gpii.tests.qss.clearFocusedElement = function () {
    jQuery(".fl-qss-button").removeClass("fl-focused fl-highlighted");
};

var qssSettingsCount = 16;

var navigationSequence = [
    {
        func: "{that}.app.tray.events.onTrayIconClicked.fire"
    },
    // No focused element at first
    gpii.tests.qss.assertFocusedElementIndex(-1),
    // When the right arrow is pressed, the first button in the QSS will be focused.
    gpii.tests.qss.pressKey("Right"),
    gpii.tests.qss.assertFocusedElementIndex(0),
    gpii.tests.qss.pressKey("Tab"),
    gpii.tests.qss.assertFocusedElementIndex(1),
    gpii.tests.qss.pressKey("Left"),
    gpii.tests.qss.assertFocusedElementIndex(0),
    gpii.tests.qss.pressKey("Tab", ["Shift"]),
    gpii.tests.qss.assertFocusedElementIndex(qssSettingsCount - 1),
    gpii.tests.qss.pressKey("Tab", ["Shift"]),
    gpii.tests.qss.assertFocusedElementIndex(qssSettingsCount - 2),
    // This part of the test is commented because the button is disabled temporary (GPII-3773) and cannot be focused.
    // Some tests may be removed or parts of them re-used in the future.
    // gpii.tests.qss.pressKey("Up"),
    // gpii.tests.qss.assertFocusedElementIndex(qssSettingsCount - 3),
    // gpii.tests.qss.pressKey("Down"),
    // gpii.tests.qss.assertFocusedElementIndex(qssSettingsCount - 2),
    gpii.tests.qss.pressKey("Left"),
    gpii.tests.qss.assertFocusedElementIndex(qssSettingsCount - 4),
    gpii.tests.qss.pressKey("Up"),
    gpii.tests.qss.assertFocusedElementIndex(qssSettingsCount - 5),
    // This part of the test is commented because the button is disabled temporary (GPII-3773) and cannot be focused.
    // Some tests may be removed or parts of them re-used in the future.
    // gpii.tests.qss.pressKey("Right"),
    // gpii.tests.qss.assertFocusedElementIndex(qssSettingsCount - 3),
    // Manually clear the focused state in order to test the Arrow Left behavior when
    // there is no focused element.
    {
        task: "gpii.test.invokeFunctionInWebContentsDelayed",
        args: [
            "{that}.app.qssWrapper.qss.dialog",
            gpii.tests.qss.clearFocusedElement,
            100
        ],
        resolve: "fluid.identity"
    },
    // This tests are commented because of changes in GPII-3773 request.
    // Some tests may be removed or parts of them re-used in the future.

    // When there is no focused element and the left arrow is pressed, the last button
    // in the QSS will be focused.
    // gpii.tests.qss.pressKey("Left"),
    // gpii.tests.qss.assertFocusedElementIndex(qssSettingsCount - 1)
    // Navigate to the "Sign in" button and open it using the Arrow up

    /*gpii.tests.qss.pressKey("Left"),
    gpii.tests.qss.pressKey("Up"),
    { // The PSP will be shown.
        changeEvent: "{that}.app.psp.applier.modelChanged",
        path: "isShown",
        listener: "jqUnit.assertTrue",
        args: [
            "When the sign in button is focused and the Arrow up key is pressed, the PSP will open",
            "{that}.app.psp.model.isShown"
        ]
    },*/ { // Close the QSS and the PSP
        func: "gpii.test.executeJavaScriptInWebContents",
        args: [
            "{that}.app.qssWrapper.qss.dialog",
            clickCloseBtn
        ]
    }
];

var restartWarningSequence = [
    { // Simulate language change
        func: "{that}.app.qssWrapper.alterSetting",
        args: [{
            path: "http://registry\\.gpii\\.net/common/language",
            value: "ko-KR"
        }]
    }, { // restart warning is not shown
        funcName: "jqUnit.assertFalse",
        args: [
            "Restart warning notification is shown only one time per session",
            "{that}.app.qssWrapper.qssNotification.model.isShown"
        ]
    }, { // bring everything back to normal
        func: "{that}.app.resetAllToStandard"
    }
];


var tooltipSequence = [
    { // Open the QSS...
        func: "{that}.app.tray.events.onTrayIconClicked.fire"
    }, {
        func: "jqUnit.assertFalse",
        args: [
            "The QSS tooltip is not shown initially",
            "{that}.app.qssWrapper.qssTooltip.model.isShown"
        ]
    }, { // ... and hover on its close button.
        func: "gpii.test.executeJavaScriptInWebContents",
        args: [
            "{that}.app.qssWrapper.qss.dialog",
            hoverCloseBtn
        ]
    }, { // This will bring up the tooltip for that button.
        changeEvent: "{that}.app.qssWrapper.qssTooltip.applier.modelChanged",
        path: "isShown",
        listener: "jqUnit.assertTrue",
        args: [
            "The QSS tooltip is shown when a button is hovered",
            "{that}.app.qssWrapper.qssTooltip.model.isShown"
        ]
    }, { // When the button is no longer hovered...
        func: "gpii.test.executeJavaScriptInWebContents",
        args: [
            "{that}.app.qssWrapper.qss.dialog",
            unhoverCloseBtn
        ]
    }, { // ... the tooltip is gone.
        changeEvent: "{that}.app.qssWrapper.qssTooltip.applier.modelChanged",
        path: "isShown",
        listener: "jqUnit.assertFalse",
        args: [
            "The QSS tooltip is hidden when the button is no longer hovered",
            "{that}.app.qssWrapper.qssTooltip.model.isShown"
        ]
    },
    // hover & click === close
    { // Hovering the language button
        func: "gpii.test.executeJavaScriptInWebContents",
        args: [
            "{that}.app.qssWrapper.qss.dialog",
            hoverLanguageBtn
        ]
    }, { // ... should show the tooltip
        changeEvent: "{that}.app.qssWrapper.qssTooltip.applier.modelChanged",
        path: "isShown",
        listener: "jqUnit.assertTrue",
        args: [
            "The QSS tooltip is shown when a button is focused using the keyboard",
            "{that}.app.qssWrapper.qssTooltip.model.isShown"
        ]
    }, { // ... and clicking (activating) the button
        funcName: "gpii.test.executeJavaScriptInWebContents",
        args: [
            "{that}.app.qssWrapper.qss.dialog",
            clickLanguageBtn
        ]
    }, { // ... should close the tooltip
        changeEvent: "{that}.app.qssWrapper.qssTooltip.applier.modelChanged",
        path: "isShown",
        listener: "jqUnit.assertFalse",
        args: [
            "The QSS tooltip is closed when a button is activated",
            "{that}.app.qssWrapper.qssTooltip.model.isShown"
        ]
    },
    // menu close === no tooltip
    {   // XXX we need some minor timeout for the QSS to get
        // in normal state. In case this is not present,
        // the next item doesn't take effect
        task: "gpii.test.linger",
        args: [1000],
        resolve: "fluid.identity"
    },
    // hover & esc === close
    { // Focusing the close button
        func: "gpii.test.executeJavaScriptInWebContents",
        args: [
            "{that}.app.qssWrapper.qss.dialog",
            focusCloseBtn
        ]
    }, { // ... will show the tooltip
        event: "{that}.app.qssWrapper.qssTooltip.events.onDialogShown",
        listener: "fluid.identity" // already tested
    }, { // ... and then, when Esc is used
        funcName: "gpii.tests.qss.simulateShortcut",
        args: [
            "{that}.app.qssWrapper.qss.dialog",
            {
                key: "Escape",
                type: "keyDown"
            }
        ]
    }, { // ... should close the tooltip
        changeEvent: "{that}.app.qssWrapper.qssTooltip.applier.modelChanged",
        path: "isShown",
        listener: "jqUnit.assertFalse",
        args: [
            "The QSS tooltip is closed when Esc is used",
            "{that}.app.qssWrapper.qssTooltip.model.isShown"
        ]
    }
];

var morePanelSequence = [
    {  // When the "More" button is clicked...
        func: "gpii.test.executeJavaScriptInWebContents",
        args: [
            "{that}.app.qssWrapper.qss.dialog",
            clickMoreBtn
        ]
    }, { // ... the QSS More panel will show up.
        changeEvent: "{that}.app.qssWrapper.qssMorePanel.applier.modelChanged",
        path: "isShown",
        listener: "jqUnit.assertTrue",
        args: [
            "The QSS More panel is shown when the More button in the QSS is clicked",
            "{that}.app.qssWrapper.qssMorePanel.model.isShown"
        ]
    }, { // If the "More" button is clicked once again...
        func: "gpii.test.executeJavaScriptInWebContents",
        args: [
            "{that}.app.qssWrapper.qss.dialog",
            clickMoreBtn
        ]
    }, { // ... the QSS More panel will be hidden.
        changeEvent: "{that}.app.qssWrapper.qssMorePanel.applier.modelChanged",
        path: "isShown",
        listener: "jqUnit.assertFalse",
        args: [
            "The QSS More panel is hidden if the More button in the QSS is clicked while the More panel is open",
            "{that}.app.qssWrapper.qssMorePanel.model.isShown"
        ]
    }
];

var menuInteractionsSequence = [
    { // If the language button in the QSS is clicked...
        func: "gpii.test.executeJavaScriptInWebContents",
        args: [
            "{that}.app.qssWrapper.qss.dialog",
            clickLanguageBtn
        ]
    }, { // ... the QSS widget menu will be shown.
        changeEvent: "{that}.app.qssWrapper.qssWidget.applier.modelChanged",
        path: "isShown",
        listener: "jqUnit.assertTrue",
        args: [
            "The QSS widget is shown when the language button is pressed",
            "{that}.app.qssWrapper.qssWidget.model.isShown"
        ]
    }, { // If the close button in the QSS is pressed...
        func: "gpii.test.executeJavaScriptInWebContents",
        args: [
            "{that}.app.qssWrapper.qssWidget.dialog",
            closeClosableDialog
        ]
    }, { // ... the QSS widget menu will be hidden.
        changeEvent: "{that}.app.qssWrapper.qssWidget.applier.modelChanged",
        path: "isShown",
        listener: "jqUnit.assertFalse",
        args: [
            "The QSS widget is hidden when its closed button is pressed",
            "{that}.app.qssWrapper.qssWidget.model.isShown"
        ]
    }, { // If the language button in the QSS is clicked once...
        func: "gpii.test.executeJavaScriptInWebContents",
        args: [
            "{that}.app.qssWrapper.qss.dialog",
            clickLanguageBtn
        ]
    }, {
        changeEvent: "{that}.app.qssWrapper.qssWidget.applier.modelChanged",
        path: "isShown",
        listener: "fluid.identity"
    }, { // ... and is then clicked again...
        func: "gpii.test.executeJavaScriptInWebContents",
        args: [
            "{that}.app.qssWrapper.qss.dialog",
            clickLanguageBtn
        ]
    }, { // ... the QSS widget menu will be hidden again.
        changeEvent: "{that}.app.qssWrapper.qssWidget.applier.modelChanged",
        path: "isShown",
        listener: "jqUnit.assertFalse",
        args: [
            "The QSS widget is hidden when its closed button is pressed",
            "{that}.app.qssWrapper.qssWidget.model.isShown"
        ]
    }, { // Attempts to activate a button which does not have keyboard highlight...
        funcName: "gpii.tests.qss.simulateShortcut",
        args: [
            "{that}.app.qssWrapper.qss.dialog",
            {
                key: "Enter"
            }
        ]
    }, { // ... will fail
        func: "jqUnit.assertFalse",
        args: [
            "QSS button cannot be activated using the keyboard if the button does not have focus",
            "{that}.app.qssWrapper.qssWidget.model.isShown"
        ]
    }
];

var widgetClosingBehaviourSequence = [
    { // Click the language button again...
        func: "gpii.test.executeJavaScriptInWebContents",
        args: [
            "{that}.app.qssWrapper.qss.dialog",
            clickLanguageBtn
        ]
    }, { // ... and wait for the QSS widget to show up...
        changeEvent: "{that}.app.qssWrapper.qssWidget.applier.modelChanged",
        path: "isShown",
        listener: "fluid.identity"
    }, { // ... and then simulate an ArrowLeft key press.
        funcName: "gpii.tests.qss.simulateShortcut",
        args: [
            "{that}.app.qssWrapper.qssWidget.dialog",
            {
                key: "Left" // The key should be a value allowed to appear in an accelerator string.
            }
        ]
    }, { // This should close the QSS widget dialog.
        changeEvent: "{that}.app.qssWrapper.qssWidget.applier.modelChanged",
        path: "isShown",
        listener: "jqUnit.assertFalse",
        args: [
            "The QSS widget is hidden when the ArrowLeft key is pressed",
            "{that}.app.qssWrapper.qssWidget.model.isShown"
        ]
    }, { // Now the focus is on the "Close" button. Pressing Tab will move it back to the language button.
        funcName: "gpii.tests.qss.simulateShortcut",
        args: [
            "{that}.app.qssWrapper.qss.dialog",
            {
                key: "Tab"
            }
        ]
    }, { // Pressing the spacebar key...
        funcName: "gpii.tests.qss.simulateShortcut",
        args: [
            "{that}.app.qssWrapper.qss.dialog",
            {
                key: "Space" // The key should be a value allowed to appear in an accelerator string.
            }
        ]
    }, { // ... will make the language menu show up.
        changeEvent: "{that}.app.qssWrapper.qssWidget.applier.modelChanged",
        path: "isShown",
        listener: "jqUnit.assertTrue",
        args: [
            "The QSS widget is shown when the QSS button is activated using spacebar",
            "{that}.app.qssWrapper.qssWidget.model.isShown"
        ]
    }, { // Pressing the ESC key while the QSS widget is focused...
        funcName: "gpii.tests.qss.simulateShortcut",
        args: [
            "{that}.app.qssWrapper.qssWidget.dialog",
            {
                key: "Escape"
            }
        ]
    }, { // ... will close it.
        changeEvent: "{that}.app.qssWrapper.qssWidget.applier.modelChanged",
        path: "isShown",
        listener: "jqUnit.assertFalse",
        args: [
            "The QSS widget is closed when it has focus and the ESC key is pressed",
            "{that}.app.qssWrapper.qssWidget.model.isShown"
        ]
    }, { // Click the language button again...
        func: "gpii.test.executeJavaScriptInWebContents",
        args: [
            "{that}.app.qssWrapper.qss.dialog",
            clickLanguageBtn
        ]
    }, { // ... and wait for the QSS widget to show up.
        changeEvent: "{that}.app.qssWrapper.qssWidget.applier.modelChanged",
        path: "isShown",
        listener: "fluid.identity"
    }, { // Pressing the ArrowRight key while the QSS widget is focused...
        funcName: "gpii.tests.qss.simulateShortcut",
        args: [
            "{that}.app.qssWrapper.qssWidget.dialog",
            {
                key: "Right" // The key should be a value allowed to appear in an accelerator string.
            }
        ]
    }, { // ... will close it.
        changeEvent: "{that}.app.qssWrapper.qssWidget.applier.modelChanged",
        path: "isShown",
        listener: "jqUnit.assertFalse",
        args: [
            "The QSS widget is hidden when the ArrowRight key is pressed",
            "{that}.app.qssWrapper.qssWidget.model.isShown"
        ]
    }
];

var stepperindicatorsSequence = [
    { // Click on the "Screen Zoom" button...
        func: "gpii.test.executeJavaScriptInWebContents",
        args: [
            "{that}.app.qssWrapper.qss.dialog",
            clickScreenZoomBtn
        ]
    }, {
        event: "{that}.app.qssWrapper.qssWidget.events.onQssWidgetCreated",
        listener: "fluid.identity"
    }, { // ... should display the value indicators
        task: "gpii.test.invokeFunctionInWebContents",
        args: [
            "{that}.app.qssWrapper.qssWidget.dialog",
            getStepperIndicatorsCount
        ],
        resolve: "jqUnit.assertEquals",
        resolveArgs: [
            "Stepper widget should have proper amount of indicators",
            3, // dependent on the min/max value
            "{arguments}.0"
        ]
    }, { // And clicking one of them
        task: "gpii.test.invokeFunctionInWebContents",
        args: [
            "{that}.app.qssWrapper.qssWidget.dialog",
            clickStepperIndicator
        ],
        resolve: "fluid.identity"
    }, { // ... should apply its value
        changeEvent: "{that}.app.qssWrapper.applier.modelChanged",
        path: "settings.*",
        listener: "jqUnit.assertEquals",
        args: [
            "Clicking a Stepper widget indicator should apply its value",
            1,
            "{arguments}.0.value"
        ]
    },

    { // restore everything
        func: "{that}.app.resetAllToStandard"
    }
];

var stepperInteractionsSequence = [
    { // Click on the "Screen Zoom" button...
        func: "gpii.test.executeJavaScriptInWebContents",
        args: [
            "{that}.app.qssWrapper.qss.dialog",
            clickScreenZoomBtn
        ]
    }, { // ... and wait for the QSS widget menu to be shown.
        changeEvent: "{that}.app.qssWrapper.qssWidget.applier.modelChanged",
        path: "isShown",
        listener: "fluid.identity"
    }, { // Clicking on the increment button...
        func: "gpii.test.executeJavaScriptInWebContents",
        args: [
            "{that}.app.qssWrapper.qssWidget.dialog",
            clickIncreaseBtn
        ]
    }, { // ... will change the value of the DPI setting
        changeEvent: "{that}.app.qssWrapper.applier.modelChanged",
        path: "settings.*",
        listener: "jqUnit.assertLeftHand",
        args: [
            "DPI setting change is correctly registered",
            {
                path: "http://registry\\.gpii\\.net/common/DPIScale",
                value: 1
            },
            "{arguments}.0"
        ]
    }, { // Click on the increment button again...
        task: "gpii.test.executeJavaScriptInWebContents",
        args: [
            "{that}.app.qssWrapper.qssWidget.dialog",
            clickIncreaseBtn
        ],
        resolve: "fluid.identity"
    }, { // ... will not change the DPI setting's value because it is already reached at its highest value
        func: "jqUnit.assertEquals",
        args: [
            "The DPI setting value is not changed once its highest value has been reached",
            1,
            "{that}.app.qssWrapper.model.settings.1.value"
        ]
    }, { // Clicking on the increment button once again...
        func: "gpii.test.executeJavaScriptInWebContents",
        args: [
            "{that}.app.qssWrapper.qssWidget.dialog",
            clickIncreaseBtn
        ]
    }, { // ... will make the QSS warning notification show up.
        changeEvent: "{that}.app.qssWrapper.qssNotification.applier.modelChanged",
        path: "isShown",
        listener: "jqUnit.assertTrue",
        args: [
            "The QSS notification is shown when the DPI setting has reached its highest value",
            "{that}.app.qssWrapper.qssNotification.model.isShown"
        ]
    }, { // Close the QSS notification
        func: "gpii.test.executeJavaScriptInWebContents",
        args: [
            "{that}.app.qssWrapper.qssNotification.dialog",
            closeClosableDialog
        ]
    }, {
        changeEvent: "{that}.app.qssWrapper.qssNotification.applier.modelChanged",
        path: "isShown",
        listener: "fluid.identity"
    }, { // Clicking on the decrement button...
        func: "gpii.test.executeJavaScriptInWebContents",
        args: [
            "{that}.app.qssWrapper.qssWidget.dialog",
            clickDecreaseBtn
        ]
    }, { // ... will change the value of the DPI setting
        changeEvent: "{that}.app.qssWrapper.applier.modelChanged",
        path: "settings.*",
        listener: "jqUnit.assertLeftHand",
        args: [
            "First decrease in DPI setting change is correctly registered",
            {
                path: "http://registry\\.gpii\\.net/common/DPIScale",
                value: 0
            },
            "{arguments}.0"
        ]
    }, { // Click on the decrement button again...
        func: "gpii.test.executeJavaScriptInWebContents",
        args: [
            "{that}.app.qssWrapper.qssWidget.dialog",
            clickDecreaseBtn
        ]
    }, { // ... will change the value of the DPI setting to its lowest possible value
        changeEvent: "{that}.app.qssWrapper.applier.modelChanged",
        path: "settings.*",
        listener: "jqUnit.assertLeftHand",
        args: [
            "Second decrease in DPI setting change is correctly registered",
            {
                path: "http://registry\\.gpii\\.net/common/DPIScale",
                value: -1
            },
            "{arguments}.0"
        ]
    }, { // Clicking on the decrement button once again...
        task: "gpii.test.executeJavaScriptInWebContents",
        args: [
            "{that}.app.qssWrapper.qssWidget.dialog",
            clickDecreaseBtn
        ],
        resolve: "fluid.identity"
    }, { // ... will not change the DPI setting's value because it is already reached its lowest value
        func: "jqUnit.assertEquals",
        args: [
            "The DPI setting value is not changed once its lowest value has been reached",
            -1,
            "{that}.app.qssWrapper.model.settings.1.value"
        ]
    }, { // Clicking on the decrement button once again...
        func: "gpii.test.executeJavaScriptInWebContents",
        args: [
            "{that}.app.qssWrapper.qssWidget.dialog",
            clickDecreaseBtn
        ]
    }, { // ... will make the QSS warning notification show up.
        changeEvent: "{that}.app.qssWrapper.qssNotification.applier.modelChanged",
        path: "isShown",
        listener: "jqUnit.assertTrue",
        args: [
            "The QSS notification is shown when the DPI setting has reached its lowest value",
            "{that}.app.qssWrapper.qssNotification.model.isShown"
        ]
    }
];

var saveButtonSequence = [
    /*
     * Notification & QSS integration
     */
    { // When the "Save" button is clicked...
        func: "gpii.test.executeJavaScriptInWebContents",
        args: [
            "{that}.app.qssWrapper.qss.dialog",
            clickSaveBtn
        ]
    }, { // ... the QSS notification dialog will show up.
        changeEvent: "{that}.app.qssWrapper.qssNotification.applier.modelChanged",
        path: "isShown",
        listener: "jqUnit.assertTrue",
        args: [
            "The QSS notification is shown when the Save button is clicked",
            "{that}.app.qssWrapper.qssNotification.model.isShown"
        ]
    }, { // When the "Close" button in the QSS notification is clicked...
        func: "gpii.test.executeJavaScriptInWebContents",
        args: [
            "{that}.app.qssWrapper.qssNotification.dialog",
            closeClosableDialog
        ]
    }, { // ... the QSS notification dialog will be hidden.
        changeEvent: "{that}.app.qssWrapper.qssNotification.applier.modelChanged",
        path: "isShown",
        listener: "jqUnit.assertFalse",
        args: [
            "The QSS notification is hidden when its closed button is pressed",
            "{that}.app.qssWrapper.qssNotification.model.isShown"
        ]
    }
];



var qssCrossTestSequence = [
    // This tests are commented because of changes in GPII-3773 request.
    // Some tests may be removed or parts of them re-used in the future.
    /*
     * Tests QSS and PSP visibility
     * Test QSS button interactions
     */
    /*{ // At first, neither the PSP, nor the QSS is shown.
        func: "gpii.tests.qss.testPspAndQssVisibility",
        args: [
            "{that}.app",
            {psp: false, qss: false}
        ]
    },*/ { // When the tray icon is clicked...
        func: "{that}.app.tray.events.onTrayIconClicked.fire"
    },/* { // ... only the QSS will be shown.
        func: "gpii.tests.qss.testPspAndQssVisibility",
        args: [
            "{that}.app",
            {psp: false, qss: true}
        ]
    }, { // When the tray icon is again...
        func: "{that}.app.tray.events.onTrayIconClicked.fire"
    }, { // ... the QSS will no longer be visible (the tray icon toggles the QSS)
        func: "gpii.tests.qss.testPspAndQssVisibility",
        args: [
            "{that}.app",
            {psp: false, qss: false}
        ]
    }, { // Open the QSS again.
        func: "{that}.app.tray.events.onTrayIconClicked.fire"
    }, { // Open the PSP via the QSS.
        task: "gpii.test.executeJavaScriptInWebContents",
        args: [
            "{that}.app.qssWrapper.qss.dialog",
            clickPspBtn
        ],
        resolve: "fluid.identity"
    }, {
        func: "gpii.tests.qss.testPspAndQssVisibility",
        args: [
            "{that}.app",
            {psp: true, qss: true}
        ]
    }, { // Clicking on the close button in the QSS...
        func: "gpii.test.executeJavaScriptInWebContents",
        args: [
            "{that}.app.qssWrapper.qss.dialog",
            clickCloseBtn
        ]
    }, { // ... results in both the PSP and the QSS being hidden.
        event: "{that}.app.qssWrapper.qss.channelListener.events.onQssClosed",
        listener: "gpii.tests.qss.testPspAndQssVisibility",
        args: [
            "{that}.app",
            {psp: false, qss: false}
        ]
    }, { // Simulate opening of the QSS using the global shortcut
        func: "{that}.app.qssWrapper.qss.show",
        args: [
            {shortcut: true}
        ]
    }, { // The QSS will be shown but the PSP won't be.
        func: "gpii.tests.qss.testPspAndQssVisibility",
        args: [
            "{that}.app",
            {psp: false, qss: true}
        ]
    }, { // Clicking on the "Sign in" button in the QSS...
        task: "gpii.test.executeJavaScriptInWebContents",
        args: [
            "{that}.app.qssWrapper.qss.dialog",
            clickPspBtn
        ],
        resolve: "fluid.identity"
    }, { // ... will also bring up the PSP.
        func: "gpii.tests.qss.testPspAndQssVisibility",
        args: [
            "{that}.app",
            {psp: true, qss: true}
        ]
    }, */{
        task: "gpii.test.executeJavaScriptInWebContents",
        args: [
            "{that}.app.qssWrapper.qss.dialog",
            clickCloseBtn
        ],
        resolve: "fluid.identity"
    },
    /*
     * Tooltip & QSS integration
     */
    tooltipSequence,
    //
    // Save button
    //
    saveButtonSequence,
    //
    // "More" panel
    //
    morePanelSequence,
    /*
     * Widget & QSS integration
     */
    //
    // Menu widget interactions
    //
    menuInteractionsSequence,
    //
    // Widget closing behaviour
    //
    widgetClosingBehaviourSequence,
    //
    // Stepper widget interactions
    //
    stepperInteractionsSequence,
    //
    // Combined tests
    //
    { // ... open the widget again
        task: "gpii.test.executeJavaScriptInWebContents",
        args: [
            "{that}.app.qssWrapper.qss.dialog",
            clickLanguageBtn
        ],
        resolve: "fluid.identity"
    }, { // ... and check whether it is the correct widget
        task: "gpii.test.executeJavaScriptInWebContents",
        args: [
            "{that}.app.qssWrapper.qssWidget.dialog",
            checkIfMenuWidget
        ],
        resolve: "jqUnit.assertTrue",
        resolveArgs: ["The QSS menu widget is displayed: ", "{arguments}.0"]
    }, { // Open the stepper widget
        task: "gpii.test.executeJavaScriptInWebContents",
        args: [
            "{that}.app.qssWrapper.qss.dialog",
            clickAppTextZoomBtn
        ],
        resolve: "fluid.identity"
    }, { // ... and the menu widget shouldn't be shown
        task: "gpii.test.executeJavaScriptInWebContents",
        args: [
            "{that}.app.qssWrapper.qssWidget.dialog",
            checkIfMenuWidget
        ],
        resolve: "jqUnit.assertFalse",
        resolveArgs: ["The QSS menu widget is displayed: ", "{arguments}.0"]
    }, { // ... and stepper widget should be
        task: "gpii.test.executeJavaScriptInWebContents",
        args: [
            "{that}.app.qssWrapper.qssWidget.dialog",
            checkIfStepperWidget
        ],
        resolve: "jqUnit.assertTrue",
        resolveArgs: ["The QSS stepper widget is displayed: ", "{arguments}.0"]
    }, { // Open the Screen Capture widget
        task: "gpii.test.executeJavaScriptInWebContents",
        args: [
            "{that}.app.qssWrapper.qss.dialog",
            clickScreenCaptureBtn
        ],
        resolve: "fluid.identity"
    }, { // ... and the menu widget shouldn't be shown
        task: "gpii.test.executeJavaScriptInWebContents",
        args: [
            "{that}.app.qssWrapper.qssWidget.dialog",
            checkIfMenuWidget
        ],
        resolve: "jqUnit.assertFalse",
        resolveArgs: ["The QSS menu widget is displayed: ", "{arguments}.0"]
    }, { // Open the MS Office Simplify widget
        task: "gpii.test.executeJavaScriptInWebContents",
        args: [
            "{that}.app.qssWrapper.qss.dialog",
            clickOfficeSimplifyBtn
        ],
        resolve: "fluid.identity"
    }, { // ... and the menu widget shouldn't be shown
        task: "gpii.test.executeJavaScriptInWebContents",
        args: [
            "{that}.app.qssWrapper.qssWidget.dialog",
            checkIfMenuWidget
        ],
        resolve: "jqUnit.assertFalse",
        resolveArgs: ["The QSS menu widget is displayed: ", "{arguments}.0"]
    }, { // Open the USB widget
        task: "gpii.test.executeJavaScriptInWebContents",
        args: [
            "{that}.app.qssWrapper.qss.dialog",
            clickOpenUsbBtn
        ],
        resolve: "fluid.identity"
    }, { // ... and the menu widget shouldn't be shown
        task: "gpii.test.executeJavaScriptInWebContents",
        args: [
            "{that}.app.qssWrapper.qssWidget.dialog",
            checkIfMenuWidget
        ],
        resolve: "jqUnit.assertFalse",
        resolveArgs: ["The QSS menu widget is displayed: ", "{arguments}.0"]
    },
    //
    // Setting changes tests
    //
    { // Open the menu Widget
        task: "gpii.test.executeJavaScriptInWebContents",
        args: [
            "{that}.app.qssWrapper.qss.dialog",
            clickLanguageBtn
        ],
        resolve: "fluid.identity"
    }, { // ... click on menu item (we know the order from the config we are using)
        func: "gpii.test.executeJavaScriptInWebContents",
        args: [
            "{that}.app.qssWrapper.qssWidget.dialog",
            clickMenuWidgetItem
        ]
    }, { // ... the setting should be applied
        event: "{that}.app.settingsBroker.events.onSettingApplied",
        listener: "jqUnit.assertLeftHand",
        args: [
            "Change event was fired from QSS widget interaction.",
            { path: "http://registry\\.gpii\\.net/common/language", value: "es-ES" },
            "{arguments}.0"
        ]
    },
    // TODO this could be used instead (of the previous)
    //{ // ! should send info to broker
    //     changeEvent: "{that}.app.qssWrapper.applier.modelChanged",
    //     path: "settings.*",
    //     listener: "jqUnit.assertEquals",
    //     args: [
    //         "Change event was fired from QSS widget interaction.",
    //         "hy",
    //         "{that}.app.qssWrapper.model.settings.0.value"
    //     ]
    // }
    {
        changeEvent: "{that}.app.qssWrapper.qssWidget.applier.modelChanged",
        path: "isShown",
        listener: "fluid.identity"
    },
    // Toggle button / menu
    // Opening the toggle menu and clicking the toggle button...
    openReadAloudMenuSeqEl,
    clickToggleButtonSeqEl,
    { // ... should notify the core
        event: "{that}.app.settingsBroker.events.onSettingApplied",
        listener: "jqUnit.assertLeftHand",
        args: [
            "Change event was fired from QSS widget interaction.",
            { path: "http://registry\\.gpii\\.net/common/selfVoicing/enabled", value: true },
            "{arguments}.0"
        ]
    },
    // Turn off the read aloud
    clickToggleButtonSeqEl,
    { // And close the QSS widget menu
        task: "gpii.test.executeJavaScriptInWebContents",
        args: [
            "{that}.app.qssWrapper.qss.dialog",
            clickCloseBtn
        ],
        resolve: "fluid.identity"
    }

    // This tests are commented because of changes in GPII-3773 request.
    // Some tests may be removed or parts of them re-used in the future.
    /*
     * QSS & PSP tests
     */
    // { // Test menu after key in
    //     func: "{that}.app.keyIn",
    //     args: "snapset_2a"
    // }, {
    //     event: "{that}.app.events.onKeyedIn",
    //     listener: "fluid.identity"
    // }, { // If the Key in button in the QSS is clicked...
    //     func: "gpii.test.executeJavaScriptInWebContents",
    //     args: [
    //         "{that}.app.qssWrapper.qss.dialog",
    //         clickPspBtn
    //     ]
    // }, { // ... the PSP will be shown.
    //     changeEvent: "{that}.app.psp.applier.modelChanged",
    //     path: "isShown",
    //     listener: "jqUnit.assertTrue",
    //     args: [
    //         "The PSP is shown when the Key in button is pressed",
    //         "{that}.app.psp.model.isShown"
    //     ]
    // },
    // // Changing a setting from QSS
    // openReadAloudMenuSeqEl,
    // clickToggleButtonSeqEl,
    // { // ... should notify the PSP
    //     event: "{that}.app.psp.events.onSettingUpdated",
    //     listener: "jqUnit.assertLeftHand",
    //     args: [
    //         "QSS setting change should take place in PSP as well",
    //         { path: "http://registry\\.gpii\\.net/common/selfVoicing/enabled", value: true },
    //         "{arguments}.0"
    //     ]
    // }, {
    //     func: "{that}.app.keyOut"
    // }, {
    //     event: "{that}.app.events.onKeyedOut",
    //     listener: "fluid.identity"
    // }
];

var clickUndoButtonSeqEl = {
    func: "gpii.test.executeJavaScriptInWebContentsDelayed",
    args: [
        "{that}.app.qssWrapper.qss.dialog",
        clickUndoBtn
    ]
};

var undoCrossTestSequence = [
    { // When the tray icon is clicked...
        func: "{that}.app.tray.events.onTrayIconClicked.fire"
    },
    // Change the value of the "Read Aloud" setting ...
    openReadAloudMenuSeqEl,
    clickToggleButtonSeqEl,
    {
        changeEvent: "{that}.app.qssWrapper.applier.modelChanged",
        path: "settings.*",
        listener: "fluid.identity"
    },
    clickUndoButtonSeqEl, // ... and clicking undo button
    { // ... should revert setting's value
        changeEvent: "{that}.app.qssWrapper.applier.modelChanged",
        path: "settings.*",
        listener: "jqUnit.assertLeftHand",
        args: [
            "QSS undo button should undo setting change",
            { path: "http://registry\\.gpii\\.net/common/selfVoicing/enabled", value: false },
            "{arguments}.0"
        ]
    },
    //
    // Multiple setting changes
    openReadAloudMenuSeqEl,
    clickToggleButtonSeqEl, // Changing a setting
    {
        changeEvent: "{that}.app.qssWrapper.applier.modelChanged",
        path: "settings.*",
        listener: "fluid.identity"
    },
    clickToggleButtonSeqEl, // Making second setting change
    {
        changeEvent: "{that}.app.qssWrapper.applier.modelChanged",
        path: "settings.*",
        listener: "fluid.identity"
    },
    clickUndoButtonSeqEl,
    { // ... should restore last setting's state
        changeEvent: "{that}.app.qssWrapper.applier.modelChanged",
        path: "settings.*",
        listener: "jqUnit.assertLeftHand",
        args: [
            "QSS undo shortcut should undo setting change",
            { path: "http://registry\\.gpii\\.net/common/selfVoicing/enabled", value: true },
            "{arguments}.0"
        ]
    },
    clickUndoButtonSeqEl,
    { // ... should trigger undo as well
        changeEvent: "{that}.app.qssWrapper.applier.modelChanged",
        path: "settings.*",
        listener: "jqUnit.assertLeftHand",
        args: [
            "QSS widget undo shortcut should undo setting change",
            { path: "http://registry\\.gpii\\.net/common/selfVoicing/enabled", value: false },
            "{arguments}.0"
        ]
    },
    ////
    //// Indicator test
    ////
    openReadAloudMenuSeqEl,
    clickToggleButtonSeqEl, // Changing a setting
    { // ... should enable undo indicator
        event: "{that}.app.qssWrapper.qss.events.onUndoIndicatorChanged",
        listener: "jqUnit.assertTrue",
        args: [
            "QSS change should enable undo indicator",
            "{arguments}.0"
        ]
    },
    clickUndoButtonSeqEl, // ... and unding it
    { // ... should disable it
        event: "{that}.app.qssWrapper.qss.events.onUndoIndicatorChanged",
        listener: "jqUnit.assertFalse",
        args: [
            "QSS undo should disable undo indicator",
            "{arguments}.0"
        ]
    }, { // close and ensure setting changes have been applied
        task: "gpii.test.executeJavaScriptInWebContents",
        args: [
            "{that}.app.qssWrapper.qss.dialog",
            clickCloseBtn
        ],
        resolve: "fluid.identity"
    }
];

// More isolated tests for the undo functionality
var undoTestSequence = [
    { // make a change to a setting
        func: "{that}.app.qssWrapper.applier.change",
        args: ["settings.1", {value: 1}]
    }, { // ... there should be a setting registered
        changeEvent: "{that}.app.qssWrapper.undoStack.applier.modelChanged",
        path: "hasChanges",
        listener: "jqUnit.assertTrue",
        args: [
            "QSS setting change should indicate available change",
            "{that}.app.qssWrapper.undoStack.model.hasChanges"
        ]
    }, { // Undoing the change
        func: "{that}.app.qssWrapper.undoStack.undo"
    }, { // ... should restore setting's state
        changeEvent: "{that}.app.qssWrapper.applier.modelChanged",
        path: "settings.*",
        listener: "jqUnit.assertLeftHand",
        args: [
            "QSS single setting change should be undone properly",
            {
                path: "http://registry\\.gpii\\.net/common/DPIScale",
                value: 0 // this is the default value of the DPI Scale setting
            },
            "{arguments}.0"
        ]
    }, { // ... should restore `hasChanges` flag state
        funcName: "jqUnit.assertFalse",
        args: [
            "QSS setting change indicator should restore state when stack is emptied",
            "{that}.app.qssWrapper.undoStack.model.hasChanges"
        ]
    },
    //
    // Multiple setting changes
    //
    { // make a change to a setting
        func: "{that}.app.qssWrapper.applier.change",
        args: ["settings.1", {value: 1}]
    }, { // make a change to a setting
        func: "{that}.app.qssWrapper.applier.change",
        args: ["settings.4", {value: true}]
    }, { // ... `hasChanges` should have its state kept
        funcName: "jqUnit.assertTrue",
        args: [
            "QSS setting change indicator should restore state when stack is emptied",
            "{that}.app.qssWrapper.undoStack.model.hasChanges"
        ]
    }, { // ... reverting last change
        func: "{that}.app.qssWrapper.undoStack.undo"
    }, { // ... should restore second setting's state
        changeEvent: "{that}.app.qssWrapper.applier.modelChanged",
        path: "settings.*",
        listener: "jqUnit.assertLeftHand",
        args: [
            "QSS last setting change should be undone",
            {
                path: "http://registry\\.gpii\\.net/common/selfVoicing/enabled",
                value: false
            },
            "{arguments}.0"
        ]
    }, { // ... reverting all of the changes
        func: "{that}.app.qssWrapper.undoStack.undo"
    }, { // ... should restore first setting's state
        event: "{that}.app.qssWrapper.undoStack.events.onChangeUndone", // use whole path for the event attachment
        listener: "jqUnit.assertLeftHand",
        args: [
            "QSS last setting change should be undone",
            {
                path: "http://registry\\.gpii\\.net/common/DPIScale",
                value: 0
            },
            "{arguments}.0"
        ]
    }, { // ... and `hasChanges` should have its state restored
        funcName: "jqUnit.assertFalse",
        args: [
            "QSS setting change indicator should restore state when stack is emptied",
            "{that}.app.qssWrapper.undoStack.model.hasChanges"
        ]
    },
    //
    // Empty stack
    //
    { // Undoing empty stack should not cause an error
        func: "{that}.app.qssWrapper.undoStack.undo"
    },
    //
    // Unwatched setting changes
    //
    { // make a change to an undoable setting shouldn't have effect
        func: "{that}.app.qssWrapper.alterSetting",
        args: ["settings.2", {value: 2}]
    }, { // ... and making a watched change
        func: "{that}.app.qssWrapper.applier.change",
        args: ["settings.1", {value: 1}]
    }, { // ... should change `hasChanges` flag state
        changeEvent: "{that}.app.qssWrapper.undoStack.applier.modelChanged",
        path: "hasChanges",
        listener: "jqUnit.assertTrue",
        args: [
            "QSS setting change indicator should restore state when stack is emptied",
            "{that}.app.qssWrapper.undoStack.model.hasChanges"
        ]
    }, { // Click the "Reset All to Standard" button
        func: "gpii.test.executeJavaScriptInWebContents",
        args: [
            "{that}.app.qssWrapper.qss.dialog",
            clickResetAllBtn
        ]
    }, {
        changeEvent: "{that}.app.qssWrapper.applier.modelChanged",
        path: "settings.1.value",
        listener: "jqUnit.assertEquals",
        args: [
            "Reset All to Standard will revert the DPI setting to its original value",
            0,
            "{that}.app.qssWrapper.model.settings.1.value"
        ]
    }
];

var appZoomTestSequence = [
    { // Open the QSS...
        func: "{that}.app.tray.events.onTrayIconClicked.fire"
    }, { // ... and click on the "App / Text Zoom" button.
        func: "gpii.test.executeJavaScriptInWebContents",
        args: [
            "{that}.app.qssWrapper.qss.dialog",
            clickAppTextZoomBtn
        ]
    }, {
        changeEvent: "{that}.app.qssWrapper.qssWidget.applier.modelChanged",
        path: "isShown",
        listener: "fluid.identity"
    }, { // Click on the increment button
        func: "gpii.test.executeJavaScriptInWebContents",
        args: [
            "{that}.app.qssWrapper.qssWidget.dialog",
            clickIncreaseBtn
        ]
    }, {
        event: "{that}.app.appZoomHandler.events.onAppZoomed",
        listener: "jqUnit.assertEquals",
        args: [
            "App Zoom zooms in when the + button in the QSS widget is pressed",
            "increase",
            "{arguments}.0"
        ]
    }, { // Click on the decrement button
        func: "gpii.test.executeJavaScriptInWebContents",
        args: [
            "{that}.app.qssWrapper.qssWidget.dialog",
            clickDecreaseBtn
        ]
    }, {
        event: "{that}.app.appZoomHandler.events.onAppZoomed",
        listener: "jqUnit.assertEquals",
        args: [
            "App Zoom zooms out when the - button in the QSS widget is pressed",
            "decrease",
            "{arguments}.0"
        ]
    }, { // Close the QSS
        task: "gpii.test.executeJavaScriptInWebContents",
        args: [
            "{that}.app.qssWrapper.qss.dialog",
            clickCloseBtn
        ],
        resolve: "fluid.identity"
    }
];

var openUsbTestSequence = [
    { // Open the QSS...
        func: "{that}.app.tray.events.onTrayIconClicked.fire"
    }, { // ... and open USB button should be visible
        task: "gpii.test.executeJavaScriptInWebContents",
        args: [
            "{that}.app.qssWrapper.qss.dialog",
            checkIfUSBWidget
        ],
        resolve: "jqUnit.assertTrue",
        resolveArgs: ["The Open USB button is displayed: ", "{arguments}.0"]
    }, { // Text of button should be
        task: "gpii.test.invokeFunctionInWebContents",
        args: [
            "{that}.app.qssWrapper.qss.dialog",
            getUsbWidgetBtnText
        ],
        resolve: "jqUnit.assertEquals",
        resolveArgs: [
            "Text of button should be",
            "Open & Eject USB",
            "{arguments}.0"
        ]
    }, { // Close the QSS
        task: "gpii.test.executeJavaScriptInWebContents",
        args: [
            "{that}.app.qssWrapper.qss.dialog",
            clickCloseBtn
        ],
        resolve: "fluid.identity"
    }
];

var quickFoldersTestSequence = [
    { // Open the QSS...
        func: "{that}.app.tray.events.onTrayIconClicked.fire"
    }, { // ... and quick folders button should be visible
        task: "gpii.test.executeJavaScriptInWebContents",
        args: [
            "{that}.app.qssWrapper.qss.dialog",
            checkIfQuickFoldersWidget
        ],
        resolve: "jqUnit.assertTrue",
        resolveArgs: ["The quick folder button is displayed: ", "{arguments}.0"]
    }, { // Text of the button should be
        task: "gpii.test.invokeFunctionInWebContents",
        args: [
            "{that}.app.qssWrapper.qss.dialog",
            getQuickFolderWidgetBtnText
        ],
        resolve: "jqUnit.assertEquals",
        resolveArgs: [
            "Text of the button should be",
            "Open Quick Folder",
            "{arguments}.0"
        ]
    }, { // Close the QSS
        task: "gpii.test.executeJavaScriptInWebContents",
        args: [
            "{that}.app.qssWrapper.qss.dialog",
            clickCloseBtn
        ],
        resolve: "fluid.identity"
    }
];

var docuMorphTestSequence = [
    { // Open the QSS...
        func: "{that}.app.tray.events.onTrayIconClicked.fire"
    }, { // Text of the button should be
        task: "gpii.test.invokeFunctionInWebContents",
        args: [
            "{that}.app.qssWrapper.qss.dialog",
            getDocuMorphWidgetBtnText
        ],
        resolve: "jqUnit.assertEquals",
        resolveArgs: [
            "Text of the button should be",
            "Docu- Morph",
            "{arguments}.0"
        ]
    }, { // Close the QSS
        task: "gpii.test.executeJavaScriptInWebContents",
        args: [
            "{that}.app.qssWrapper.qss.dialog",
            clickCloseBtn
        ],
        resolve: "fluid.identity"
    }
];

var volumeButtonTestSequence = [
    { // Open the QSS...
        func: "{that}.app.tray.events.onTrayIconClicked.fire"
    }, { // Text of the button should be
        task: "gpii.test.invokeFunctionInWebContents",
        args: [
            "{that}.app.qssWrapper.qss.dialog",
            getVolumeWidgetBtnText
        ],
        resolve: "jqUnit.assertEquals",
        resolveArgs: [
            "Text of the button should be",
            "Volume & Mute",
            "{arguments}.0"
        ]
    }, { // ... and click on the "Volume & Mute" button.
        func: "gpii.test.executeJavaScriptInWebContents",
        args: [
            "{that}.app.qssWrapper.qss.dialog",
            clickVolumeBtn
        ]
    }, {
        changeEvent: "{that}.app.qssWrapper.qssWidget.applier.modelChanged",
        path: "isShown",
        listener: "fluid.identity"
    }, {
        task: "gpii.test.executeJavaScriptInWebContents",
        args: [
            "{that}.app.qssWrapper.qssWidget.dialog",
            clickVolumeSwitchBtn
        ],
        resolve: "fluid.identity"
    }, { // ... should notify the core
        event: "{that}.app.settingsBroker.events.onSettingApplied",
        listener: "jqUnit.assertLeftHand",
        args: [
            "Change event was fired from QSS widget interaction.",
            { path: "http://registry\\.gpii\\.net/common/volume", value: 0 },
            "{arguments}.0"
        ]
    }, { // ... and the button image should be visible
        task: "gpii.test.executeJavaScriptInWebContents",
        args: [
            "{that}.app.qssWrapper.qss.dialog",
            checkIfVolumeButtonImage
        ],
        resolve: "jqUnit.assertTrue",
        resolveArgs: ["The Volume button image is displayed: ", "{arguments}.0"]
    }, { // ... title should be hidden
        task: "gpii.test.executeJavaScriptInWebContents",
        args: [
            "{that}.app.qssWrapper.qss.dialog",
            checkIfVolumeButtonTitle
        ],
        resolve: "jqUnit.assertFalse",
        resolveArgs: ["The Volume button title is hidden: ", "{arguments}.0"]
    }, { // Color of the button should be
        task: "gpii.test.invokeFunctionInWebContents",
        args: [
            "{that}.app.qssWrapper.qss.dialog",
            getVolumeWidgetBtnColor
        ],
        resolve: "jqUnit.assertEquals",
        resolveArgs: [
            "Color of the button should be",
            "rgb(128, 0, 0)",
            "{arguments}.0"
        ]
    }, {
        task: "gpii.test.executeJavaScriptInWebContents",
        args: [
            "{that}.app.qssWrapper.qssWidget.dialog",
            clickVolumeStepperIncBtn
        ],
        resolve: "fluid.identity"
    }, { // ... and the button image should be visible
        task: "gpii.test.executeJavaScriptInWebContents",
        args: [
            "{that}.app.qssWrapper.qss.dialog",
            checkIfVolumeButtonImage
        ],
        resolve: "jqUnit.assertFalse",
        resolveArgs: ["The Volume button image is hidden: ", "{arguments}.0"]
    }, { // ... and the button image should be visible
        task: "gpii.test.executeJavaScriptInWebContents",
        args: [
            "{that}.app.qssWrapper.qss.dialog",
            checkIfVolumeButtonTitle
        ],
        resolve: "jqUnit.assertTrue",
        resolveArgs: ["The Volume button title is displayed: ", "{arguments}.0"]
    }, { // Color of the button should be
        task: "gpii.test.invokeFunctionInWebContents",
        args: [
            "{that}.app.qssWrapper.qss.dialog",
            getVolumeWidgetBtnColor
        ],
        resolve: "jqUnit.assertEquals",
        resolveArgs: [
            "Color of the button should be",
            "rgb(0, 129, 69)",
            "{arguments}.0"
        ]
    }, { // Close the QSS
        task: "gpii.test.executeJavaScriptInWebContents",
        args: [
            "{that}.app.qssWrapper.qss.dialog",
            clickCloseBtn
        ],
        resolve: "fluid.identity"
    }
];

fluid.defaults("gpii.tests.qss.mockedAppZoom", {
    gradeNames: "fluid.component",

    events: {
        onAppZoomed: null
    },

    invokers: {
        sendZoom: {
            func: "{that}.events.onAppZoomed.fire",
            args: [
                "{arguments}.0" // direction
            ]
        }
    }
});

/**
 * No need to actually test if the "App/Text Zoom" functionality works. This
 * should be done in `gpii-windows` tests. Here we can simply check if the
 * corresponding function is called when the "App/Text Zoom" is pressed.
 */
fluid.defaults("gpii.tests.qss.mockedAppZoomWrapper", {
    gradeNames: "fluid.component",
    components: {
        appZoomHandler: {
            type: "gpii.tests.qss.mockedAppZoom"
        }
    }
});

/**
 * Needed in order not to send setting updates to the Core. The testing of
 * the QSS functionalities does not require that the setting updates are
 * actually applied.
 */
fluid.defaults("gpii.tests.qss.mockedGpiiConnector", {
    gradeNames: "fluid.component",
    invokers: {
        updateSetting: {
            funcName: "fluid.identity"
        }
    }
});

/**
 * Also, in order to test the QSS functionalities, there is no need to apply
 * settings when a user keys in.
 */
fluid.defaults("gpii.tests.qss.mockedLifecycleManager", {
    gradeNames: "fluid.component",
    invokers: {
        applySolution: {
            funcName: "gpii.tests.qss.mockedLifecycleManager.applySolution"
        }
    }
});

gpii.tests.qss.mockedLifecycleManager.applySolution = function () {
    var promise = fluid.promise();
    promise.resolve();
    return promise;
};

/*
 * A subset of the QSS setting messages.
 */
var qssSettingMessagesFixture = {
    bg: {
        "gpii_app_qss_settings_common-language": {
            "title": "Избери Език",
            tooltip: "Some different tooltip",
            "enum": [
                "Анг",
                "Арм",
                "Кит",
                "Китс",
                "Кор",
                "Рус",
                "Исп"
            ]
        },
        "gpii_app_qss_settings_save": {
            "title": "Запиши ме"
        },
        "gpii_app_qss_settings_close": {
            "title": "Затвори ме"
        },
        "gpii_app_qss_settings_appTextZoom": {
            title: "Приближи този текст",
            tooltip: "Some tooltip",
            tip: "Some helpful tip",
            footerTip: "Hopefully something helpful as the tip"
        }
    }
};

/*
 * A mock of the settings message
 */
var expectedTranslatedSettings = {
    "http://registry\\.gpii\\.net/common/language": {
        schema: {
            "title": "Избери Език",
            "enum": [
                "Анг",
                "Арм",
                "Кит",
                "Китс",
                "Кор",
                "Рус",
                "Исп"
            ]
        },
        tooltip: "Some different tooltip"
    },
    "save": {
        schema: {
            "title": "Запиши ме"
        }
    },
    "close": {
        schema: {
            "title": "Затвори ме"
        }
    },
    "appTextZoom": {
        schema: {
            title: "Приближи този текст"
        },
        tooltip: "Some tooltip",
        tip: "Some helpful tip",
        widget: {
            footerTip: "Hopefully something helpful as the tip"
        }
    }
};


var crossQssTranslations = [
    /*
     * Tests for the QSS i18n behaviour
     */
    { // trigger locale change
        funcName: "{that}.app.applier.change",
        args: ["locale", "bg"]
    },
    { // ... and check whether the settings' text has been updated in the main
        funcName: "gpii.test.assertLeftHandDeep",
        args: [
            "QSS should have its settings translated with locale change",
            expectedTranslatedSettings,
            "@expand:gpii.test.objectArrayToHash({that}.app.qssWrapper.model.settings, path)"
        ]
    }, { // ... and in the renderer as well
        task: "gpii.test.executeJavaScriptInWebContents",
        args: [
            "{that}.app.qssWrapper.qss.dialog",
            getQssSettingsList
        ],
        resolve: "gpii.test.assertLeftHandDeep",
        resolveArgs: [
            "QSS dialog should have its settings translated with locale change",
            expectedTranslatedSettings,
            "@expand:gpii.test.objectArrayToHash({arguments}.0, path)"
        ]
    }
];


var unorderedInstalledLangsFixture = {
    raw: {
        "es-MX": {
            "english": "Spanish",
            "local": "Spanish (Mexico)",
            "native": "español (México)",
            "code": "es-MX"
        },
        "fr": {
            "english": "French",
            "local": "French",
            "native": "français",
            "code": "fr"
        },
        "en-US": {
            "english": "English",
            "local": "English (United States)",
            "native": "english (United States)",
            "code": "en-US"
        }
    },
    lists: {
        keys: [ "en-US", "fr", "es-MX"],
        enum: [ "English (United States)", "Français · French", "Español (México) · Spanish (Mexico)"]
    }
};

var installedLangsShrunkFixture = {
    raw: {
        "en-US": {
            "english": "English",
            "local": "English (United States)",
            "native": "english (United States)",
            "code": "en-US"
        },
        "es-ES": {
            "english": "Spanish",
            "local": "Spanish (Spain)",
            "native": "Español (España)",
            "code": "es-ES"
        }
    },
    lists: {
        keys: ["en-US", "es-ES"],
        enum: ["English (United States)", "Español (España) · Spanish (Spain)"]
    }
};



fluid.defaults("gpii.tests.qss.systemLanguageListener", {
    gradeNames: ["fluid.modelComponent"],

    model: {
        installedLanguages: unorderedInstalledLangsFixture.raw,
        configuredLanguage: null
    },

    listeners: {
        // use a listener to avoid overriding the
        // model binding in the `gpii.app`.
        // There should be a better way
        "onCreate.setDefaultValue": {
            changePath: "configuredLanguage",
            value: "en-US"
        }
    },

    invokers: {
        updateLanguages: {
            funcName: "gpii.app.applier.replace",
            args: [
                "{that}.applier",
                "installedLanguages",
                "{arguments}.0" // new languages
            ]
        }
    }
});

gpii.tests.qss.languageSettingValuesMatches = function (qssWrapper, expectedInstalledLanguages) {
    var languageSetting = qssWrapper.getSetting(qssWrapper.options.settingOptions.settingPaths.language);

    jqUnit.assertDeepEq(
        "QSS should list correctly installed languages",
        [
            expectedInstalledLanguages["enum"],
            expectedInstalledLanguages.keys
        ],
        [
            languageSetting.schema["enum"],
            languageSetting.schema.keys
        ]
    );
};


var qssInstalledLanguages = [
    { // once qssWrapper is firstly created it should have proper languages list
        func: "gpii.tests.qss.languageSettingValuesMatches",
        args: ["{that}.app.qssWrapper", unorderedInstalledLangsFixture.lists]
    },

    { // changing the installed languages
        func: "{that}.app.systemLanguageListener.updateLanguages",
        args: [installedLangsShrunkFixture.raw]
    },
    { // should result in language setting update
        changeEvent: "{that}.app.qssWrapper.applier.modelChanged",
        path: "settings.0.schema.enum", // we want changes only for the language setting
        listener: "gpii.tests.qss.languageSettingValuesMatches",
        args: ["{that}.app.qssWrapper", installedLangsShrunkFixture.lists]
    }
];




gpii.tests.qss.testDefs = {
    name: "QSS Widget integration tests",
<<<<<<< HEAD
    expect: 70,
=======
    expect: 77,
>>>>>>> 2c847975
    config: {
        configName: "gpii.tests.dev.config",
        configPath: "tests/configs"
    },
    distributeOptions: {
        mockedSettings: {
            record: "%gpii-app/tests/fixtures/qssSettings.json",
            target: "{that gpii.app.qssWrapper}.options.settingsFixturePath"
        },
        mockedMessages: {
            record: qssSettingMessagesFixture,
            target: "{that gpii.app}.options.messageBundles"
        },
        mockedAppZoomWrapper: {
            record: "gpii.tests.qss.mockedAppZoomWrapper",
            target: "{that gpii.app}.options.gradeNames"
        },
        mockedGpiiConnector: {
            record: "gpii.tests.qss.mockedGpiiConnector",
            target: "{that gpiiConnector}.options.gradeNames"
        },
        mockedLifecycleManager: {
            record: "gpii.tests.qss.mockedLifecycleManager",
            target: "{that lifecycleManager}.options.gradeNames"
        },
        mockedLanguagesListener: {
            record: "gpii.tests.qss.systemLanguageListener",
            target: "{that gpii.app}.options.components.systemLanguageListener.type",
            priority: "last"
        }
    },

    gradeNames: ["gpii.test.common.testCaseHolder"],
    sequence: [].concat(
        [{ // Wait for the QSS to initialize.
            event: "{that gpii.app.qss}.events.onDialogReady",
            listener: "jqUnit.assert",
            args: ["QSS has initialized successfully"]
        }],
        // For no particular reason the tests work properly in this sequence
        navigationSequence,
        qssInstalledLanguages,
        undoCrossTestSequence,
        undoTestSequence,
        openUsbTestSequence,
        quickFoldersTestSequence,
        volumeButtonTestSequence,
        docuMorphTestSequence,
        qssCrossTestSequence,
        stepperindicatorsSequence,
        restartWarningSequence, // The test doesn't cover all the possible behaviors as described in the GPII-3943
        crossQssTranslations,
        appZoomTestSequence
    )
};<|MERGE_RESOLUTION|>--- conflicted
+++ resolved
@@ -68,13 +68,9 @@
     clickAppTextZoomBtn = "jQuery(\".flc-quickSetStrip > div:nth-of-type(3)\").click()",
     clickReadAloudBtn = "jQuery(\".flc-quickSetStrip > div:nth-of-type(5)\").click()",
     clickScreenCaptureBtn = "jQuery(\".flc-quickSetStrip > div:nth-of-type(6)\").click()",
-<<<<<<< HEAD
     clickOfficeSimplifyBtn = "jQuery(\".flc-quickSetStrip > div:nth-of-type(7)\").click()",
     clickOpenUsbBtn = "jQuery(\".flc-quickSetStrip > div:nth-of-type(8)\").click()",
-=======
-    clickOpenUsbBtn = "jQuery(\".flc-quickSetStrip > div:nth-last-of-type(8)\").click()",
     clickVolumeBtn = "jQuery(\".flc-quickSetStrip > div:nth-of-type(7)\").click()",
->>>>>>> 2c847975
     clickMoreBtn = "jQuery(\".flc-quickSetStrip > div:nth-last-of-type(6)\").click()",
     clickSaveBtn = "jQuery(\".flc-quickSetStrip > div:nth-last-of-type(5)\").click()",
     clickUndoBtn = "jQuery(\".flc-quickSetStrip > div:nth-last-of-type(4)\").click()",
@@ -85,15 +81,10 @@
 // QSS Widgets related
 var checkIfMenuWidget = "jQuery('.flc-qssMenuWidget').is(':visible');",
     checkIfStepperWidget = "jQuery('.flc-qssStepperWidget').is(':visible');",
-<<<<<<< HEAD
-    checkIfQuickFoldersWidget = "jQuery(\".flc-quickSetStrip > div:nth-last-of-type(9)\").is(':visible')",
-    checkIfUSBWidget = "jQuery(\".flc-quickSetStrip > div:nth-last-of-type(8)\").is(':visible')",
-=======
     checkIfQuickFoldersWidget = "jQuery('.flc-quickSetStrip > div:nth-last-of-type(9)').is(':visible')",
     checkIfUSBWidget = "jQuery('.flc-quickSetStrip > div:nth-last-of-type(8)').is(':visible')",
     checkIfVolumeButtonImage = "jQuery('.flc-quickSetStrip > div:nth-of-type(7) > .flc-qss-btnImage').is(':visible')",
     checkIfVolumeButtonTitle = "jQuery('.flc-quickSetStrip > div:nth-of-type(7) > .flc-qss-btnLabel').is(':visible')",
->>>>>>> 2c847975
     clickMenuWidgetItem = "jQuery('.flc-qssWidgetMenu-item:nth-of-type(2)').click()",
     clickIncreaseBtn = "jQuery('.flc-qssStepperWidget-incBtn').click()",
     clickDecreaseBtn = "jQuery('.flc-qssStepperWidget-decBtn').click()",
@@ -1885,11 +1876,7 @@
 
 gpii.tests.qss.testDefs = {
     name: "QSS Widget integration tests",
-<<<<<<< HEAD
-    expect: 70,
-=======
     expect: 77,
->>>>>>> 2c847975
     config: {
         configName: "gpii.tests.dev.config",
         configPath: "tests/configs"
