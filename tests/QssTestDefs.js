/*
 * GPII Sequential Dialogs Integration Test Definitions
 *
 * Copyright 2017 OCAD University
 *
 * Licensed under the New BSD license. You may not use this file except in
 * compliance with this License.
 *
 * The research leading to these results has received funding from the European Union's
 * Seventh Framework Programme (FP7/2007-2013)
 * under grant agreement no. 289016.
 *
 * You may obtain a copy of the License at
 * https://github.com/GPII/universal/blob/master/LICENSE.txt
 */

"use strict";

var fluid = require("infusion"),
    jqUnit = fluid.require("node-jqunit", require, "jqUnit"),
    gpii = fluid.registerNamespace("gpii");

require("./testUtils.js");


/*
 * Scripts for interaction with the renderer
 */

function getStepperIndicatorsCount() {
    return jQuery(".fl-qssStepperWidget-indicator").length;
}

function clickStepperIndicator() {
    jQuery(".fl-qssStepperWidget-indicator:nth-of-type(1)").click();
}

<<<<<<< HEAD
function getQuickFolderWidgetBtnText() {
    return jQuery(".flc-quickSetStrip > div:nth-last-of-type(8) > span").text();
}

function getUsbWidgetBtnText() {
    return jQuery(".flc-quickSetStrip > div:nth-last-of-type(7) > span").text();
}

function getVolumeWidgetBtnText() {
    return jQuery(".flc-quickSetStrip > div:nth-of-type(7) > span").text();
}

function getVolumeWidgetBtnColor() {
    return jQuery(".flc-quickSetStrip > div:nth-of-type(7)").css("background-color");
=======
function getQuickFolderWIdgetBtnText() {
    return jQuery(".flc-quickSetStrip > div:nth-last-of-type(9) > span").text();
}

function getUsbWIdgetBtnText() {
    return jQuery(".flc-quickSetStrip > div:nth-last-of-type(8) > span").text();
}

function getDocuMorphWIdgetBtnText() {
    return jQuery(".flc-quickSetStrip > div:nth-last-of-type(7) > span").text();
>>>>>>> 21122064
}


// QSS related
var hoverCloseBtn = "jQuery(\".flc-quickSetStrip > div:last-of-type\").trigger(\"mouseenter\")",
    unhoverCloseBtn = "jQuery(\".flc-quickSetStrip > div:last-of-type\").trigger(\"mouseleave\")",
    focusCloseBtn = "var event = jQuery.Event(\"keyup\"); event.shiftKey = true; event.key = \"Tab\"; jQuery(\".flc-quickSetStrip > div:first-of-type\").trigger(event)",

    clickCloseBtn = "jQuery(\".flc-quickSetStrip > div:last-of-type\").click()",
    hoverLanguageBtn = "jQuery(\".flc-quickSetStrip > div:first-of-type\").trigger('mouseenter')",
    clickLanguageBtn = "jQuery(\".flc-quickSetStrip > div:first-of-type\").click()",
    clickScreenZoomBtn = "jQuery(\".flc-quickSetStrip > div:nth-of-type(2)\").click()",
    clickAppTextZoomBtn = "jQuery(\".flc-quickSetStrip > div:nth-of-type(3)\").click()",
    clickReadAloudBtn = "jQuery(\".flc-quickSetStrip > div:nth-of-type(5)\").click()",
    clickScreenCaptureBtn = "jQuery(\".flc-quickSetStrip > div:nth-of-type(6)\").click()",
<<<<<<< HEAD
    clickVolumeBtn = "jQuery(\".flc-quickSetStrip > div:nth-of-type(7)\").click()",
=======
    clickOpenUsbBtn = "jQuery(\".flc-quickSetStrip > div:nth-of-type(8)\").click()",
>>>>>>> 21122064
    clickMoreBtn = "jQuery(\".flc-quickSetStrip > div:nth-last-of-type(6)\").click()",
    clickSaveBtn = "jQuery(\".flc-quickSetStrip > div:nth-last-of-type(5)\").click()",
    clickUndoBtn = "jQuery(\".flc-quickSetStrip > div:nth-last-of-type(4)\").click()",
    // clickPspBtn = "jQuery(\".flc-quickSetStrip > div:nth-last-of-type(3)\").click()", // the button is disabled temporary (GPII-3773)
    clickResetAllBtn = "jQuery(\".flc-quickSetStrip > div:nth-last-of-type(2)\").click()",
    getQssSettingsList = "(function getItems() { var repeater = fluid.queryIoCSelector(fluid.rootComponent, 'gpii.psp.repeater')[0]; return repeater.model.items; }())";

// QSS Widgets related
var checkIfMenuWidget = "jQuery('.flc-qssMenuWidget').is(':visible');",
    checkIfStepperWidget = "jQuery('.flc-qssStepperWidget').is(':visible');",
<<<<<<< HEAD
    checkIfQuickFoldersWidget = "jQuery('.flc-quickSetStrip > div:nth-last-of-type(8)').is(':visible')",
    checkIfUSBWidget = "jQuery('.flc-quickSetStrip > div:nth-last-of-type(7)').is(':visible')",
    checkIfVolumeButtonImage = "jQuery('.flc-quickSetStrip > div:nth-of-type(7) > .flc-qss-btnImage').is(':visible')",
    checkIfVolumeButtonTitle = "jQuery('.flc-quickSetStrip > div:nth-of-type(7) > .flc-qss-btnLabel').is(':visible')",
=======
    checkIfQuickFoldersWidget = "jQuery('.flc-quickSetStrip > div:nth-last-of-type(9)').is(':visible')",
    checkIfUSBWidget = "jQuery('.flc-quickSetStrip > div:nth-last-of-type(8)').is(':visible')",
>>>>>>> 21122064
    clickMenuWidgetItem = "jQuery('.flc-qssWidgetMenu-item:nth-of-type(2)').click()",
    clickIncreaseBtn = "jQuery('.flc-qssStepperWidget-incBtn').click()",
    clickDecreaseBtn = "jQuery('.flc-qssStepperWidget-decBtn').click()",
    clickToggleBtn = "jQuery('.flc-switchUI-control').click()",
    clickVolumeSwitchBtn = "jQuery('.flc-volumeSwitch > .flc-switchUI-control').click()",
    clickVolumeStepperIncBtn = "jQuery('.flc-volumeStepper .flc-qssVolumeStepperWidget-incBtn').click()";

// Generic
var closeClosableDialog = "jQuery(\".flc-closeBtn\").click()";

var openReadAloudMenuSeqEl = {
    task: "gpii.test.executeJavaScriptInWebContents",
    args: [
        "{that}.app.qssWrapper.qss.dialog",
        clickReadAloudBtn
    ],
    resolve: "fluid.identity"
};

var clickToggleButtonSeqEl = {
    task: "gpii.test.executeJavaScriptInWebContents",
    args: [
        "{that}.app.qssWrapper.qssWidget.dialog",
        clickToggleBtn
    ],
    resolve: "fluid.identity"
};


require("../src/main/app.js");

fluid.registerNamespace("gpii.tests.qss.testDefs");

gpii.tests.qss.simulateShortcut = function (dialog, shortcut) {
    dialog.webContents.sendInputEvent({
        type: shortcut.type || "keyUp",
        keyCode: shortcut.key,
        modifiers: shortcut.modifiers || []
    });
};

// This tests are commented because of changes in GPII-3773 request.
// Some tests may be removed or parts of them re-used in the future.

// gpii.tests.qss.testPspAndQssVisibility = function (app, params) {
//     jqUnit.assertEquals(
//         "PSP has correct visibility state",
//         params.psp,
//         app.psp.model.isShown
//     );

//     jqUnit.assertEquals(
//         "QSS has correct visibility state",
//         params.qss,
//         app.qssWrapper.qss.model.isShown
//     );
// };

gpii.tests.qss.getFocusedElementIndex = function () {
    // Note that the elements will be returned in the order in which they appear in the DOM.
    var qssButtons = jQuery(".fl-qss-button"),
        focusedElement = jQuery(".fl-focused")[0];
    return jQuery.inArray(focusedElement, qssButtons);
};

gpii.tests.qss.pressKey = function (key, modifiers) {
    return {
        funcName: "gpii.tests.qss.simulateShortcut",
        args: [
            "{that}.app.qssWrapper.qss.dialog",
            {
                key: key,
                modifiers: modifiers
            }
        ]
    };
};

gpii.tests.qss.assertFocusedElementIndex = function (expectedIndex) {
    return {
        task: "gpii.test.invokeFunctionInWebContentsDelayed",
        args: [
            "{that}.app.qssWrapper.qss.dialog",
            gpii.tests.qss.getFocusedElementIndex,
            100
        ],
        resolve: "jqUnit.assertEquals",
        resolveArgs: [
            "The correct button in the QSS is focused",
            expectedIndex,
            "{arguments}.0"
        ]
    };
};

gpii.tests.qss.clearFocusedElement = function () {
    jQuery(".fl-qss-button").removeClass("fl-focused fl-highlighted");
};

var qssSettingsCount = 15;

var navigationSequence = [
    {
        func: "{that}.app.tray.events.onTrayIconClicked.fire"
    },
    // No focused element at first
    gpii.tests.qss.assertFocusedElementIndex(-1),
    // When the right arrow is pressed, the first button in the QSS will be focused.
    gpii.tests.qss.pressKey("Right"),
    gpii.tests.qss.assertFocusedElementIndex(0),
    gpii.tests.qss.pressKey("Tab"),
    gpii.tests.qss.assertFocusedElementIndex(1),
    gpii.tests.qss.pressKey("Left"),
    gpii.tests.qss.assertFocusedElementIndex(0),
    gpii.tests.qss.pressKey("Tab", ["Shift"]),
    gpii.tests.qss.assertFocusedElementIndex(qssSettingsCount - 1),
    gpii.tests.qss.pressKey("Tab", ["Shift"]),
    gpii.tests.qss.assertFocusedElementIndex(qssSettingsCount - 2),
    // This part of the test is commented because the button is disabled temporary (GPII-3773) and cannot be focused.
    // Some tests may be removed or parts of them re-used in the future.
    // gpii.tests.qss.pressKey("Up"),
    // gpii.tests.qss.assertFocusedElementIndex(qssSettingsCount - 3),
    // gpii.tests.qss.pressKey("Down"),
    // gpii.tests.qss.assertFocusedElementIndex(qssSettingsCount - 2),
    gpii.tests.qss.pressKey("Left"),
    gpii.tests.qss.assertFocusedElementIndex(qssSettingsCount - 4),
    gpii.tests.qss.pressKey("Up"),
    gpii.tests.qss.assertFocusedElementIndex(qssSettingsCount - 5),
    // This part of the test is commented because the button is disabled temporary (GPII-3773) and cannot be focused.
    // Some tests may be removed or parts of them re-used in the future.
    // gpii.tests.qss.pressKey("Right"),
    // gpii.tests.qss.assertFocusedElementIndex(qssSettingsCount - 3),
    // Manually clear the focused state in order to test the Arrow Left behavior when
    // there is no focused element.
    {
        task: "gpii.test.invokeFunctionInWebContentsDelayed",
        args: [
            "{that}.app.qssWrapper.qss.dialog",
            gpii.tests.qss.clearFocusedElement,
            100
        ],
        resolve: "fluid.identity"
    },
    // This tests are commented because of changes in GPII-3773 request.
    // Some tests may be removed or parts of them re-used in the future.

    // When there is no focused element and the left arrow is pressed, the last button
    // in the QSS will be focused.
    // gpii.tests.qss.pressKey("Left"),
    // gpii.tests.qss.assertFocusedElementIndex(qssSettingsCount - 1)
    // Navigate to the "Sign in" button and open it using the Arrow up

    /*gpii.tests.qss.pressKey("Left"),
    gpii.tests.qss.pressKey("Up"),
    { // The PSP will be shown.
        changeEvent: "{that}.app.psp.applier.modelChanged",
        path: "isShown",
        listener: "jqUnit.assertTrue",
        args: [
            "When the sign in button is focused and the Arrow up key is pressed, the PSP will open",
            "{that}.app.psp.model.isShown"
        ]
    },*/ { // Close the QSS and the PSP
        func: "gpii.test.executeJavaScriptInWebContents",
        args: [
            "{that}.app.qssWrapper.qss.dialog",
            clickCloseBtn
        ]
    }
];

var restartWarningSequence = [
    { // Simulate language change
        func: "{that}.app.qssWrapper.alterSetting",
        args: [{
            path: "http://registry\\.gpii\\.net/common/language",
            value: "ko-KR"
        }]
    }, { // restart warning is not shown
        funcName: "jqUnit.assertFalse",
        args: [
            "Restart warning notification is shown only one time per session",
            "{that}.app.qssWrapper.qssNotification.model.isShown"
        ]
    }, { // bring everything back to normal
        func: "{that}.app.resetAllToStandard"
    }
];


var tooltipSequence = [
    { // Open the QSS...
        func: "{that}.app.tray.events.onTrayIconClicked.fire"
    }, {
        func: "jqUnit.assertFalse",
        args: [
            "The QSS tooltip is not shown initially",
            "{that}.app.qssWrapper.qssTooltip.model.isShown"
        ]
    }, { // ... and hover on its close button.
        func: "gpii.test.executeJavaScriptInWebContents",
        args: [
            "{that}.app.qssWrapper.qss.dialog",
            hoverCloseBtn
        ]
    }, { // This will bring up the tooltip for that button.
        changeEvent: "{that}.app.qssWrapper.qssTooltip.applier.modelChanged",
        path: "isShown",
        listener: "jqUnit.assertTrue",
        args: [
            "The QSS tooltip is shown when a button is hovered",
            "{that}.app.qssWrapper.qssTooltip.model.isShown"
        ]
    }, { // When the button is no longer hovered...
        func: "gpii.test.executeJavaScriptInWebContents",
        args: [
            "{that}.app.qssWrapper.qss.dialog",
            unhoverCloseBtn
        ]
    }, { // ... the tooltip is gone.
        changeEvent: "{that}.app.qssWrapper.qssTooltip.applier.modelChanged",
        path: "isShown",
        listener: "jqUnit.assertFalse",
        args: [
            "The QSS tooltip is hidden when the button is no longer hovered",
            "{that}.app.qssWrapper.qssTooltip.model.isShown"
        ]
    },
    // hover & click === close
    { // Hovering the language button
        func: "gpii.test.executeJavaScriptInWebContents",
        args: [
            "{that}.app.qssWrapper.qss.dialog",
            hoverLanguageBtn
        ]
    }, { // ... should show the tooltip
        changeEvent: "{that}.app.qssWrapper.qssTooltip.applier.modelChanged",
        path: "isShown",
        listener: "jqUnit.assertTrue",
        args: [
            "The QSS tooltip is shown when a button is focused using the keyboard",
            "{that}.app.qssWrapper.qssTooltip.model.isShown"
        ]
    }, { // ... and clicking (activating) the button
        funcName: "gpii.test.executeJavaScriptInWebContents",
        args: [
            "{that}.app.qssWrapper.qss.dialog",
            clickLanguageBtn
        ]
    }, { // ... should close the tooltip
        changeEvent: "{that}.app.qssWrapper.qssTooltip.applier.modelChanged",
        path: "isShown",
        listener: "jqUnit.assertFalse",
        args: [
            "The QSS tooltip is closed when a button is activated",
            "{that}.app.qssWrapper.qssTooltip.model.isShown"
        ]
    },
    // menu close === no tooltip
    {   // XXX we need some minor timeout for the QSS to get
        // in normal state. In case this is not present,
        // the next item doesn't take effect
        task: "gpii.test.linger",
        args: [1000],
        resolve: "fluid.identity"
    },
    // hover & esc === close
    { // Focusing the close button
        func: "gpii.test.executeJavaScriptInWebContents",
        args: [
            "{that}.app.qssWrapper.qss.dialog",
            focusCloseBtn
        ]
    }, { // ... will show the tooltip
        event: "{that}.app.qssWrapper.qssTooltip.events.onDialogShown",
        listener: "fluid.identity" // already tested
    }, { // ... and then, when Esc is used
        funcName: "gpii.tests.qss.simulateShortcut",
        args: [
            "{that}.app.qssWrapper.qss.dialog",
            {
                key: "Escape",
                type: "keyDown"
            }
        ]
    }, { // ... should close the tooltip
        changeEvent: "{that}.app.qssWrapper.qssTooltip.applier.modelChanged",
        path: "isShown",
        listener: "jqUnit.assertFalse",
        args: [
            "The QSS tooltip is closed when Esc is used",
            "{that}.app.qssWrapper.qssTooltip.model.isShown"
        ]
    }
];

var morePanelSequence = [
    {  // When the "More" button is clicked...
        func: "gpii.test.executeJavaScriptInWebContents",
        args: [
            "{that}.app.qssWrapper.qss.dialog",
            clickMoreBtn
        ]
    }, { // ... the QSS More panel will show up.
        changeEvent: "{that}.app.qssWrapper.qssMorePanel.applier.modelChanged",
        path: "isShown",
        listener: "jqUnit.assertTrue",
        args: [
            "The QSS More panel is shown when the More button in the QSS is clicked",
            "{that}.app.qssWrapper.qssMorePanel.model.isShown"
        ]
    }, { // If the "More" button is clicked once again...
        func: "gpii.test.executeJavaScriptInWebContents",
        args: [
            "{that}.app.qssWrapper.qss.dialog",
            clickMoreBtn
        ]
    }, { // ... the QSS More panel will be hidden.
        changeEvent: "{that}.app.qssWrapper.qssMorePanel.applier.modelChanged",
        path: "isShown",
        listener: "jqUnit.assertFalse",
        args: [
            "The QSS More panel is hidden if the More button in the QSS is clicked while the More panel is open",
            "{that}.app.qssWrapper.qssMorePanel.model.isShown"
        ]
    }
];

var menuInteractionsSequence = [
    { // If the language button in the QSS is clicked...
        func: "gpii.test.executeJavaScriptInWebContents",
        args: [
            "{that}.app.qssWrapper.qss.dialog",
            clickLanguageBtn
        ]
    }, { // ... the QSS widget menu will be shown.
        changeEvent: "{that}.app.qssWrapper.qssWidget.applier.modelChanged",
        path: "isShown",
        listener: "jqUnit.assertTrue",
        args: [
            "The QSS widget is shown when the language button is pressed",
            "{that}.app.qssWrapper.qssWidget.model.isShown"
        ]
    }, { // If the close button in the QSS is pressed...
        func: "gpii.test.executeJavaScriptInWebContents",
        args: [
            "{that}.app.qssWrapper.qssWidget.dialog",
            closeClosableDialog
        ]
    }, { // ... the QSS widget menu will be hidden.
        changeEvent: "{that}.app.qssWrapper.qssWidget.applier.modelChanged",
        path: "isShown",
        listener: "jqUnit.assertFalse",
        args: [
            "The QSS widget is hidden when its closed button is pressed",
            "{that}.app.qssWrapper.qssWidget.model.isShown"
        ]
    }, { // If the language button in the QSS is clicked once...
        func: "gpii.test.executeJavaScriptInWebContents",
        args: [
            "{that}.app.qssWrapper.qss.dialog",
            clickLanguageBtn
        ]
    }, {
        changeEvent: "{that}.app.qssWrapper.qssWidget.applier.modelChanged",
        path: "isShown",
        listener: "fluid.identity"
    }, { // ... and is then clicked again...
        func: "gpii.test.executeJavaScriptInWebContents",
        args: [
            "{that}.app.qssWrapper.qss.dialog",
            clickLanguageBtn
        ]
    }, { // ... the QSS widget menu will be hidden again.
        changeEvent: "{that}.app.qssWrapper.qssWidget.applier.modelChanged",
        path: "isShown",
        listener: "jqUnit.assertFalse",
        args: [
            "The QSS widget is hidden when its closed button is pressed",
            "{that}.app.qssWrapper.qssWidget.model.isShown"
        ]
    }, { // Attempts to activate a button which does not have keyboard highlight...
        funcName: "gpii.tests.qss.simulateShortcut",
        args: [
            "{that}.app.qssWrapper.qss.dialog",
            {
                key: "Enter"
            }
        ]
    }, { // ... will fail
        func: "jqUnit.assertFalse",
        args: [
            "QSS button cannot be activated using the keyboard if the button does not have focus",
            "{that}.app.qssWrapper.qssWidget.model.isShown"
        ]
    }
];

var widgetClosingBehaviourSequence = [
    { // Click the language button again...
        func: "gpii.test.executeJavaScriptInWebContents",
        args: [
            "{that}.app.qssWrapper.qss.dialog",
            clickLanguageBtn
        ]
    }, { // ... and wait for the QSS widget to show up...
        changeEvent: "{that}.app.qssWrapper.qssWidget.applier.modelChanged",
        path: "isShown",
        listener: "fluid.identity"
    }, { // ... and then simulate an ArrowLeft key press.
        funcName: "gpii.tests.qss.simulateShortcut",
        args: [
            "{that}.app.qssWrapper.qssWidget.dialog",
            {
                key: "Left" // The key should be a value allowed to appear in an accelerator string.
            }
        ]
    }, { // This should close the QSS widget dialog.
        changeEvent: "{that}.app.qssWrapper.qssWidget.applier.modelChanged",
        path: "isShown",
        listener: "jqUnit.assertFalse",
        args: [
            "The QSS widget is hidden when the ArrowLeft key is pressed",
            "{that}.app.qssWrapper.qssWidget.model.isShown"
        ]
    }, { // Now the focus is on the "Close" button. Pressing Tab will move it back to the language button.
        funcName: "gpii.tests.qss.simulateShortcut",
        args: [
            "{that}.app.qssWrapper.qss.dialog",
            {
                key: "Tab"
            }
        ]
    }, { // Pressing the spacebar key...
        funcName: "gpii.tests.qss.simulateShortcut",
        args: [
            "{that}.app.qssWrapper.qss.dialog",
            {
                key: "Space" // The key should be a value allowed to appear in an accelerator string.
            }
        ]
    }, { // ... will make the language menu show up.
        changeEvent: "{that}.app.qssWrapper.qssWidget.applier.modelChanged",
        path: "isShown",
        listener: "jqUnit.assertTrue",
        args: [
            "The QSS widget is shown when the QSS button is activated using spacebar",
            "{that}.app.qssWrapper.qssWidget.model.isShown"
        ]
    }, { // Pressing the ESC key while the QSS widget is focused...
        funcName: "gpii.tests.qss.simulateShortcut",
        args: [
            "{that}.app.qssWrapper.qssWidget.dialog",
            {
                key: "Escape"
            }
        ]
    }, { // ... will close it.
        changeEvent: "{that}.app.qssWrapper.qssWidget.applier.modelChanged",
        path: "isShown",
        listener: "jqUnit.assertFalse",
        args: [
            "The QSS widget is closed when it has focus and the ESC key is pressed",
            "{that}.app.qssWrapper.qssWidget.model.isShown"
        ]
    }, { // Click the language button again...
        func: "gpii.test.executeJavaScriptInWebContents",
        args: [
            "{that}.app.qssWrapper.qss.dialog",
            clickLanguageBtn
        ]
    }, { // ... and wait for the QSS widget to show up.
        changeEvent: "{that}.app.qssWrapper.qssWidget.applier.modelChanged",
        path: "isShown",
        listener: "fluid.identity"
    }, { // Pressing the ArrowRight key while the QSS widget is focused...
        funcName: "gpii.tests.qss.simulateShortcut",
        args: [
            "{that}.app.qssWrapper.qssWidget.dialog",
            {
                key: "Right" // The key should be a value allowed to appear in an accelerator string.
            }
        ]
    }, { // ... will close it.
        changeEvent: "{that}.app.qssWrapper.qssWidget.applier.modelChanged",
        path: "isShown",
        listener: "jqUnit.assertFalse",
        args: [
            "The QSS widget is hidden when the ArrowRight key is pressed",
            "{that}.app.qssWrapper.qssWidget.model.isShown"
        ]
    }
];

var stepperindicatorsSequence = [
    { // Click on the "Screen Zoom" button...
        func: "gpii.test.executeJavaScriptInWebContents",
        args: [
            "{that}.app.qssWrapper.qss.dialog",
            clickScreenZoomBtn
        ]
    }, {
        event: "{that}.app.qssWrapper.qssWidget.events.onQssWidgetCreated",
        listener: "fluid.identity"
    }, { // ... should display the value indicators
        task: "gpii.test.invokeFunctionInWebContents",
        args: [
            "{that}.app.qssWrapper.qssWidget.dialog",
            getStepperIndicatorsCount
        ],
        resolve: "jqUnit.assertEquals",
        resolveArgs: [
            "Stepper widget should have proper amount of indicators",
            3, // dependent on the min/max value
            "{arguments}.0"
        ]
    }, { // And clicking one of them
        task: "gpii.test.invokeFunctionInWebContents",
        args: [
            "{that}.app.qssWrapper.qssWidget.dialog",
            clickStepperIndicator
        ],
        resolve: "fluid.identity"
    }, { // ... should apply its value
        changeEvent: "{that}.app.qssWrapper.applier.modelChanged",
        path: "settings.*",
        listener: "jqUnit.assertEquals",
        args: [
            "Clicking a Stepper widget indicator should apply its value",
            1,
            "{arguments}.0.value"
        ]
    },

    { // restore everything
        func: "{that}.app.resetAllToStandard"
    }
];

var stepperInteractionsSequence = [
    { // Click on the "Screen Zoom" button...
        func: "gpii.test.executeJavaScriptInWebContents",
        args: [
            "{that}.app.qssWrapper.qss.dialog",
            clickScreenZoomBtn
        ]
    }, { // ... and wait for the QSS widget menu to be shown.
        changeEvent: "{that}.app.qssWrapper.qssWidget.applier.modelChanged",
        path: "isShown",
        listener: "fluid.identity"
    }, { // Clicking on the increment button...
        func: "gpii.test.executeJavaScriptInWebContents",
        args: [
            "{that}.app.qssWrapper.qssWidget.dialog",
            clickIncreaseBtn
        ]
    }, { // ... will change the value of the DPI setting
        changeEvent: "{that}.app.qssWrapper.applier.modelChanged",
        path: "settings.*",
        listener: "jqUnit.assertLeftHand",
        args: [
            "DPI setting change is correctly registered",
            {
                path: "http://registry\\.gpii\\.net/common/DPIScale",
                value: 1
            },
            "{arguments}.0"
        ]
    }, { // Click on the increment button again...
        task: "gpii.test.executeJavaScriptInWebContents",
        args: [
            "{that}.app.qssWrapper.qssWidget.dialog",
            clickIncreaseBtn
        ],
        resolve: "fluid.identity"
    }, { // ... will not change the DPI setting's value because it is already reached at its highest value
        func: "jqUnit.assertEquals",
        args: [
            "The DPI setting value is not changed once its highest value has been reached",
            1,
            "{that}.app.qssWrapper.model.settings.1.value"
        ]
    }, { // Clicking on the increment button once again...
        func: "gpii.test.executeJavaScriptInWebContents",
        args: [
            "{that}.app.qssWrapper.qssWidget.dialog",
            clickIncreaseBtn
        ]
    }, { // ... will make the QSS warning notification show up.
        changeEvent: "{that}.app.qssWrapper.qssNotification.applier.modelChanged",
        path: "isShown",
        listener: "jqUnit.assertTrue",
        args: [
            "The QSS notification is shown when the DPI setting has reached its highest value",
            "{that}.app.qssWrapper.qssNotification.model.isShown"
        ]
    }, { // Close the QSS notification
        func: "gpii.test.executeJavaScriptInWebContents",
        args: [
            "{that}.app.qssWrapper.qssNotification.dialog",
            closeClosableDialog
        ]
    }, {
        changeEvent: "{that}.app.qssWrapper.qssNotification.applier.modelChanged",
        path: "isShown",
        listener: "fluid.identity"
    }, { // Clicking on the decrement button...
        func: "gpii.test.executeJavaScriptInWebContents",
        args: [
            "{that}.app.qssWrapper.qssWidget.dialog",
            clickDecreaseBtn
        ]
    }, { // ... will change the value of the DPI setting
        changeEvent: "{that}.app.qssWrapper.applier.modelChanged",
        path: "settings.*",
        listener: "jqUnit.assertLeftHand",
        args: [
            "First decrease in DPI setting change is correctly registered",
            {
                path: "http://registry\\.gpii\\.net/common/DPIScale",
                value: 0
            },
            "{arguments}.0"
        ]
    }, { // Click on the decrement button again...
        func: "gpii.test.executeJavaScriptInWebContents",
        args: [
            "{that}.app.qssWrapper.qssWidget.dialog",
            clickDecreaseBtn
        ]
    }, { // ... will change the value of the DPI setting to its lowest possible value
        changeEvent: "{that}.app.qssWrapper.applier.modelChanged",
        path: "settings.*",
        listener: "jqUnit.assertLeftHand",
        args: [
            "Second decrease in DPI setting change is correctly registered",
            {
                path: "http://registry\\.gpii\\.net/common/DPIScale",
                value: -1
            },
            "{arguments}.0"
        ]
    }, { // Clicking on the decrement button once again...
        task: "gpii.test.executeJavaScriptInWebContents",
        args: [
            "{that}.app.qssWrapper.qssWidget.dialog",
            clickDecreaseBtn
        ],
        resolve: "fluid.identity"
    }, { // ... will not change the DPI setting's value because it is already reached its lowest value
        func: "jqUnit.assertEquals",
        args: [
            "The DPI setting value is not changed once its lowest value has been reached",
            -1,
            "{that}.app.qssWrapper.model.settings.1.value"
        ]
    }, { // Clicking on the decrement button once again...
        func: "gpii.test.executeJavaScriptInWebContents",
        args: [
            "{that}.app.qssWrapper.qssWidget.dialog",
            clickDecreaseBtn
        ]
    }, { // ... will make the QSS warning notification show up.
        changeEvent: "{that}.app.qssWrapper.qssNotification.applier.modelChanged",
        path: "isShown",
        listener: "jqUnit.assertTrue",
        args: [
            "The QSS notification is shown when the DPI setting has reached its lowest value",
            "{that}.app.qssWrapper.qssNotification.model.isShown"
        ]
    }
];

var saveButtonSequence = [
    /*
     * Notification & QSS integration
     */
    { // When the "Save" button is clicked...
        func: "gpii.test.executeJavaScriptInWebContents",
        args: [
            "{that}.app.qssWrapper.qss.dialog",
            clickSaveBtn
        ]
    }, { // ... the QSS notification dialog will show up.
        changeEvent: "{that}.app.qssWrapper.qssNotification.applier.modelChanged",
        path: "isShown",
        listener: "jqUnit.assertTrue",
        args: [
            "The QSS notification is shown when the Save button is clicked",
            "{that}.app.qssWrapper.qssNotification.model.isShown"
        ]
    }, { // When the "Close" button in the QSS notification is clicked...
        func: "gpii.test.executeJavaScriptInWebContents",
        args: [
            "{that}.app.qssWrapper.qssNotification.dialog",
            closeClosableDialog
        ]
    }, { // ... the QSS notification dialog will be hidden.
        changeEvent: "{that}.app.qssWrapper.qssNotification.applier.modelChanged",
        path: "isShown",
        listener: "jqUnit.assertFalse",
        args: [
            "The QSS notification is hidden when its closed button is pressed",
            "{that}.app.qssWrapper.qssNotification.model.isShown"
        ]
    }
];



var qssCrossTestSequence = [
    // This tests are commented because of changes in GPII-3773 request.
    // Some tests may be removed or parts of them re-used in the future.
    /*
     * Tests QSS and PSP visibility
     * Test QSS button interactions
     */
    /*{ // At first, neither the PSP, nor the QSS is shown.
        func: "gpii.tests.qss.testPspAndQssVisibility",
        args: [
            "{that}.app",
            {psp: false, qss: false}
        ]
    },*/ { // When the tray icon is clicked...
        func: "{that}.app.tray.events.onTrayIconClicked.fire"
    },/* { // ... only the QSS will be shown.
        func: "gpii.tests.qss.testPspAndQssVisibility",
        args: [
            "{that}.app",
            {psp: false, qss: true}
        ]
    }, { // When the tray icon is again...
        func: "{that}.app.tray.events.onTrayIconClicked.fire"
    }, { // ... the QSS will no longer be visible (the tray icon toggles the QSS)
        func: "gpii.tests.qss.testPspAndQssVisibility",
        args: [
            "{that}.app",
            {psp: false, qss: false}
        ]
    }, { // Open the QSS again.
        func: "{that}.app.tray.events.onTrayIconClicked.fire"
    }, { // Open the PSP via the QSS.
        task: "gpii.test.executeJavaScriptInWebContents",
        args: [
            "{that}.app.qssWrapper.qss.dialog",
            clickPspBtn
        ],
        resolve: "fluid.identity"
    }, {
        func: "gpii.tests.qss.testPspAndQssVisibility",
        args: [
            "{that}.app",
            {psp: true, qss: true}
        ]
    }, { // Clicking on the close button in the QSS...
        func: "gpii.test.executeJavaScriptInWebContents",
        args: [
            "{that}.app.qssWrapper.qss.dialog",
            clickCloseBtn
        ]
    }, { // ... results in both the PSP and the QSS being hidden.
        event: "{that}.app.qssWrapper.qss.channelListener.events.onQssClosed",
        listener: "gpii.tests.qss.testPspAndQssVisibility",
        args: [
            "{that}.app",
            {psp: false, qss: false}
        ]
    }, { // Simulate opening of the QSS using the global shortcut
        func: "{that}.app.qssWrapper.qss.show",
        args: [
            {shortcut: true}
        ]
    }, { // The QSS will be shown but the PSP won't be.
        func: "gpii.tests.qss.testPspAndQssVisibility",
        args: [
            "{that}.app",
            {psp: false, qss: true}
        ]
    }, { // Clicking on the "Sign in" button in the QSS...
        task: "gpii.test.executeJavaScriptInWebContents",
        args: [
            "{that}.app.qssWrapper.qss.dialog",
            clickPspBtn
        ],
        resolve: "fluid.identity"
    }, { // ... will also bring up the PSP.
        func: "gpii.tests.qss.testPspAndQssVisibility",
        args: [
            "{that}.app",
            {psp: true, qss: true}
        ]
    }, */{
        task: "gpii.test.executeJavaScriptInWebContents",
        args: [
            "{that}.app.qssWrapper.qss.dialog",
            clickCloseBtn
        ],
        resolve: "fluid.identity"
    },
    /*
     * Tooltip & QSS integration
     */
    tooltipSequence,
    //
    // Save button
    //
    saveButtonSequence,
    //
    // "More" panel
    //
    morePanelSequence,
    /*
     * Widget & QSS integration
     */
    //
    // Menu widget interactions
    //
    menuInteractionsSequence,
    //
    // Widget closing behaviour
    //
    widgetClosingBehaviourSequence,
    //
    // Stepper widget interactions
    //
    stepperInteractionsSequence,
    //
    // Combined tests
    //
    { // ... open the widget again
        task: "gpii.test.executeJavaScriptInWebContents",
        args: [
            "{that}.app.qssWrapper.qss.dialog",
            clickLanguageBtn
        ],
        resolve: "fluid.identity"
    }, { // ... and check whether it is the correct widget
        task: "gpii.test.executeJavaScriptInWebContents",
        args: [
            "{that}.app.qssWrapper.qssWidget.dialog",
            checkIfMenuWidget
        ],
        resolve: "jqUnit.assertTrue",
        resolveArgs: ["The QSS menu widget is displayed: ", "{arguments}.0"]
    }, { // Open the stepper widget
        task: "gpii.test.executeJavaScriptInWebContents",
        args: [
            "{that}.app.qssWrapper.qss.dialog",
            clickAppTextZoomBtn
        ],
        resolve: "fluid.identity"
    }, { // ... and the menu widget shouldn't be shown
        task: "gpii.test.executeJavaScriptInWebContents",
        args: [
            "{that}.app.qssWrapper.qssWidget.dialog",
            checkIfMenuWidget
        ],
        resolve: "jqUnit.assertFalse",
        resolveArgs: ["The QSS menu widget is displayed: ", "{arguments}.0"]
    }, { // ... and stepper widget should be
        task: "gpii.test.executeJavaScriptInWebContents",
        args: [
            "{that}.app.qssWrapper.qssWidget.dialog",
            checkIfStepperWidget
        ],
        resolve: "jqUnit.assertTrue",
        resolveArgs: ["The QSS stepper widget is displayed: ", "{arguments}.0"]
    }, { // Open the Screen Capture widget
        task: "gpii.test.executeJavaScriptInWebContents",
        args: [
            "{that}.app.qssWrapper.qss.dialog",
            clickScreenCaptureBtn
        ],
        resolve: "fluid.identity"
    }, { // ... and the menu widget shouldn't be shown
        task: "gpii.test.executeJavaScriptInWebContents",
        args: [
            "{that}.app.qssWrapper.qssWidget.dialog",
            checkIfMenuWidget
        ],
        resolve: "jqUnit.assertFalse",
        resolveArgs: ["The QSS menu widget is displayed: ", "{arguments}.0"]
    }, { // Open the USB widget
        task: "gpii.test.executeJavaScriptInWebContents",
        args: [
            "{that}.app.qssWrapper.qss.dialog",
            clickOpenUsbBtn
        ],
        resolve: "fluid.identity"
    }, { // ... and the menu widget shouldn't be shown
        task: "gpii.test.executeJavaScriptInWebContents",
        args: [
            "{that}.app.qssWrapper.qssWidget.dialog",
            checkIfMenuWidget
        ],
        resolve: "jqUnit.assertFalse",
        resolveArgs: ["The QSS menu widget is displayed: ", "{arguments}.0"]
    },
    //
    // Setting changes tests
    //
    { // Open the menu Widget
        task: "gpii.test.executeJavaScriptInWebContents",
        args: [
            "{that}.app.qssWrapper.qss.dialog",
            clickLanguageBtn
        ],
        resolve: "fluid.identity"
    }, { // ... click on menu item (we know the order from the config we are using)
        func: "gpii.test.executeJavaScriptInWebContents",
        args: [
            "{that}.app.qssWrapper.qssWidget.dialog",
            clickMenuWidgetItem
        ]
    }, { // ... the setting should be applied
        event: "{that}.app.settingsBroker.events.onSettingApplied",
        listener: "jqUnit.assertLeftHand",
        args: [
            "Change event was fired from QSS widget interaction.",
            { path: "http://registry\\.gpii\\.net/common/language", value: "es-ES" },
            "{arguments}.0"
        ]
    },
    // TODO this could be used instead (of the previous)
    //{ // ! should send info to broker
    //     changeEvent: "{that}.app.qssWrapper.applier.modelChanged",
    //     path: "settings.*",
    //     listener: "jqUnit.assertEquals",
    //     args: [
    //         "Change event was fired from QSS widget interaction.",
    //         "hy",
    //         "{that}.app.qssWrapper.model.settings.0.value"
    //     ]
    // }
    {
        changeEvent: "{that}.app.qssWrapper.qssWidget.applier.modelChanged",
        path: "isShown",
        listener: "fluid.identity"
    },
    // Toggle button / menu
    // Opening the toggle menu and clicking the toggle button...
    openReadAloudMenuSeqEl,
    clickToggleButtonSeqEl,
    { // ... should notify the core
        event: "{that}.app.settingsBroker.events.onSettingApplied",
        listener: "jqUnit.assertLeftHand",
        args: [
            "Change event was fired from QSS widget interaction.",
            { path: "http://registry\\.gpii\\.net/common/selfVoicing/enabled", value: true },
            "{arguments}.0"
        ]
    },
    // Turn off the read aloud
    clickToggleButtonSeqEl,
    { // And close the QSS widget menu
        task: "gpii.test.executeJavaScriptInWebContents",
        args: [
            "{that}.app.qssWrapper.qss.dialog",
            clickCloseBtn
        ],
        resolve: "fluid.identity"
    }

    // This tests are commented because of changes in GPII-3773 request.
    // Some tests may be removed or parts of them re-used in the future.
    /*
     * QSS & PSP tests
     */
    // { // Test menu after key in
    //     func: "{that}.app.keyIn",
    //     args: "snapset_2a"
    // }, {
    //     event: "{that}.app.events.onKeyedIn",
    //     listener: "fluid.identity"
    // }, { // If the Key in button in the QSS is clicked...
    //     func: "gpii.test.executeJavaScriptInWebContents",
    //     args: [
    //         "{that}.app.qssWrapper.qss.dialog",
    //         clickPspBtn
    //     ]
    // }, { // ... the PSP will be shown.
    //     changeEvent: "{that}.app.psp.applier.modelChanged",
    //     path: "isShown",
    //     listener: "jqUnit.assertTrue",
    //     args: [
    //         "The PSP is shown when the Key in button is pressed",
    //         "{that}.app.psp.model.isShown"
    //     ]
    // },
    // // Changing a setting from QSS
    // openReadAloudMenuSeqEl,
    // clickToggleButtonSeqEl,
    // { // ... should notify the PSP
    //     event: "{that}.app.psp.events.onSettingUpdated",
    //     listener: "jqUnit.assertLeftHand",
    //     args: [
    //         "QSS setting change should take place in PSP as well",
    //         { path: "http://registry\\.gpii\\.net/common/selfVoicing/enabled", value: true },
    //         "{arguments}.0"
    //     ]
    // }, {
    //     func: "{that}.app.keyOut"
    // }, {
    //     event: "{that}.app.events.onKeyedOut",
    //     listener: "fluid.identity"
    // }
];

var clickUndoButtonSeqEl = {
    func: "gpii.test.executeJavaScriptInWebContentsDelayed",
    args: [
        "{that}.app.qssWrapper.qss.dialog",
        clickUndoBtn
    ]
};

var undoCrossTestSequence = [
    { // When the tray icon is clicked...
        func: "{that}.app.tray.events.onTrayIconClicked.fire"
    },
    // Change the value of the "Read Aloud" setting ...
    openReadAloudMenuSeqEl,
    clickToggleButtonSeqEl,
    {
        changeEvent: "{that}.app.qssWrapper.applier.modelChanged",
        path: "settings.*",
        listener: "fluid.identity"
    },
    clickUndoButtonSeqEl, // ... and clicking undo button
    { // ... should revert setting's value
        changeEvent: "{that}.app.qssWrapper.applier.modelChanged",
        path: "settings.*",
        listener: "jqUnit.assertLeftHand",
        args: [
            "QSS undo button should undo setting change",
            { path: "http://registry\\.gpii\\.net/common/selfVoicing/enabled", value: false },
            "{arguments}.0"
        ]
    },
    //
    // Multiple setting changes
    openReadAloudMenuSeqEl,
    clickToggleButtonSeqEl, // Changing a setting
    {
        changeEvent: "{that}.app.qssWrapper.applier.modelChanged",
        path: "settings.*",
        listener: "fluid.identity"
    },
    clickToggleButtonSeqEl, // Making second setting change
    {
        changeEvent: "{that}.app.qssWrapper.applier.modelChanged",
        path: "settings.*",
        listener: "fluid.identity"
    },
    clickUndoButtonSeqEl,
    { // ... should restore last setting's state
        changeEvent: "{that}.app.qssWrapper.applier.modelChanged",
        path: "settings.*",
        listener: "jqUnit.assertLeftHand",
        args: [
            "QSS undo shortcut should undo setting change",
            { path: "http://registry\\.gpii\\.net/common/selfVoicing/enabled", value: true },
            "{arguments}.0"
        ]
    },
    clickUndoButtonSeqEl,
    { // ... should trigger undo as well
        changeEvent: "{that}.app.qssWrapper.applier.modelChanged",
        path: "settings.*",
        listener: "jqUnit.assertLeftHand",
        args: [
            "QSS widget undo shortcut should undo setting change",
            { path: "http://registry\\.gpii\\.net/common/selfVoicing/enabled", value: false },
            "{arguments}.0"
        ]
    },
    ////
    //// Indicator test
    ////
    openReadAloudMenuSeqEl,
    clickToggleButtonSeqEl, // Changing a setting
    { // ... should enable undo indicator
        event: "{that}.app.qssWrapper.qss.events.onUndoIndicatorChanged",
        listener: "jqUnit.assertTrue",
        args: [
            "QSS change should enable undo indicator",
            "{arguments}.0"
        ]
    },
    clickUndoButtonSeqEl, // ... and unding it
    { // ... should disable it
        event: "{that}.app.qssWrapper.qss.events.onUndoIndicatorChanged",
        listener: "jqUnit.assertFalse",
        args: [
            "QSS undo should disable undo indicator",
            "{arguments}.0"
        ]
    }, { // close and ensure setting changes have been applied
        task: "gpii.test.executeJavaScriptInWebContents",
        args: [
            "{that}.app.qssWrapper.qss.dialog",
            clickCloseBtn
        ],
        resolve: "fluid.identity"
    }
];

// More isolated tests for the undo functionality
var undoTestSequence = [
    { // make a change to a setting
        func: "{that}.app.qssWrapper.applier.change",
        args: ["settings.1", {value: 1}]
    }, { // ... there should be a setting registered
        changeEvent: "{that}.app.qssWrapper.undoStack.applier.modelChanged",
        path: "hasChanges",
        listener: "jqUnit.assertTrue",
        args: [
            "QSS setting change should indicate available change",
            "{that}.app.qssWrapper.undoStack.model.hasChanges"
        ]
    }, { // Undoing the change
        func: "{that}.app.qssWrapper.undoStack.undo"
    }, { // ... should restore setting's state
        changeEvent: "{that}.app.qssWrapper.applier.modelChanged",
        path: "settings.*",
        listener: "jqUnit.assertLeftHand",
        args: [
            "QSS single setting change should be undone properly",
            {
                path: "http://registry\\.gpii\\.net/common/DPIScale",
                value: 0 // this is the default value of the DPI Scale setting
            },
            "{arguments}.0"
        ]
    }, { // ... should restore `hasChanges` flag state
        funcName: "jqUnit.assertFalse",
        args: [
            "QSS setting change indicator should restore state when stack is emptied",
            "{that}.app.qssWrapper.undoStack.model.hasChanges"
        ]
    },
    //
    // Multiple setting changes
    //
    { // make a change to a setting
        func: "{that}.app.qssWrapper.applier.change",
        args: ["settings.1", {value: 1}]
    }, { // make a change to a setting
        func: "{that}.app.qssWrapper.applier.change",
        args: ["settings.4", {value: true}]
    }, { // ... `hasChanges` should have its state kept
        funcName: "jqUnit.assertTrue",
        args: [
            "QSS setting change indicator should restore state when stack is emptied",
            "{that}.app.qssWrapper.undoStack.model.hasChanges"
        ]
    }, { // ... reverting last change
        func: "{that}.app.qssWrapper.undoStack.undo"
    }, { // ... should restore second setting's state
        changeEvent: "{that}.app.qssWrapper.applier.modelChanged",
        path: "settings.*",
        listener: "jqUnit.assertLeftHand",
        args: [
            "QSS last setting change should be undone",
            {
                path: "http://registry\\.gpii\\.net/common/selfVoicing/enabled",
                value: false
            },
            "{arguments}.0"
        ]
    }, { // ... reverting all of the changes
        func: "{that}.app.qssWrapper.undoStack.undo"
    }, { // ... should restore first setting's state
        event: "{that}.app.qssWrapper.undoStack.events.onChangeUndone", // use whole path for the event attachment
        listener: "jqUnit.assertLeftHand",
        args: [
            "QSS last setting change should be undone",
            {
                path: "http://registry\\.gpii\\.net/common/DPIScale",
                value: 0
            },
            "{arguments}.0"
        ]
    }, { // ... and `hasChanges` should have its state restored
        funcName: "jqUnit.assertFalse",
        args: [
            "QSS setting change indicator should restore state when stack is emptied",
            "{that}.app.qssWrapper.undoStack.model.hasChanges"
        ]
    },
    //
    // Empty stack
    //
    { // Undoing empty stack should not cause an error
        func: "{that}.app.qssWrapper.undoStack.undo"
    },
    //
    // Unwatched setting changes
    //
    { // make a change to an undoable setting shouldn't have effect
        func: "{that}.app.qssWrapper.alterSetting",
        args: ["settings.2", {value: 2}]
    }, { // ... and making a watched change
        func: "{that}.app.qssWrapper.applier.change",
        args: ["settings.1", {value: 1}]
    }, { // ... should change `hasChanges` flag state
        changeEvent: "{that}.app.qssWrapper.undoStack.applier.modelChanged",
        path: "hasChanges",
        listener: "jqUnit.assertTrue",
        args: [
            "QSS setting change indicator should restore state when stack is emptied",
            "{that}.app.qssWrapper.undoStack.model.hasChanges"
        ]
    }, { // Click the "Reset All to Standard" button
        func: "gpii.test.executeJavaScriptInWebContents",
        args: [
            "{that}.app.qssWrapper.qss.dialog",
            clickResetAllBtn
        ]
    }, {
        changeEvent: "{that}.app.qssWrapper.applier.modelChanged",
        path: "settings.1.value",
        listener: "jqUnit.assertEquals",
        args: [
            "Reset All to Standard will revert the DPI setting to its original value",
            0,
            "{that}.app.qssWrapper.model.settings.1.value"
        ]
    }
];

var appZoomTestSequence = [
    { // Open the QSS...
        func: "{that}.app.tray.events.onTrayIconClicked.fire"
    }, { // ... and click on the "App / Text Zoom" button.
        func: "gpii.test.executeJavaScriptInWebContents",
        args: [
            "{that}.app.qssWrapper.qss.dialog",
            clickAppTextZoomBtn
        ]
    }, {
        changeEvent: "{that}.app.qssWrapper.qssWidget.applier.modelChanged",
        path: "isShown",
        listener: "fluid.identity"
    }, { // Click on the increment button
        func: "gpii.test.executeJavaScriptInWebContents",
        args: [
            "{that}.app.qssWrapper.qssWidget.dialog",
            clickIncreaseBtn
        ]
    }, {
        event: "{that}.app.appZoomHandler.events.onAppZoomed",
        listener: "jqUnit.assertEquals",
        args: [
            "App Zoom zooms in when the + button in the QSS widget is pressed",
            "increase",
            "{arguments}.0"
        ]
    }, { // Click on the decrement button
        func: "gpii.test.executeJavaScriptInWebContents",
        args: [
            "{that}.app.qssWrapper.qssWidget.dialog",
            clickDecreaseBtn
        ]
    }, {
        event: "{that}.app.appZoomHandler.events.onAppZoomed",
        listener: "jqUnit.assertEquals",
        args: [
            "App Zoom zooms out when the - button in the QSS widget is pressed",
            "decrease",
            "{arguments}.0"
        ]
    }, { // Close the QSS
        task: "gpii.test.executeJavaScriptInWebContents",
        args: [
            "{that}.app.qssWrapper.qss.dialog",
            clickCloseBtn
        ],
        resolve: "fluid.identity"
    }
];

var openUsbTestSequence = [
    { // Open the QSS...
        func: "{that}.app.tray.events.onTrayIconClicked.fire"
    }, { // ... and open USB button should be visible
        task: "gpii.test.executeJavaScriptInWebContents",
        args: [
            "{that}.app.qssWrapper.qss.dialog",
            checkIfUSBWidget
        ],
        resolve: "jqUnit.assertTrue",
        resolveArgs: ["The Open USB button is displayed: ", "{arguments}.0"]
    }, { // Text of button should be
        task: "gpii.test.invokeFunctionInWebContents",
        args: [
            "{that}.app.qssWrapper.qss.dialog",
            getUsbWidgetBtnText
        ],
        resolve: "jqUnit.assertEquals",
        resolveArgs: [
            "Text of button should be",
            "Open & Eject USB",
            "{arguments}.0"
        ]
    }, { // Close the QSS
        task: "gpii.test.executeJavaScriptInWebContents",
        args: [
            "{that}.app.qssWrapper.qss.dialog",
            clickCloseBtn
        ],
        resolve: "fluid.identity"
    }
];

var quickFoldersTestSequence = [
    { // Open the QSS...
        func: "{that}.app.tray.events.onTrayIconClicked.fire"
    }, { // ... and quick folders button should be visible
        task: "gpii.test.executeJavaScriptInWebContents",
        args: [
            "{that}.app.qssWrapper.qss.dialog",
            checkIfQuickFoldersWidget
        ],
        resolve: "jqUnit.assertTrue",
        resolveArgs: ["The quick folder button is displayed: ", "{arguments}.0"]
    }, { // Text of the button should be
        task: "gpii.test.invokeFunctionInWebContents",
        args: [
            "{that}.app.qssWrapper.qss.dialog",
            getQuickFolderWidgetBtnText
        ],
        resolve: "jqUnit.assertEquals",
        resolveArgs: [
            "Text of the button should be",
            "Open Quick Folder",
            "{arguments}.0"
        ]
    }, { // Close the QSS
        task: "gpii.test.executeJavaScriptInWebContents",
        args: [
            "{that}.app.qssWrapper.qss.dialog",
            clickCloseBtn
        ],
        resolve: "fluid.identity"
    }
];

<<<<<<< HEAD
var volumeButtonTestSequence = [
=======
var docuMorphTestSequence = [
>>>>>>> 21122064
    { // Open the QSS...
        func: "{that}.app.tray.events.onTrayIconClicked.fire"
    }, { // Text of the button should be
        task: "gpii.test.invokeFunctionInWebContents",
        args: [
            "{that}.app.qssWrapper.qss.dialog",
<<<<<<< HEAD
            getVolumeWidgetBtnText
=======
            getDocuMorphWIdgetBtnText
>>>>>>> 21122064
        ],
        resolve: "jqUnit.assertEquals",
        resolveArgs: [
            "Text of the button should be",
<<<<<<< HEAD
            "Volume & Mute",
            "{arguments}.0"
        ]
    }, { // ... and click on the "Volume & Mute" button.
        func: "gpii.test.executeJavaScriptInWebContents",
        args: [
            "{that}.app.qssWrapper.qss.dialog",
            clickVolumeBtn
        ]
    }, {
        changeEvent: "{that}.app.qssWrapper.qssWidget.applier.modelChanged",
        path: "isShown",
        listener: "fluid.identity"
    }, {
        task: "gpii.test.executeJavaScriptInWebContents",
        args: [
            "{that}.app.qssWrapper.qssWidget.dialog",
            clickVolumeSwitchBtn
        ],
        resolve: "fluid.identity"
    }, { // ... should notify the core
        event: "{that}.app.settingsBroker.events.onSettingApplied",
        listener: "jqUnit.assertLeftHand",
        args: [
            "Change event was fired from QSS widget interaction.",
            { path: "http://registry\\.gpii\\.net/common/volume", value: 0 },
            "{arguments}.0"
        ]
    }, { // ... and the button image should be visible
        task: "gpii.test.executeJavaScriptInWebContents",
        args: [
            "{that}.app.qssWrapper.qss.dialog",
            checkIfVolumeButtonImage
        ],
        resolve: "jqUnit.assertTrue",
        resolveArgs: ["The Volume button image is displayed: ", "{arguments}.0"]
    }, { // ... title should be hidden
        task: "gpii.test.executeJavaScriptInWebContents",
        args: [
            "{that}.app.qssWrapper.qss.dialog",
            checkIfVolumeButtonTitle
        ],
        resolve: "jqUnit.assertFalse",
        resolveArgs: ["The Volume button title is hidden: ", "{arguments}.0"]
    }, { // Color of the button should be
        task: "gpii.test.invokeFunctionInWebContents",
        args: [
            "{that}.app.qssWrapper.qss.dialog",
            getVolumeWidgetBtnColor
        ],
        resolve: "jqUnit.assertEquals",
        resolveArgs: [
            "Color of the button should be",
            "rgb(128, 0, 0)",
            "{arguments}.0"
        ]
    }, {
        task: "gpii.test.executeJavaScriptInWebContents",
        args: [
            "{that}.app.qssWrapper.qssWidget.dialog",
            clickVolumeStepperIncBtn
        ],
        resolve: "fluid.identity"
    }, { // ... and the button image should be visible
        task: "gpii.test.executeJavaScriptInWebContents",
        args: [
            "{that}.app.qssWrapper.qss.dialog",
            checkIfVolumeButtonImage
        ],
        resolve: "jqUnit.assertFalse",
        resolveArgs: ["The Volume button image is hidden: ", "{arguments}.0"]
    }, { // ... and the button image should be visible
        task: "gpii.test.executeJavaScriptInWebContents",
        args: [
            "{that}.app.qssWrapper.qss.dialog",
            checkIfVolumeButtonTitle
        ],
        resolve: "jqUnit.assertTrue",
        resolveArgs: ["The Volume button title is displayed: ", "{arguments}.0"]
    }, { // Color of the button should be
        task: "gpii.test.invokeFunctionInWebContents",
        args: [
            "{that}.app.qssWrapper.qss.dialog",
            getVolumeWidgetBtnColor
        ],
        resolve: "jqUnit.assertEquals",
        resolveArgs: [
            "Color of the button should be",
            "rgb(0, 129, 69)",
=======
            "Docu- Morph",
>>>>>>> 21122064
            "{arguments}.0"
        ]
    }, { // Close the QSS
        task: "gpii.test.executeJavaScriptInWebContents",
        args: [
            "{that}.app.qssWrapper.qss.dialog",
            clickCloseBtn
        ],
        resolve: "fluid.identity"
    }
];

fluid.defaults("gpii.tests.qss.mockedAppZoom", {
    gradeNames: "fluid.component",

    events: {
        onAppZoomed: null
    },

    invokers: {
        sendZoom: {
            func: "{that}.events.onAppZoomed.fire",
            args: [
                "{arguments}.0" // direction
            ]
        }
    }
});

/**
 * No need to actually test if the "App/Text Zoom" functionality works. This
 * should be done in `gpii-windows` tests. Here we can simply check if the
 * corresponding function is called when the "App/Text Zoom" is pressed.
 */
fluid.defaults("gpii.tests.qss.mockedAppZoomWrapper", {
    gradeNames: "fluid.component",
    components: {
        appZoomHandler: {
            type: "gpii.tests.qss.mockedAppZoom"
        }
    }
});

/**
 * Needed in order not to send setting updates to the Core. The testing of
 * the QSS functionalities does not require that the setting updates are
 * actually applied.
 */
fluid.defaults("gpii.tests.qss.mockedGpiiConnector", {
    gradeNames: "fluid.component",
    invokers: {
        updateSetting: {
            funcName: "fluid.identity"
        }
    }
});

/**
 * Also, in order to test the QSS functionalities, there is no need to apply
 * settings when a user keys in.
 */
fluid.defaults("gpii.tests.qss.mockedLifecycleManager", {
    gradeNames: "fluid.component",
    invokers: {
        applySolution: {
            funcName: "gpii.tests.qss.mockedLifecycleManager.applySolution"
        }
    }
});

gpii.tests.qss.mockedLifecycleManager.applySolution = function () {
    var promise = fluid.promise();
    promise.resolve();
    return promise;
};

/*
 * A subset of the QSS setting messages.
 */
var qssSettingMessagesFixture = {
    bg: {
        "gpii_app_qss_settings_common-language": {
            "title": "Избери Език",
            tooltip: "Some different tooltip",
            "enum": [
                "Анг",
                "Арм",
                "Кит",
                "Китс",
                "Кор",
                "Рус",
                "Исп"
            ]
        },
        "gpii_app_qss_settings_save": {
            "title": "Запиши ме"
        },
        "gpii_app_qss_settings_close": {
            "title": "Затвори ме"
        },
        "gpii_app_qss_settings_appTextZoom": {
            title: "Приближи този текст",
            tooltip: "Some tooltip",
            tip: "Some helpful tip",
            footerTip: "Hopefully something helpful as the tip"
        }
    }
};

/*
 * A mock of the settings message
 */
var expectedTranslatedSettings = {
    "http://registry\\.gpii\\.net/common/language": {
        schema: {
            "title": "Избери Език",
            "enum": [
                "Анг",
                "Арм",
                "Кит",
                "Китс",
                "Кор",
                "Рус",
                "Исп"
            ]
        },
        tooltip: "Some different tooltip"
    },
    "save": {
        schema: {
            "title": "Запиши ме"
        }
    },
    "close": {
        schema: {
            "title": "Затвори ме"
        }
    },
    "appTextZoom": {
        schema: {
            title: "Приближи този текст"
        },
        tooltip: "Some tooltip",
        tip: "Some helpful tip",
        widget: {
            footerTip: "Hopefully something helpful as the tip"
        }
    }
};


var crossQssTranslations = [
    /*
     * Tests for the QSS i18n behaviour
     */
    { // trigger locale change
        funcName: "{that}.app.applier.change",
        args: ["locale", "bg"]
    },
    { // ... and check whether the settings' text has been updated in the main
        funcName: "gpii.test.assertLeftHandDeep",
        args: [
            "QSS should have its settings translated with locale change",
            expectedTranslatedSettings,
            "@expand:gpii.test.objectArrayToHash({that}.app.qssWrapper.model.settings, path)"
        ]
    }, { // ... and in the renderer as well
        task: "gpii.test.executeJavaScriptInWebContents",
        args: [
            "{that}.app.qssWrapper.qss.dialog",
            getQssSettingsList
        ],
        resolve: "gpii.test.assertLeftHandDeep",
        resolveArgs: [
            "QSS dialog should have its settings translated with locale change",
            expectedTranslatedSettings,
            "@expand:gpii.test.objectArrayToHash({arguments}.0, path)"
        ]
    }
];


var unorderedInstalledLangsFixture = {
    raw: {
        "es-MX": {
            "english": "Spanish",
            "local": "Spanish (Mexico)",
            "native": "español (México)",
            "code": "es-MX"
        },
        "fr": {
            "english": "French",
            "local": "French",
            "native": "français",
            "code": "fr"
        },
        "en-US": {
            "english": "English",
            "local": "English (United States)",
            "native": "english (United States)",
            "code": "en-US"
        }
    },
    lists: {
        keys: [ "en-US", "fr", "es-MX"],
        enum: [ "English (United States)", "Français · French", "Español (México) · Spanish (Mexico)"]
    }
};

var installedLangsShrunkFixture = {
    raw: {
        "en-US": {
            "english": "English",
            "local": "English (United States)",
            "native": "english (United States)",
            "code": "en-US"
        },
        "es-ES": {
            "english": "Spanish",
            "local": "Spanish (Spain)",
            "native": "Español (España)",
            "code": "es-ES"
        }
    },
    lists: {
        keys: ["en-US", "es-ES"],
        enum: ["English (United States)", "Español (España) · Spanish (Spain)"]
    }
};



fluid.defaults("gpii.tests.qss.systemLanguageListener", {
    gradeNames: ["fluid.modelComponent"],

    model: {
        installedLanguages: unorderedInstalledLangsFixture.raw,
        configuredLanguage: null
    },

    listeners: {
        // use a listener to avoid overriding the
        // model binding in the `gpii.app`.
        // There should be a better way
        "onCreate.setDefaultValue": {
            changePath: "configuredLanguage",
            value: "en-US"
        }
    },

    invokers: {
        updateLanguages: {
            funcName: "gpii.app.applier.replace",
            args: [
                "{that}.applier",
                "installedLanguages",
                "{arguments}.0" // new languages
            ]
        }
    }
});

gpii.tests.qss.languageSettingValuesMatches = function (qssWrapper, expectedInstalledLanguages) {
    var languageSetting = qssWrapper.getSetting(qssWrapper.options.settingOptions.settingPaths.language);

    jqUnit.assertDeepEq(
        "QSS should list correctly installed languages",
        [
            expectedInstalledLanguages["enum"],
            expectedInstalledLanguages.keys
        ],
        [
            languageSetting.schema["enum"],
            languageSetting.schema.keys
        ]
    );
};


var qssInstalledLanguages = [
    { // once qssWrapper is firstly created it should have proper languages list
        func: "gpii.tests.qss.languageSettingValuesMatches",
        args: ["{that}.app.qssWrapper", unorderedInstalledLangsFixture.lists]
    },

    { // changing the installed languages
        func: "{that}.app.systemLanguageListener.updateLanguages",
        args: [installedLangsShrunkFixture.raw]
    },
    { // should result in language setting update
        changeEvent: "{that}.app.qssWrapper.applier.modelChanged",
        path: "settings.0.schema.enum", // we want changes only for the language setting
        listener: "gpii.tests.qss.languageSettingValuesMatches",
        args: ["{that}.app.qssWrapper", installedLangsShrunkFixture.lists]
    }
];




gpii.tests.qss.testDefs = {
    name: "QSS Widget integration tests",
<<<<<<< HEAD
    expect: 75,
=======
    expect: 69,
>>>>>>> 21122064
    config: {
        configName: "gpii.tests.dev.config",
        configPath: "tests/configs"
    },
    distributeOptions: {
        mockedSettings: {
            record: "%gpii-app/tests/fixtures/qssSettings.json",
            target: "{that gpii.app.qssWrapper}.options.settingsFixturePath"
        },
        mockedMessages: {
            record: qssSettingMessagesFixture,
            target: "{that gpii.app}.options.messageBundles"
        },
        mockedAppZoomWrapper: {
            record: "gpii.tests.qss.mockedAppZoomWrapper",
            target: "{that gpii.app}.options.gradeNames"
        },
        mockedGpiiConnector: {
            record: "gpii.tests.qss.mockedGpiiConnector",
            target: "{that gpiiConnector}.options.gradeNames"
        },
        mockedLifecycleManager: {
            record: "gpii.tests.qss.mockedLifecycleManager",
            target: "{that lifecycleManager}.options.gradeNames"
        },
        mockedLanguagesListener: {
            record: "gpii.tests.qss.systemLanguageListener",
            target: "{that gpii.app}.options.components.systemLanguageListener.type",
            priority: "last"
        }
    },

    gradeNames: ["gpii.test.common.testCaseHolder"],
    sequence: [].concat(
        [{ // Wait for the QSS to initialize.
            event: "{that gpii.app.qss}.events.onDialogReady",
            listener: "jqUnit.assert",
            args: ["QSS has initialized successfully"]
        }],
        // For no particular reason the tests work properly in this sequence
        navigationSequence,
        qssInstalledLanguages,
        undoCrossTestSequence,
        undoTestSequence,
        openUsbTestSequence,
        quickFoldersTestSequence,
<<<<<<< HEAD
        volumeButtonTestSequence,
=======
        docuMorphTestSequence,
>>>>>>> 21122064
        qssCrossTestSequence,
        stepperindicatorsSequence,
        restartWarningSequence, // The test doesn't cover all the possible behaviors as described in the GPII-3943
        crossQssTranslations,
        appZoomTestSequence
    )
};<|MERGE_RESOLUTION|>--- conflicted
+++ resolved
@@ -35,7 +35,6 @@
     jQuery(".fl-qssStepperWidget-indicator:nth-of-type(1)").click();
 }
 
-<<<<<<< HEAD
 function getQuickFolderWidgetBtnText() {
     return jQuery(".flc-quickSetStrip > div:nth-last-of-type(8) > span").text();
 }
@@ -50,18 +49,10 @@
 
 function getVolumeWidgetBtnColor() {
     return jQuery(".flc-quickSetStrip > div:nth-of-type(7)").css("background-color");
-=======
-function getQuickFolderWIdgetBtnText() {
-    return jQuery(".flc-quickSetStrip > div:nth-last-of-type(9) > span").text();
 }
 
-function getUsbWIdgetBtnText() {
-    return jQuery(".flc-quickSetStrip > div:nth-last-of-type(8) > span").text();
-}
-
-function getDocuMorphWIdgetBtnText() {
+function getDocuMorphWidgetBtnText() {
     return jQuery(".flc-quickSetStrip > div:nth-last-of-type(7) > span").text();
->>>>>>> 21122064
 }
 
 
@@ -77,11 +68,8 @@
     clickAppTextZoomBtn = "jQuery(\".flc-quickSetStrip > div:nth-of-type(3)\").click()",
     clickReadAloudBtn = "jQuery(\".flc-quickSetStrip > div:nth-of-type(5)\").click()",
     clickScreenCaptureBtn = "jQuery(\".flc-quickSetStrip > div:nth-of-type(6)\").click()",
-<<<<<<< HEAD
+    clickOpenUsbBtn = "jQuery(\".flc-quickSetStrip > div:nth-of-type(8)\").click()",
     clickVolumeBtn = "jQuery(\".flc-quickSetStrip > div:nth-of-type(7)\").click()",
-=======
-    clickOpenUsbBtn = "jQuery(\".flc-quickSetStrip > div:nth-of-type(8)\").click()",
->>>>>>> 21122064
     clickMoreBtn = "jQuery(\".flc-quickSetStrip > div:nth-last-of-type(6)\").click()",
     clickSaveBtn = "jQuery(\".flc-quickSetStrip > div:nth-last-of-type(5)\").click()",
     clickUndoBtn = "jQuery(\".flc-quickSetStrip > div:nth-last-of-type(4)\").click()",
@@ -92,15 +80,10 @@
 // QSS Widgets related
 var checkIfMenuWidget = "jQuery('.flc-qssMenuWidget').is(':visible');",
     checkIfStepperWidget = "jQuery('.flc-qssStepperWidget').is(':visible');",
-<<<<<<< HEAD
     checkIfQuickFoldersWidget = "jQuery('.flc-quickSetStrip > div:nth-last-of-type(8)').is(':visible')",
     checkIfUSBWidget = "jQuery('.flc-quickSetStrip > div:nth-last-of-type(7)').is(':visible')",
     checkIfVolumeButtonImage = "jQuery('.flc-quickSetStrip > div:nth-of-type(7) > .flc-qss-btnImage').is(':visible')",
     checkIfVolumeButtonTitle = "jQuery('.flc-quickSetStrip > div:nth-of-type(7) > .flc-qss-btnLabel').is(':visible')",
-=======
-    checkIfQuickFoldersWidget = "jQuery('.flc-quickSetStrip > div:nth-last-of-type(9)').is(':visible')",
-    checkIfUSBWidget = "jQuery('.flc-quickSetStrip > div:nth-last-of-type(8)').is(':visible')",
->>>>>>> 21122064
     clickMenuWidgetItem = "jQuery('.flc-qssWidgetMenu-item:nth-of-type(2)').click()",
     clickIncreaseBtn = "jQuery('.flc-qssStepperWidget-incBtn').click()",
     clickDecreaseBtn = "jQuery('.flc-qssStepperWidget-decBtn').click()",
@@ -1449,27 +1432,43 @@
     }
 ];
 
-<<<<<<< HEAD
-var volumeButtonTestSequence = [
-=======
 var docuMorphTestSequence = [
->>>>>>> 21122064
     { // Open the QSS...
         func: "{that}.app.tray.events.onTrayIconClicked.fire"
     }, { // Text of the button should be
         task: "gpii.test.invokeFunctionInWebContents",
         args: [
             "{that}.app.qssWrapper.qss.dialog",
-<<<<<<< HEAD
-            getVolumeWidgetBtnText
-=======
-            getDocuMorphWIdgetBtnText
->>>>>>> 21122064
+            getDocuMorphWidgetBtnText
         ],
         resolve: "jqUnit.assertEquals",
         resolveArgs: [
             "Text of the button should be",
-<<<<<<< HEAD
+            "Docu- Morph",
+            "{arguments}.0"
+        ]
+    }, { // Close the QSS
+        task: "gpii.test.executeJavaScriptInWebContents",
+        args: [
+            "{that}.app.qssWrapper.qss.dialog",
+            clickCloseBtn
+        ],
+        resolve: "fluid.identity"
+    }
+];
+
+var volumeButtonTestSequence = [
+    { // Open the QSS...
+        func: "{that}.app.tray.events.onTrayIconClicked.fire"
+    }, { // Text of the button should be
+        task: "gpii.test.invokeFunctionInWebContents",
+        args: [
+            "{that}.app.qssWrapper.qss.dialog",
+            getVolumeWidgetBtnText
+        ],
+        resolve: "jqUnit.assertEquals",
+        resolveArgs: [
+            "Text of the button should be",
             "Volume & Mute",
             "{arguments}.0"
         ]
@@ -1559,9 +1558,6 @@
         resolveArgs: [
             "Color of the button should be",
             "rgb(0, 129, 69)",
-=======
-            "Docu- Morph",
->>>>>>> 21122064
             "{arguments}.0"
         ]
     }, { // Close the QSS
@@ -1864,11 +1860,7 @@
 
 gpii.tests.qss.testDefs = {
     name: "QSS Widget integration tests",
-<<<<<<< HEAD
     expect: 75,
-=======
-    expect: 69,
->>>>>>> 21122064
     config: {
         configName: "gpii.tests.dev.config",
         configPath: "tests/configs"
@@ -1915,11 +1907,8 @@
         undoTestSequence,
         openUsbTestSequence,
         quickFoldersTestSequence,
-<<<<<<< HEAD
         volumeButtonTestSequence,
-=======
         docuMorphTestSequence,
->>>>>>> 21122064
         qssCrossTestSequence,
         stepperindicatorsSequence,
         restartWarningSequence, // The test doesn't cover all the possible behaviors as described in the GPII-3943
