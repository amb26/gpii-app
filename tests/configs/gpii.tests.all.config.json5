--- conflicted
+++ resolved
@@ -55,11 +55,7 @@
                 "record": "gpii.tests.app.mockedSystemLanguageListener",
                 "target": "{that gpii.app}.options.components.systemLanguageListener.type"
             }
-<<<<<<< HEAD
-        }//,
-=======
         }
->>>>>>> 2c847975
         // TODO: Remove this once we have everything working with out.
         // This cannot be done safely here if we expect to be able to run tests predictably once couch is available.
 //        "components": {
