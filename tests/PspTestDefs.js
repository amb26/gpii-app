/*
 * PSP Test Definitions
 *
 * Copyright 2017 OCAD University
 *
 * Licensed under the New BSD license. You may not use this file except in
 * compliance with this License.
 *
 * The research leading to these results has received funding from the European Union's
 * Seventh Framework Programme (FP7/2007-2013)
 * under grant agreement no. 289016.
 *
 * You may obtain a copy of the License at
 * https://github.com/GPII/universal/blob/master/LICENSE.txt
 */

"use strict";

var fluid = require("infusion"),
    gpii = fluid.registerNamespace("gpii"),
    jqUnit = fluid.require("node-jqunit");

require("../src/main/app.js");
require("./testUtils.js");

fluid.registerNamespace("gpii.tests.psp.testDefs");

var defaultPrefSetMessage = {
    "type": "modelChanged",
    "payload": {
        "path": [],
        "type": "ADD",
        "value": {
            "gpiiKey": "multi_context",
            "activeContextName": "gpii-default",
            "preferences": {
                "name": "Multiple Contexts",
                "contexts": {
                    "gpii-default": {
                        "name": "Default preferences"
                    },
                    "bright": {
                        "name": "bright"
                    },
                    "noise": {
                        "name": "noise"
                    },
                    "brightandnoise": {
                        "name": "bright and noise"
                    }
                }
            },
            "settingGroups": [
                {
                    "settingControls": {
                        "http://registry\\.gpii\\.net/common/volume": {
                            "value": 3,
                            "schema": {
                                "title": "Volume",
                                "description": "General volume of the operating system",
                                "type": "number",
                                "min": 0,
                                "max": 3,
                                "divisibleBy": 1
                            }
                        }
                    }
                },
                {
                    "name": "Magnifier",
                    "solutionName": "Magnifier",
                    "settingControls": {
                        "http://registry\\.gpii\\.net/common/magnification": {
                            "value": 2,
                            "schema": {
                                "title": "Magnification",
                                "description": "Level of magnification",
                                "type": "number",
                                "min": 1,
                                "divisibleBy": 0.1
                            },
                            "liveness": "liveRestart"
                        }
                    }
                }
            ]
        }
    }
};

var closePSP = "jQuery(\".flc-closeBtn\").click()",
    keyOut = "jQuery(\".flc-keyOutBtn\").click()",
    decreaseVolume = "jQuery(\".flc-setting:eq(0) .flc-textfieldStepper-decrease\").click()",
    decreaseMangification = "jQuery(\".flc-setting:eq(1) .flc-textfieldStepper-decrease\").click();",
    undo = "jQuery(\".flc-restartUndo\").click();",
    resetNow = "jQuery(\".flc-restartNow\").click();",
    selectBrightPrefSet = "jQuery(\".flc-prefSetPicker .dropdown-toggle\").click(); jQuery(\".flc-imageDropdown-menu .flc-imageDropdown-item:nth-child(2)\").click()";

gpii.tests.psp.testKeyedOut = function (psp) {
    jqUnit.assertFalse("The PSP is not shown when the user is keyed out", psp.model.isShown);
    jqUnit.assertFalse("There is no keyed in user when the user keys out", psp.model.isKeyedIn);
};

/**
 * When a person uses the GPII app, the only way for him to open the PSP will be by
 * pressing the "Sign in" button in the QSS. However, in order to simplify the
 * testing of the PSP, we would directly call functions of the PSP component. This
 * will not affect the accuracy of the tests.
 */
gpii.tests.psp.testDefs = {
    name: "PSP integration tests",
    expect: 7,
    config: {
        configName: "gpii.tests.dev.config",
        configPath: "tests/configs"
    },
    gradeNames: ["gpii.test.common.testCaseHolder"],
    sequence: [{
        func: "{that}.app.psp.show"
    }, { // Clicking the close button in the PSP...
        func: "gpii.test.executeJavaScript",
        args: [
            "{that}.app.psp.dialog",
            closePSP
        ]
    }, { // ... results in the error dialog being hidden.
        event: "{that}.app.psp.events.onClosed",
        listener: "jqUnit.assertFalse",
        args: [
            "The PSP is closed when its close button is clicked",
            "{that}.app.psp.model.isShown"
        ]
    }, {
        func: "{that}.app.psp.show"
    }, {
        func: "{that}.app.keyIn",
        args: ["multi_context"]
<<<<<<< HEAD
    }, {
        task: "gpii.test.executeJavaScriptDelayed",
=======
    }, { // Replace the user's preferences with mocked ones.
        event: "{that}.app.gpiiConnector.events.onPreferencesUpdated",
        listener: "{that}.app.gpiiConnector.events.onMessageReceived.fire",
        args: [
            defaultPrefSetMessage
        ]
    }, { // Delay the tests a bit so that the UI can initialize properly.
        task: "gpii.test.executeCommandDelayed",
>>>>>>> 365c678f
        args: [
            "{that}.app.psp.dialog",
            decreaseVolume,
            2000
        ],
        resolve: "fluid.identity"
    }, {
        event: "{that}.app.psp.events.onSettingAltered",
        listener: "jqUnit.assertLeftHand",
        args: [
            "When the decrease volume button is pressed, the PSP is notified accordingly",
            {
                path: "http://registry\\.gpii\\.net/common/volume",
                value: 2
            },
            "{arguments}.0"
        ]
    }, { // Change a setting which shows a restart warning
        task: "gpii.test.executeCommand",
        args: [
            "{that}.app.psp.dialog",
            decreaseMangification
        ],
        resolve: "fluid.identity"
    }, { // ...and click the "undo" button
        task: "gpii.test.executeCommand",
        args: [
            "{that}.app.psp.dialog",
            undo
        ],
        resolve: "fluid.identity"
    }, { // The update of the setting's value will be discarded.
        event: "{that}.app.psp.events.onSettingUpdated",
        listener: "jqUnit.assertLeftHand",
        args: [
            "The magnifier setting has been correctly undone",
            {
                path: "http://registry\\.gpii\\.net/common/magnification",
                value: 2
            },
            "{arguments}.0"
        ]
    }, { // Change a setting which shows a restart warning
        task: "gpii.test.executeCommand",
        args: [
            "{that}.app.psp.dialog",
            decreaseMangification
        ],
        resolve: "fluid.identity"
    }, { // ...and click the "restart" button.
        task: "gpii.test.executeCommand",
        args: [
            "{that}.app.psp.dialog",
            resetNow
        ],
        resolve: "fluid.identity"
    }, { // The new value of the setting should be applied.
        event: "{that}.app.psp.events.onSettingUpdated",
        listener: "jqUnit.assertLeftHand",
        args: [
            "The magnifier setting has been correctly applied",
            {
                path: "http://registry\\.gpii\\.net/common/magnification",
                value: 1.9
            },
            "{arguments}.0"
        ]
    }, {
        task: "gpii.test.executeJavaScript",
        args: [
            "{that}.app.psp.dialog",
            selectBrightPrefSet
        ],
        resolve: "fluid.identity"
    }, {
        event: "{that}.app.psp.events.onActivePreferenceSetAltered",
        listener: "jqUnit.assertEquals",
        args: [
            "The new selected preference set is correct",
            "bright",
            "{arguments}.0"
        ]
    }, {
        func: "gpii.test.executeJavaScript",
        args: [
            "{that}.app.psp.dialog",
            keyOut
        ]
    }, {
        changeEvent: "{that}.app.applier.modelChanged",
        path: "isKeyedIn",
        listener: "gpii.tests.psp.testKeyedOut",
        args: ["{that}.app.psp"]
    }]
};<|MERGE_RESOLUTION|>--- conflicted
+++ resolved
@@ -135,10 +135,6 @@
     }, {
         func: "{that}.app.keyIn",
         args: ["multi_context"]
-<<<<<<< HEAD
-    }, {
-        task: "gpii.test.executeJavaScriptDelayed",
-=======
     }, { // Replace the user's preferences with mocked ones.
         event: "{that}.app.gpiiConnector.events.onPreferencesUpdated",
         listener: "{that}.app.gpiiConnector.events.onMessageReceived.fire",
@@ -146,8 +142,7 @@
             defaultPrefSetMessage
         ]
     }, { // Delay the tests a bit so that the UI can initialize properly.
-        task: "gpii.test.executeCommandDelayed",
->>>>>>> 365c678f
+        task: "gpii.test.executeJavaScriptDelayed",
         args: [
             "{that}.app.psp.dialog",
             decreaseVolume,
@@ -166,14 +161,14 @@
             "{arguments}.0"
         ]
     }, { // Change a setting which shows a restart warning
-        task: "gpii.test.executeCommand",
+        task: "gpii.test.executeJavaScript",
         args: [
             "{that}.app.psp.dialog",
             decreaseMangification
         ],
         resolve: "fluid.identity"
     }, { // ...and click the "undo" button
-        task: "gpii.test.executeCommand",
+        task: "gpii.test.executeJavaScript",
         args: [
             "{that}.app.psp.dialog",
             undo
@@ -191,14 +186,14 @@
             "{arguments}.0"
         ]
     }, { // Change a setting which shows a restart warning
-        task: "gpii.test.executeCommand",
+        task: "gpii.test.executeJavaScript",
         args: [
             "{that}.app.psp.dialog",
             decreaseMangification
         ],
         resolve: "fluid.identity"
     }, { // ...and click the "restart" button.
-        task: "gpii.test.executeCommand",
+        task: "gpii.test.executeJavaScript",
         args: [
             "{that}.app.psp.dialog",
             resetNow
