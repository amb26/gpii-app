--- conflicted
+++ resolved
@@ -3,19 +3,14 @@
     // `true` if the button should be hidden and `false` otherwise.
     hideQssSaveButton: false,
 
-<<<<<<< HEAD
-    // The scaling factor for the QSS
-    qssScaleFactor: 1,
-=======
     // Configuration options for the QSS window
     qss: {
         // The scaling factor for the QSS
-        scaleFactor: 0.85,
+        scaleFactor: 1,
         urls: {
             account: "http://morphic.world/account"
         }
     },
->>>>>>> 81d28e24
 
     // Configuration options for the PSP window
     psp: {
