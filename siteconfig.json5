--- conflicted
+++ resolved
@@ -58,11 +58,7 @@
 
         // list of the desired list of buttons shown in QSS
         // it uses the `id` attribute found in settings.json items
-<<<<<<< HEAD
 
-=======
-        //
->>>>>>> c54a722d
         // Custom buttons: Instead of a string with buttonId you add an object with the custom button data like this:
         // APP type buttons require absolute path to executable in the buttonData
         // WEB type buttons require a real valid url in the buttonData
@@ -77,18 +73,11 @@
         //      "popupText": "<p>Launch the Notepad application.</p>", // tooltip text
         //      "description": "The full description of the button..." // optional description
         // }
-<<<<<<< HEAD
 
         // Separator buttons: Use can use any combination of the separators, even one after another:
         // - "separator" // Use separator for invisible separator
         // - "separator-visible" // Use separator-visible for a gray separator (same size as the invisible one)
 
-=======
-        //
-        // Separator buttons: Use can use any combination of the separators, even one after another:
-        // "separator" // Use separator for invisible separator
-        // "separator-visible" // Use separator-visible for a gray separator (same size as the invisible one)
->>>>>>> c54a722d
         buttonList: [
             {
                 "buttonId": "MakeYourOwn",
