# GPII Application Wrapper

gpii-app is an Electron-based application wrapper for the GPII autopersonalization system.

It currently only supports Windows.

<<<<<<< HEAD

## Using a Windows VM

It is possible to provision a Windows VM for development and testing purposes. Please ensure you have met [these VM requirements](https://github.com/GPII/qi-development-environments/#requirements) before proceeding. 

### Creating and removing the VM

Once the requirements are meet, you can use the `vagrant up` command to create an instance of a [Windows 10 Evaluation VM](https://github.com/idi-ops/packer-windows) which will boot an instance of the Windows 10 VM, pull in the GPII Framework's npm dependencies, and then build it. Once it has finished building, either restart the VM, or open a Command Line or PowerShell and type the following command inside the VM: `refreshenv`

If this is your first time creating this VM an 8 GB download will take place. The downloaded image will be valid for 90 days after which the Windows installation will no longer be useable. To remove an expired image you can use the ``vagrant box remove "inclusivedesign/windows10-eval"`` command.


### Running the application

=======
## Using a Windows VM

It is possible to provision a Windows VM for development and testing purposes. Please ensure you have met [these VM requirements](https://github.com/GPII/qi-development-environments/#requirements) before proceeding. 

### Creating and removing the VM

After that you can use the `vagrant up` command to create an instance of a [Windows 10 Evaluation VM](https://github.com/idi-ops/packer-windows) which will boot an instance of the Windows 10 VM, pull in the GPII Framework's npm dependencies, and then build it. Once it has finished building, either restart the VM, or open a Command Line or PowerShell and type the following command inside the VM: `refreshenv`

If this is your first time creating this VM an 8 GB download will take place. The downloaded image will be valid for 90 days after which the Windows installation will no longer be useable. To remove an expired image you can use the ``vagrant box remove "inclusivedesign/windows10-eval"`` command.


### Running the application

>>>>>>> 48db600e
Now you can open a command prompt window and use the following commands to run the GPII app:

```
cd c:\vagrant\
npm start
```

<<<<<<< HEAD
(If you recieve an error about infusion already having been loaded, delete the folder `node_modules/gpii-windows/node_modules/infusion/` and rerun `npm start`).


### Running the Tests in a VM

Ensure that your virtual box is up and running, then open a terminal (in the VM), go to the folder with gpii-app and run the test script:

```
cd c:\vagrant
npm test
```
=======
### Running the Tests in a VM

Ensure that your virtual box is up and running, then go to the folder with gpii-app and run:

`npm test`
>>>>>>> 48db600e
<|MERGE_RESOLUTION|>--- conflicted
+++ resolved
@@ -4,27 +4,13 @@
 
 It currently only supports Windows.
 
-<<<<<<< HEAD
 
 ## Using a Windows VM
 
-It is possible to provision a Windows VM for development and testing purposes. Please ensure you have met [these VM requirements](https://github.com/GPII/qi-development-environments/#requirements) before proceeding. 
+It is possible to provision a Windows VM for development and testing purposes. Please ensure you have met [these VM requirements](https://github.com/GPII/qi-development-environments/#requirements) before proceeding.
 
 ### Creating and removing the VM
 
-Once the requirements are meet, you can use the `vagrant up` command to create an instance of a [Windows 10 Evaluation VM](https://github.com/idi-ops/packer-windows) which will boot an instance of the Windows 10 VM, pull in the GPII Framework's npm dependencies, and then build it. Once it has finished building, either restart the VM, or open a Command Line or PowerShell and type the following command inside the VM: `refreshenv`
-
-If this is your first time creating this VM an 8 GB download will take place. The downloaded image will be valid for 90 days after which the Windows installation will no longer be useable. To remove an expired image you can use the ``vagrant box remove "inclusivedesign/windows10-eval"`` command.
-
-
-### Running the application
-
-=======
-## Using a Windows VM
-
-It is possible to provision a Windows VM for development and testing purposes. Please ensure you have met [these VM requirements](https://github.com/GPII/qi-development-environments/#requirements) before proceeding. 
-
-### Creating and removing the VM
 
 After that you can use the `vagrant up` command to create an instance of a [Windows 10 Evaluation VM](https://github.com/idi-ops/packer-windows) which will boot an instance of the Windows 10 VM, pull in the GPII Framework's npm dependencies, and then build it. Once it has finished building, either restart the VM, or open a Command Line or PowerShell and type the following command inside the VM: `refreshenv`
 
@@ -33,17 +19,12 @@
 
 ### Running the application
 
->>>>>>> 48db600e
 Now you can open a command prompt window and use the following commands to run the GPII app:
 
 ```
 cd c:\vagrant\
 npm start
 ```
-
-<<<<<<< HEAD
-(If you recieve an error about infusion already having been loaded, delete the folder `node_modules/gpii-windows/node_modules/infusion/` and rerun `npm start`).
-
 
 ### Running the Tests in a VM
 
@@ -52,11 +33,4 @@
 ```
 cd c:\vagrant
 npm test
-```
-=======
-### Running the Tests in a VM
-
-Ensure that your virtual box is up and running, then go to the folder with gpii-app and run:
-
-`npm test`
->>>>>>> 48db600e
+```