# GPII Application Wrapper

gpii-app is an Electron-based application wrapper for the GPII autopersonalization system.

It currently only supports Windows.

<<<<<<< HEAD
## Using a Windows VM
=======
'vagrant up' - install dependencies and run in a Windows VM

'cd c:\\vagrant' (in a terminal in the VM)

'npm start' (in the VM terminal)
>>>>>>> bc3e03d8

It is possible to provision a Windows VM for development and testing purposes. Please ensure you have met [these VM requirements](https://github.com/GPII/qi-development-environments/#requirements) before proceeding. 

### Creating and removing the VM

<<<<<<< HEAD
After that you can use the `vagrant up` command to create an instance of a [Windows 10 Evaluation VM](https://github.com/idi-ops/packer-windows) which will boot an instance of the Windows 10 VM, pull in the GPII Framework's npm dependencies, and then build it. Once it has finished building, either restart the VM, or open a Command Line or PowerShell and type the following command inside the VM: `refreshenv`

If this is your first time creating this VM an 8 GB download will take place. The downloaded image will be valid for 90 days after which the Windows installation will no longer be useable. To remove an expired image you can use the ``vagrant box remove "inclusivedesign/windows10-eval"`` command.


### Running the application

Now you can open a command prompt window and use the following commands to run the GPII app:

```
cd c:\vagrant\
npm start
```

(If you recieve an error about infusion already having been loaded, delete the folder `node_modules/gpii-windows/node_modules/infusion/` and rerun `npm start`).


### Running the Tests in a VM

Ensure that your virtual box is up and running, then go to the folder with gpii-app and run:

`npm test`
=======
'vagrant up' - install dependencies and run in a Windows VM

'cd c:\\vagrant' (in a terminal in the VM)

'npm test' (in the VM terminal)
>>>>>>> bc3e03d8
<|MERGE_RESOLUTION|>--- conflicted
+++ resolved
@@ -4,22 +4,14 @@
 
 It currently only supports Windows.
 
-<<<<<<< HEAD
+
 ## Using a Windows VM
-=======
-'vagrant up' - install dependencies and run in a Windows VM
-
-'cd c:\\vagrant' (in a terminal in the VM)
-
-'npm start' (in the VM terminal)
->>>>>>> bc3e03d8
 
 It is possible to provision a Windows VM for development and testing purposes. Please ensure you have met [these VM requirements](https://github.com/GPII/qi-development-environments/#requirements) before proceeding. 
 
 ### Creating and removing the VM
 
-<<<<<<< HEAD
-After that you can use the `vagrant up` command to create an instance of a [Windows 10 Evaluation VM](https://github.com/idi-ops/packer-windows) which will boot an instance of the Windows 10 VM, pull in the GPII Framework's npm dependencies, and then build it. Once it has finished building, either restart the VM, or open a Command Line or PowerShell and type the following command inside the VM: `refreshenv`
+Once the requirements are meet, you can use the `vagrant up` command to create an instance of a [Windows 10 Evaluation VM](https://github.com/idi-ops/packer-windows) which will boot an instance of the Windows 10 VM, pull in the GPII Framework's npm dependencies, and then build it. Once it has finished building, either restart the VM, or open a Command Line or PowerShell and type the following command inside the VM: `refreshenv`
 
 If this is your first time creating this VM an 8 GB download will take place. The downloaded image will be valid for 90 days after which the Windows installation will no longer be useable. To remove an expired image you can use the ``vagrant box remove "inclusivedesign/windows10-eval"`` command.
 
@@ -38,13 +30,9 @@
 
 ### Running the Tests in a VM
 
-Ensure that your virtual box is up and running, then go to the folder with gpii-app and run:
+Ensure that your virtual box is up and running, then open a terminal (in the VM), go to the folder with gpii-app and run the test script:
 
-`npm test`
-=======
-'vagrant up' - install dependencies and run in a Windows VM
-
-'cd c:\\vagrant' (in a terminal in the VM)
-
-'npm test' (in the VM terminal)
->>>>>>> bc3e03d8
+```
+cd c:\vagrant
+npm test
+```