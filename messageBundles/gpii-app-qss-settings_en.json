{
    "gpii_app_qss_settings_close": {
        "tooltip": "<p>Close Morphic QuickStrip</p><p>You can reopen it using the Morphic Icon (below) <img height=12 src='../../icons/TaskTrayIcon_outline.svg'></img></p>",
        "title": "×"
    },
    "gpii_app_qss_settings_undo": {
        "tooltip": "<p>Undo the last change you made in the Morphic QuickStrip.</p>",
        "title": "Undo"
    },
    "gpii_app_qss_settings_resetAll": {
        "tooltip": "<p>Reset to the standard settings for this computer</p><p>(does not affect personal saved settings)</p>",
        "title": "Reset to Standard"
    },
    "gpii_app_qss_settings_save": {
        "tooltip": "<p>Save your preferences so you can use them on other computers that have Morphic installed.</p>",
        "title": "Save"
    },
    "gpii_app_qss_settings_psp": {
        "tooltip": {
            "keyedIn": "<p>Opens Morphic Settings Panel</p><p>Where you can quickly adjust often-changed settings of yours.</p>",
            "keyedOut": "<p>Opens Morphic Settings Panel</p><p>Where you can sign in to apply your saved personal settings.</p>"
        },
        "title": {
            "keyedIn": " ",
            "keyedOut": " "
        }
    },
    "gpii_app_qss_settings_more": {
        "tooltip": "<p>More options for changing the settings on this computer.</p>",
        "title": "MORE...\n\n(& HELP)"
    },
    "gpii_app_qss_settings_common-selfVoicing-enabled": {
        "tooltip": "<p>Turn “Select to Read Aloud” extension in Chrome browser on/off.</p>",
        "title": "Read Aloud",
        "tip": "<p>Turns on and adjusts Read Aloud  mode in Chrome</p>",
        "extendedTip": "<p>To use Read Aloud</p><ol><li>Open web page in Chrome <img height=12 src='../../icons/chrome.svg'></li><li>Select / highlight text</li><li>Click Play button that pops up</li></ol>"
    },
    "gpii_app_qss_settings_common-highContrastTheme": {
        "tooltip": "<p>Change the contrast between the text and background color, so text is easier to read.</p><p>Contrast changes will affect Windows, Edge, Chrome, and some other applications.</p>",
        "title": "High / Low Contrast",
        "tip": "<p>Changes contrast & colors</p><p>Works in Chrome, Edge, and apps that support Windows contrast themes. (May need to restart some apps.)</p>",
        "enum": [
            "Regular contrast",
            "Black on white",
            "White on black",
            "Yellow on black",
            "Black on yellow",
            "Gray on white",
            "Black on brown"
        ]
    },
    "gpii_app_qss_settings_common-DPIScale": {
        "tooltip": "<p>Change whole screen to make everything larger/smaller.</p><p>Works for everything.</p>",
        "title": "Screen Zoom",
        "tip": "<p>Zooms everything on the screen</p><p>Amount of Zoom up and down differs by computer.</p>",
        "footerTip": ""
    },
    "gpii_app_qss_settings_appTextZoom": {
        "tooltip": "<p>Change text size.</p><p>Works with many applications including Edge, Chrome, Firefox, Microsoft Office, and more.</p>",
        "title": "App / Text Zoom",
        "tip": "<p>Zooms one application.</p><p>Works in many applications</p><p>-- for the Window on top.</p><p>(Not a setting, so will not save/undo.)</p>",
        "footerTip": "You can also use the “CTRL” key, plus SCROLL (wheel or gesture) to do App/Text Zoom without using Morphic."
    },
    "gpii_app_qss_settings_common-language": {
        "tooltip": "<p>Change Windows language setting.</p><p>Works for menus, etc. in Windows, Edge, and many other applications that have Language Packs installed.</p>",
        "title": "Language",
        "tip": "<p>Changes Language of Windows</p><p>Also works for apps that support Windows language settings.</p><ul><li>Does not change the language in documents or files.</li><li>You may need to restart some apps to see change.</li></ul>"
    },
    "gpii_app_qss_settings_usb-open": {
        "tooltip": "<p>Open and safely Eject all USB flash drives plugged into the computer.</p>",
        "title": "Open & Eject USB",
        "tip": "<p>Your USB Drive</p><p>Insert a USB drive and open it with the button below.</p>",
        "footerTip": "<p>When you are done, prevent data loss by ejecting USB drives safely.</p><ol><li>Close all documents opened from the USB drive and</li><li>Then use the button below to safely eject the USB drives</li></ol>"
    },
    "gpii_app_qss_settings_screenCapture": {
        "tooltip": "<p>Screen Capture.</p><p>Take pictures of all or part of the screen.</p>",
        "title": "Screen Capture",
        "tip": "<p>Screen Capture</p><p>To capture all or part of the screen</p><ul><li>Click either button below</li><li>Then click and drag the mouse to select the part of the screen you want.</li><li>Let go of the mouse button. DONE.</li></ul><p><b>The top button</b> lets you “COPY” some or all of the screen so you can then “PASTE” it into any email, document, etc. (using Ctrl-V).</p><p><b>The 2nd button</b> creates a “Picture” like a camera. You will find the file on your desktop.</p>",
        "enum": [
            "Make COPY to PASTE into doc, email, etc.",
            "Take PICTURE and save to desktop"
        ]
    },
    "gpii_app_qss_settings_cloud-folder-open": {
        "tooltip": "<p>The Quick Folder has commonly requested documents, web pages, and other resources.</p>",
        "title": "Open Quick Folder"
    },
<<<<<<< HEAD
    "gpii_app_qss_settings_officeSimplification": {
        "tooltip": "<p>Microsoft Word simplification.</p><p>Provides simpler menus for Microsoft Word</p>",
        "title": "MS Word Simplify",
        "tip": "<p>Microsoft Word simplification</p><p>Morphic can add simpler ribbons (the menu bars with icons at the top of Word) to make it easier for people who don't use all the options.</p><ul><li>Choose one or both to add them to Word</li></ul>",
        "enum": [
            "Basic (Morphic)",
            "Essentials (Morphic)"
        ]
=======
    "gpii_app_qss_settings_common-volume": {
        "tooltip": "<p>Adjusts Windows Volume and provides Mute on/off.</p>",
        "title": "Volume & Mute",
        "tip": "<p>Volume</p>",
        "extendedTip": "You can also change the volume using the speaker icon on the system tray (near the clock at the bottom of the screen).",
        "switchTitle": "Mute all audio"
>>>>>>> 2c847975
    },
    "gpii_app_qss_settings_launch-documorph": {
        "tooltip": "<p>Converts documents into more accessible forms.</p>",
        "title": "Docu- Morph"
    }
}<|MERGE_RESOLUTION|>--- conflicted
+++ resolved
@@ -85,7 +85,6 @@
         "tooltip": "<p>The Quick Folder has commonly requested documents, web pages, and other resources.</p>",
         "title": "Open Quick Folder"
     },
-<<<<<<< HEAD
     "gpii_app_qss_settings_officeSimplification": {
         "tooltip": "<p>Microsoft Word simplification.</p><p>Provides simpler menus for Microsoft Word</p>",
         "title": "MS Word Simplify",
@@ -94,14 +93,13 @@
             "Basic (Morphic)",
             "Essentials (Morphic)"
         ]
-=======
+    },
     "gpii_app_qss_settings_common-volume": {
         "tooltip": "<p>Adjusts Windows Volume and provides Mute on/off.</p>",
         "title": "Volume & Mute",
         "tip": "<p>Volume</p>",
         "extendedTip": "You can also change the volume using the speaker icon on the system tray (near the clock at the bottom of the screen).",
         "switchTitle": "Mute all audio"
->>>>>>> 2c847975
     },
     "gpii_app_qss_settings_launch-documorph": {
         "tooltip": "<p>Converts documents into more accessible forms.</p>",
