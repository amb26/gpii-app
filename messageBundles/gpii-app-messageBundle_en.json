{
    "gpii_app_menu_about": "About...",
    "gpii_app_menu_openQss": "Open Morphic",
    "gpii_app_menu_keyedIn": "User Signed In",
    "gpii_app_menu_keyOut": "Reset Morphic",

    "gpii_app_tray_defaultTooltip": "Morphic: Ready",
    "gpii_app_tray_prefSetTooltip": "Morphic: User Signed In",

    "gpii_app_qssWrapper_restartWarningNotification": "To see the %settingTitle change, you may need to restart some applications.",

    "gpii_psp_mainWindow_titlebarAppName": "Morphic Settings Panel",

    "gpii_psp_signIn_signInHeader": "Nobody keyed in",

    "gpii_psp_signIn_subtitleIntro": "Automatically set up any computer the way you want it.",

    "gpii_psp_signIn_title": "Use your Morphic Key to key-in",
    "gpii_psp_signIn_subtitle": "Or key-in with your account below",

    "gpii_psp_signIn_emailTextInputLabel": "Email",
    "gpii_psp_signIn_passwordInputLabel": "Password",
    "gpii_psp_signIn_signInButton": "Sign in",
    "gpii_psp_signIn_signUpButton": "Create an Account",
    "gpii_psp_signIn_forgotPasswordButton": "Forgot Password?",

    "gpii_qssWidget_toggle_on": "On",
    "gpii_qssWidget_toggle_off": "Off",
    "gpii_qssWidget_volume_on": "Audio muted",
    "gpii_qssWidget_volume_off": "Audio on",

    "gpii_psp_header_autosaveText": "Auto-save is on",
    "gpii_psp_header_keyOut":"Sign out",

    "gpii_psp_settingsPanel_emptyPrefSetHint": "When the features you select have settings, their controls will appear here.",

    "gpii_psp_settingPresenter_osRestart": "To change this setting,\nWindows requires a restart.",
    "gpii_psp_settingPresenter_osRestartRequired": "You changed this setting, which\nrequires Windows to restart.",

    "gpii_psp_restartWarning_osName": "Windows",
    "gpii_psp_restartWarning_osRestartText": "Windows needs to restart to apply your changes.",
    "gpii_psp_restartWarning_restartText": "These applications will restart when this Morphic Settings panel closes: %solutions",
    "gpii_psp_restartWarning_undo": "Undo Changes",
    "gpii_psp_restartWarning_applyNow": "Apply changes now",
    "gpii_psp_restartWarning_restartNow": "Restart Now",

    "gpii_psp_errorDialog_titlebarAppName": "Morphic Error",

    "gpii_psp_aboutDialog_titlebarAppName": "About Morphic",
    "gpii_psp_aboutDialog_title": "Morphic",
    "gpii_psp_aboutDialog_update": "Check for updates",
    "gpii_psp_aboutDialog_userListenersText": "Keys that work on this machine: %listeners",
    "gpii_psp_aboutDialog_version": "version %version",
    "gpii_psp_aboutDialog_morphicHome": "Go to Morphic home",
    "gpii_psp_aboutDialog_submitSuggestions": "Submit suggestions",

    "gpii_psp_footer_help": "Help",

    "gpii_qss_toggleButtonPresenter_caption": "[now ON]",
    "gpii_qss_volumeButtonPresenter_caption": "(Audio Muted)",

    "gpii_psp_qssMorePanel_title": "More",
    "gpii_psp_qssMorePanel_details": "Watch this space for more Morphic buttons, as well as additional features to help you tune the computer to your specific needs and preferences",
    "gpii_psp_qssMorePanel_link": "For more information on Morphic go to <a target=\"_blank\" href=\"%moreInfoUrl\">%moreInfoUrl</a>",

    "gpii_psp_qssNotification_title": "Morphic Notification",
    "gpii_psp_qssNotification_dismissButtonLabel": "OK",

    "gpii_qss_saveButtonPresenter_notification": {
        "keyedOut": "%messageKeyedOut",
        "keyedIn": "Your settings were saved to the Morphic Cloud."
    },

    "gpii_psp_qssWidget_learnMore": "Help / Learn more",

    "gpii_qssWidget_stepper_incrementButton": "Larger",
    "gpii_qssWidget_stepper_decrementButton": "Smaller",
<<<<<<< HEAD
    "gpii_qssWidget_stepper_upperBoundError": "This is highest setting",
    "gpii_qssWidget_stepper_lowerBoundError": "This is lowest setting",

    "gpii_qssWidget_volumeStepper_incrementButton": "Louder",
    "gpii_qssWidget_volumeStepper_decrementButton": "Quieter",
    "gpii_qssWidget_volumeStepper_upperBoundError": "This is highest setting",
    "gpii_qssWidget_volumeStepper_lowerBoundError": "This is lowest setting"
=======
    "gpii_qssWidget_stepper_upperBoundError": "This is the highest setting",
    "gpii_qssWidget_stepper_lowerBoundError": "This is the lowest setting"
>>>>>>> fdfb4a1e
}<|MERGE_RESOLUTION|>--- conflicted
+++ resolved
@@ -75,16 +75,11 @@
 
     "gpii_qssWidget_stepper_incrementButton": "Larger",
     "gpii_qssWidget_stepper_decrementButton": "Smaller",
-<<<<<<< HEAD
-    "gpii_qssWidget_stepper_upperBoundError": "This is highest setting",
-    "gpii_qssWidget_stepper_lowerBoundError": "This is lowest setting",
+    "gpii_qssWidget_stepper_upperBoundError": "This is the highest setting",
+    "gpii_qssWidget_stepper_lowerBoundError": "This is the lowest setting",
 
     "gpii_qssWidget_volumeStepper_incrementButton": "Louder",
     "gpii_qssWidget_volumeStepper_decrementButton": "Quieter",
     "gpii_qssWidget_volumeStepper_upperBoundError": "This is highest setting",
     "gpii_qssWidget_volumeStepper_lowerBoundError": "This is lowest setting"
-=======
-    "gpii_qssWidget_stepper_upperBoundError": "This is the highest setting",
-    "gpii_qssWidget_stepper_lowerBoundError": "This is the lowest setting"
->>>>>>> fdfb4a1e
 }