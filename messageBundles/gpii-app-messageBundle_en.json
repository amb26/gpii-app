--- conflicted
+++ resolved
@@ -78,15 +78,13 @@
     "gpii_qssWidget_stepper_upperBoundError": "This is the highest setting",
     "gpii_qssWidget_stepper_lowerBoundError": "This is the lowest setting",
 
-<<<<<<< HEAD
     "gpii_qssWidget_volumeStepper_incrementButton": "Louder",
     "gpii_qssWidget_volumeStepper_decrementButton": "Quieter",
     "gpii_qssWidget_volumeStepper_upperBoundError": "This is highest setting",
-    "gpii_qssWidget_volumeStepper_lowerBoundError": "This is lowest setting"
-=======
+    "gpii_qssWidget_volumeStepper_lowerBoundError": "This is lowest setting",
+
     "gpii_qssWidget_openUSB_noUsbInserted": "There are no USB drives plugged into the computer. Insert your USB and try again.",
     "gpii_qssWidget_openUSB_ejectUsbDrives": "There are no USB drives active in the computer. It is safe to remove any drive in the computer",
     "gpii_qssWidget_openUSB_openUsbButtonLabel": "Open all USB drives",
     "gpii_qssWidget_openUSB_ejectUsbButtonLabel": "Safely eject all USB drives"
->>>>>>> 21122064
 }