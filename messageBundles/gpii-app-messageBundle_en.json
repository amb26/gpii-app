--- conflicted
+++ resolved
@@ -25,16 +25,9 @@
     "gpii_psp_baseRestartWarning_applyNow": "Apply changes now",
     "gpii_psp_baseRestartWarning_restartNow": "Restart Now",
 
-<<<<<<< HEAD
-=======
     "gpii_psp_errorDialog_titlebarAppName": "GPII Error",
 
     "gpii_psp_aboutDialog_titlebarAppName": "About GPII Auto-personalization",
 
-    "gpii_restartDialog_restartWarning_restartText": "In order to be applied, some of the changes you made require the following applications to restart:",
-    "gpii_restartDialog_restartWarning_restartTitle": "Changes require restart",
-    "gpii_restartDialog_restartWarning_restartQuestion": "What would you like to do?",
-
->>>>>>> d862457f
     "gpii_psp_footer_help": "Help"
 }