--- conflicted
+++ resolved
@@ -76,17 +76,15 @@
         "tooltip": "<p>Отваря cloud базирана публична папка.</p>",
         "title": "Quick Folders"
     },
-<<<<<<< HEAD
     "gpii_app_qss_settings_common-volume": {
         "tooltip": "<p>Регулира, включва и изключва силата на звука на Windows.</p>",
         "title": "Сила и изключване на звука",
         "tip": "<p>Сила на звука</p>",
         "extendedTip": "Можете също да промените силата на звука, като използвате иконата на високоговорителя в системната лента (близо до часовника в долната част на екрана).",
         "switchTitle": "Заглушаване на целия звук"
-=======
+    },
     "gpii_app_qss_settings_launch-documorph": {
         "tooltip": "<p>Стартирай апликацията DocuMorph.</p>",
         "title": "Стартирай Docu Morph"
->>>>>>> 21122064
     }
 }