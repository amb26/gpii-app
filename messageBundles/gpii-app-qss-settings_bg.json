{
    "gpii_app_qss_settings_close": {
        "tooltip": "<p>Close Morphic QuickStrip</p><p>You can reopen it using the Morphic Icon (below) <img height=12 src='../../icons/TaskTrayIcon_outline.svg'></img></p>",
        "title": "×"
    },
    "gpii_app_qss_settings_undo": {
        "tooltip": "<p>Undo the last change you made in the Morphic QuickStrip.</p>",
        "title": "Undo"
    },
    "gpii_app_qss_settings_resetAll": {
        "tooltip": "<p>Resets computer to standard settings</p><p>(does not affect personal saved settings)</p>",
        "title": "Reset to Standard"
    },
    "gpii_app_qss_settings_save": {
        "tooltip": "<p>Save your preferences so you can use them on other computers that have Morphic installed.</p>",
        "title": "Запиши"
    },
    "gpii_app_qss_settings_psp": {
        "tooltip": {
            "keyedIn": "<p>Opens Morphic Settings Panel</p><p>Where you can quickly adjust often-changed settings of yours.</p>",
            "keyedOut": "<p>Opens Morphic Settings Panel</p><p>Where you can sign in to apply your saved personal settings.</p>"
        },
        "title": {
            "keyedIn": " ",
            "keyedOut": " "
        }
    },
    "gpii_app_qss_settings_more": {
        "tooltip": "<p>More options for changing the settings on this computer.</p>",
        "title": "MORE...\n\n(& HELP)"
    },
    "gpii_app_qss_settings_common-selfVoicing-enabled": {
        "tooltip": "<p>Turn “Select to Read Aloud” extension in Chrome browser on/off.</p>",
        "title": "Read Aloud",
        "tip": "<p>Turns on and adjusts Read Aloud  mode in Chrome <img height=12 src='../../icons/chrome.svg'></p>",
        "extendedTip": "<p>To use Read Aloud</p><ol><li>Open web page in Chrome</li><li>Select / highlight text</li><li>Click Play button that pops up</li></ol>"
    },
    "gpii_app_qss_settings_common-highContrastTheme": {
        "tooltip": "<p>Change the contrast between the text and background color, so text is easier to read.</p><p>Contrast changes will affect Windows, Edge, Chrome, and some other applications.</p>",
        "title": "High / Low Contrast",
        "tip": "<p>Changes contrast & colors</p><p>Works in Chrome, Windows and apps that support Windows contrast themes.  (May need to restart some programs)</p>"
    },
    "gpii_app_qss_settings_common-DPIScale": {
        "tooltip": "<p>Change whole screen to make everything larger/smaller.</p><p>Works for everything.</p>",
        "title": "Screen Zoom",
        "tip": "<p>Zooms everything on the screen</p><p>Amount of Zoom up and down differs by computer.</p>",
        "footerTip": ""
    },
    "gpii_app_qss_settings_appTextZoom": {
        "tooltip": "<p>Change text size.</p><p>Works in Windows, Edge, Chrome, Firefox, Microsoft Office, and many other applications.</p>",
        "title": "Приближи Приложение / Текст",
        "tip": "<p>Zooms one application.</p><p>Works in many applications</p><p>-- for the Window on top.</p><p>(Not a setting so won't Save.)</p>",
        "footerTip": "You can also use the “CTRL” key, plus SCROLL (wheel or gesture) to do App/Text Zoom without using Morphic."
    },
    "gpii_app_qss_settings_common-language": {
        "tooltip": "<p>Change Windows language setting.</p><p>Works for menus, etc. in Windows, Edge, and many other applications that have Language Packs installed.</p>",
        "title": "Език",
        "tip": "<p>Changes Language of Windows</p><p>Works in Windows and programs that support Windows language settings.</p><ul><li>Does not change the language in documents or files.</li><li>May need to restart some programs.</li></ul>"
    },
    "gpii_app_qss_settings_usb-open": {
        "tooltip": "<p>Отваря всички USB флашки свързани с компютъра.</p>",
        "title": "Отвори USB",
        "tip": "<p>Вашето USB Устройство</p><p>Поставете USB устройство и го отворете с бутона по-долу.</p>",
        "footerTip": "<p>Когато сте готови, предотвратете загуба на данни като премахнете USB устройствата безопасно.</p><ol><li>Затворете всички отворени документи от USB устройството и</li><li>Тогава използвайте бутона по долу за да премахнете безопасно USB устройствата</li></ol>"
    },
    "gpii_app_qss_settings_screenCapture": {
        "tooltip": "<p>Направи Снимка.</p><p>Вземи снимка или видео от екрана си.</p>",
        "title": "Направи Снимка",
        "tip": "<p>Направи Снимка</p><p>Използвайте бутоните по-долу да направите снимка, или видео на екрана си. Моля спазвайте Закона за авторските права!</p><ul><li>Изполвайте мишката, за да избере зона и цъкнете, за да направите снимката.</li><li>Кликнете и влачете по екрана за избиране на зона.</li></ul>",
        "enum": [
            "Направи снимка в клипбоарда",
            "Направи снимка на десктопа"
        ]
    },
    "gpii_app_qss_settings_cloud-folder-open": {
        "tooltip": "<p>Отваря cloud базирана публична папка.</p>",
        "title": "Quick Folders"
    },
<<<<<<< HEAD
    "gpii_app_qss_settings_officeSimplification": {
        "tooltip": "<p>Опростяване на Microsoft Word.</p><p>Предоставя опростени менюта за Microsoft Word.</p>",
        "title": "Опрости MS Word",
        "tip": "<p>Опростяване на Microsoft Word</p><p>Morphic може да опрости менютата в (групите менюта горе-вляво в Word), с цел да направи прогрмата по-лека за хора, които не са свикнали.</p><ul><li>Избери един или повече профила, за да добавиш в Word</li></ul>",
        "enum": [
            "Simple (Morphic)",
            "Essentials (Morphic)",
            "Рестартирай Word"
        ]
=======
    "gpii_app_qss_settings_common-volume": {
        "tooltip": "<p>Регулира, включва и изключва силата на звука на Windows.</p>",
        "title": "Сила и изключване на звука",
        "tip": "<p>Сила на звука</p>",
        "extendedTip": "Можете също да промените силата на звука, като използвате иконата на високоговорителя в системната лента (близо до часовника в долната част на екрана).",
        "switchTitle": "Заглушаване на целия звук"
>>>>>>> 2c847975
    },
    "gpii_app_qss_settings_launch-documorph": {
        "tooltip": "<p>Стартирай апликацията DocuMorph.</p>",
        "title": "Стартирай Docu Morph"
    }
}<|MERGE_RESOLUTION|>--- conflicted
+++ resolved
@@ -76,7 +76,6 @@
         "tooltip": "<p>Отваря cloud базирана публична папка.</p>",
         "title": "Quick Folders"
     },
-<<<<<<< HEAD
     "gpii_app_qss_settings_officeSimplification": {
         "tooltip": "<p>Опростяване на Microsoft Word.</p><p>Предоставя опростени менюта за Microsoft Word.</p>",
         "title": "Опрости MS Word",
@@ -86,14 +85,13 @@
             "Essentials (Morphic)",
             "Рестартирай Word"
         ]
-=======
+    },
     "gpii_app_qss_settings_common-volume": {
         "tooltip": "<p>Регулира, включва и изключва силата на звука на Windows.</p>",
         "title": "Сила и изключване на звука",
         "tip": "<p>Сила на звука</p>",
         "extendedTip": "Можете също да промените силата на звука, като използвате иконата на високоговорителя в системната лента (близо до часовника в долната част на екрана).",
         "switchTitle": "Заглушаване на целия звук"
->>>>>>> 2c847975
     },
     "gpii_app_qss_settings_launch-documorph": {
         "tooltip": "<p>Стартирай апликацията DocuMorph.</p>",
