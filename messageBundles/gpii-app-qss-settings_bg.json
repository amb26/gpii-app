{
    "gpii_app_qss_settings_close": {
        "tooltip": "<p>Close Morphic QuickStrip</p><p>You can reopen it using the Morphic Icon (below) <img height=12 src='../../icons/TaskTrayIcon_outline.svg'></img></p>",
        "title": "×"
    },
    "gpii_app_qss_settings_undo": {
        "tooltip": "<p>Undo the last change you made in the Morphic QuickStrip.</p>",
        "title": "Undo"
    },
    "gpii_app_qss_settings_resetAll": {
        "tooltip": "<p>Resets computer to standard settings</p><p>(does not affect personal saved settings)</p>",
        "title": "Reset to Standard"
    },
    "gpii_app_qss_settings_save": {
        "tooltip": "<p>Save your preferences so you can use them on other computers that have Morphic installed.</p>",
        "title": "Запиши"
    },
    "gpii_app_qss_settings_psp": {
        "tooltip": {
            "keyedIn": "<p>Opens Morphic Settings Panel</p><p>Where you can quickly adjust often-changed settings of yours.</p>",
            "keyedOut": "<p>Opens Morphic Settings Panel</p><p>Where you can sign in to apply your saved personal settings.</p>"
        },
        "title": {
            "keyedIn": " ",
            "keyedOut": " "
        }
    },
    "gpii_app_qss_settings_more": {
        "tooltip": "<p>More options for changing the settings on this computer.</p>",
        "title": "MORE...\n\n(& HELP)"
    },
    "gpii_app_qss_settings_common-selfVoicing-enabled": {
        "tooltip": "<p>Turn “Select to Read Aloud” extension in Chrome browser on/off.</p>",
        "title": "Read Aloud",
        "tip": "<p>Turns on and adjusts Read Aloud  mode in Chrome <img height=12 src='../../icons/chrome.svg'></p>",
        "extendedTip": "<p>To use Read Aloud</p><ol><li>Open web page in Chrome</li><li>Select / highlight text</li><li>Click Play button that pops up</li></ol>"
    },
    "gpii_app_qss_settings_common-highContrastTheme": {
        "tooltip": "<p>Change the contrast between the text and background color, so text is easier to read.</p><p>Contrast changes will affect Windows, Edge, Chrome, and some other applications.</p>",
        "title": "High / Low Contrast",
        "tip": "<p>Changes contrast & colors</p><p>Works in Chrome, Windows and apps that support Windows contrast themes.  (May need to restart some programs)</p>"
    },
    "gpii_app_qss_settings_common-DPIScale": {
        "tooltip": "<p>Change whole screen to make everything larger/smaller.</p><p>Works for everything.</p>",
        "title": "Screen Zoom",
        "tip": "<p>Zooms everything on the screen</p><p>Amount of Zoom up and down differs by computer.</p>",
        "footerTip": ""
    },
    "gpii_app_qss_settings_appTextZoom": {
        "tooltip": "<p>Change text size.</p><p>Works in Windows, Edge, Chrome, Firefox, Microsoft Office, and many other applications.</p>",
        "title": "Приближи Приложение / Текст",
        "tip": "<p>Zooms one application.</p><p>Works in many applications</p><p>-- for the Window on top.</p><p>(Not a setting so won't Save.)</p>",
        "footerTip": "You can also use the “CTRL” key, plus SCROLL (wheel or gesture) to do App/Text Zoom without using Morphic."
    },
    "gpii_app_qss_settings_common-language": {
        "tooltip": "<p>Change Windows language setting.</p><p>Works for menus, etc. in Windows, Edge, and many other applications that have Language Packs installed.</p>",
        "title": "Език",
        "tip": "<p>Changes Language of Windows</p><p>Works in Windows and programs that support Windows language settings.</p><ul><li>Does not change the language in documents or files.</li><li>May need to restart some programs.</li></ul>"
    },
<<<<<<< HEAD
    "gpii_app_qss_settings_screenCapture": {
        "tooltip": "<p>Направи Снимка.</p><p>Вземи снимка или видео от екрана си.</p>",
        "title": "Направи Снимка",
        "tip": "<p>Направи Снимка</p><p>Използвайте бутоните по-долу да направите снимка, или видео на екрана си. Моля спазвайте Закона за авторските права!</p><ul><li>Изполвайте мишката, за да избере зона и цъкнете, за да направите снимката.</li><li>Кликнете и влачете по екрана за избиране на зона.</li></ul>",
        "enum": [
            "Направи снимка в клипбоарда",
            "Направи снимка на десктопа",
            "Запиши видео и аудио",
            "Запиши видео + микрофон"
        ]
=======
    "gpii_app_qss_settings_cloud-folder-open": {
        "tooltip": "<p>Отваря cloud базирана публична папка.</p>",
        "title": "Quick Folders"
>>>>>>> 8eed61b1
    }
}<|MERGE_RESOLUTION|>--- conflicted
+++ resolved
@@ -57,7 +57,6 @@
         "title": "Език",
         "tip": "<p>Changes Language of Windows</p><p>Works in Windows and programs that support Windows language settings.</p><ul><li>Does not change the language in documents or files.</li><li>May need to restart some programs.</li></ul>"
     },
-<<<<<<< HEAD
     "gpii_app_qss_settings_screenCapture": {
         "tooltip": "<p>Направи Снимка.</p><p>Вземи снимка или видео от екрана си.</p>",
         "title": "Направи Снимка",
@@ -68,10 +67,9 @@
             "Запиши видео и аудио",
             "Запиши видео + микрофон"
         ]
-=======
+    },
     "gpii_app_qss_settings_cloud-folder-open": {
         "tooltip": "<p>Отваря cloud базирана публична папка.</p>",
         "title": "Quick Folders"
->>>>>>> 8eed61b1
     }
 }