{
    "gpii_app_menu_psp": "Отвори ППН",
    "gpii_app_menu_notKeyedIn": "(Не сте влезли)",
    "gpii_app_menu_keyedIn": "Вписан с %snapsetName",
    "gpii_app_menu_keyOut": "Отписване от GPII",

    "gpii_app_tray_defaultTooltip": "GPII: В готовност",

    "gpii_psp_splash_heading": "Не сте вписан",
    "gpii_psp_splash_fullAppName": "GPII - Персонален Панел за Настройки",

    "gpii_psp_mainWindow_titlebarAppName": "GPII Настройки",

    "gpii_psp_header_autosaveText": "Автоматично запазване е включено",
    "gpii_psp_header_keyOut":"Отпиши се",

    "gpii_psp_settingPresenter_osRestart": "За да промените тази настройка,\nWindows трябва да се рестартира.",
    "gpii_psp_settingPresenter_osRestartRequired": "Променихте тази настройка, което\nизисква Windows да се рестартира.",

    "gpii_psp_baseRestartWarning_osRestartText": "Windows изисква да бъде рестартиран, за да се приложат настройките.",
<<<<<<< HEAD
    "gpii_psp_baseRestartWarning_restartText": "Следните приложения ще се рестартират, когато ППН се затвори: %solutions",
    "gpii_psp_baseRestartWarning_undo": "Отменете промените",
    "gpii_psp_baseRestartWarning_applyNow": "Приложи промените сега",
    "gpii_psp_baseRestartWarning_restartNow": "Рестартирай сега",
=======
    "gpii_psp_baseRestartWarning_restartText": "За да могат част от вашите настройки да бъдат приложени, следните приложения трябва да бъдат презаредени: %solutions",
    "gpii_psp_baseRestartWarning_undo": "Отказ\n(Отменете промените)",
    "gpii_psp_baseRestartWarning_restartLater": "Затваряне и\n рестартиране по-късно",
    "gpii_psp_baseRestartWarning_restartNow": "Рестартиране сега",

    "gpii_psp_errorDialog_titlebarAppName": "GPII Грешка",

    "gpii_psp_aboutDialog_titlebarAppName": "Относно GPII Auto-personalization",

    "gpii_restartDialog_restartWarning_restartText": "За да могат част от вашите настройки да бъдат приложени, следните приложения трябва да бъдат презаредени:",
    "gpii_restartDialog_restartWarning_restartTitle": "Промените изискват рестартиране.",
    "gpii_restartDialog_restartWarning_restartQuestion": "Какво бихте желали да направите?",
>>>>>>> d862457f

    "gpii_psp_footer_help": "Помощ"
}<|MERGE_RESOLUTION|>--- conflicted
+++ resolved
@@ -5,6 +5,7 @@
     "gpii_app_menu_keyOut": "Отписване от GPII",
 
     "gpii_app_tray_defaultTooltip": "GPII: В готовност",
+    "gpii_app_tray_prefSetTooltip": "GPII: %prefSet",
 
     "gpii_psp_splash_heading": "Не сте вписан",
     "gpii_psp_splash_fullAppName": "GPII - Персонален Панел за Настройки",
@@ -17,13 +18,8 @@
     "gpii_psp_settingPresenter_osRestart": "За да промените тази настройка,\nWindows трябва да се рестартира.",
     "gpii_psp_settingPresenter_osRestartRequired": "Променихте тази настройка, което\nизисква Windows да се рестартира.",
 
+    "gpii_psp_baseRestartWarning_osName": "Windows",
     "gpii_psp_baseRestartWarning_osRestartText": "Windows изисква да бъде рестартиран, за да се приложат настройките.",
-<<<<<<< HEAD
-    "gpii_psp_baseRestartWarning_restartText": "Следните приложения ще се рестартират, когато ППН се затвори: %solutions",
-    "gpii_psp_baseRestartWarning_undo": "Отменете промените",
-    "gpii_psp_baseRestartWarning_applyNow": "Приложи промените сега",
-    "gpii_psp_baseRestartWarning_restartNow": "Рестартирай сега",
-=======
     "gpii_psp_baseRestartWarning_restartText": "За да могат част от вашите настройки да бъдат приложени, следните приложения трябва да бъдат презаредени: %solutions",
     "gpii_psp_baseRestartWarning_undo": "Отказ\n(Отменете промените)",
     "gpii_psp_baseRestartWarning_restartLater": "Затваряне и\n рестартиране по-късно",
@@ -33,10 +29,5 @@
 
     "gpii_psp_aboutDialog_titlebarAppName": "Относно GPII Auto-personalization",
 
-    "gpii_restartDialog_restartWarning_restartText": "За да могат част от вашите настройки да бъдат приложени, следните приложения трябва да бъдат презаредени:",
-    "gpii_restartDialog_restartWarning_restartTitle": "Промените изискват рестартиране.",
-    "gpii_restartDialog_restartWarning_restartQuestion": "Какво бихте желали да направите?",
->>>>>>> d862457f
-
     "gpii_psp_footer_help": "Помощ"
 }