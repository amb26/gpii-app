--- conflicted
+++ resolved
@@ -159,56 +159,6 @@
     tray.setContextMenu(Menu.buildFromTemplate(menu));
 };
 
-<<<<<<< HEAD
-/*
- ** Component to start and stop parts of the GPII as well as key in and key out users
- */
-fluid.defaults("gpii.app", {
-    gradeNames: "fluid.modelComponent",
-    model: {
-        gpiiStarted: false,
-        keyedInSet: null
-    },
-    events: {
-        onAppReady: null
-    },
-    listeners: {
-        "onCreate.startGpii": {
-            funcName: "gpii.app.startLocalFlowManager",
-            args: ["{that}"]
-        },
-        "onCreate.changeStarted": {
-            changePath: "gpiiStarted",
-            value: "{arguments}.0"
-        }
-    },
-    modelListeners: {
-        keyedInSet: [{
-            funcName: "gpii.app.keyOut",
-            args: ["{change}.oldValue"]
-        }, {
-            funcName: "gpii.app.keyIn",
-            args: ["{change}.value"],
-            priority: "after:keyOut"
-        }]
-    }
-});
-
-gpii.app.startLocalFlowManager = function (that) {
-    var fluid = require("universal"),
-        gpii = fluid.registerNamespace("gpii");
-
-    if (os.platform() === "win32") {
-        require("gpii-windows/index.js");
-    }
-
-    gpii.start();
-    //TODO: needs to fire an on ready so we can be certain that everything has started
-    that.events.onAppReady.fire();
-};
-
-=======
->>>>>>> 4e75a4bf
 gpii.app.keyIn = function (token) {
     request("http://localhost:8081/user/" + token + "/login", function (/*error, response, body*/) {
         //TODO Put in some error logging
