/*!
GPII Application
Copyright 2016 Steven Githens
Copyright 2016-2017 OCAD University

Licensed under the New BSD license. You may not use this file except in
compliance with this License.
The research leading to these results has received funding from the European Union's
Seventh Framework Programme (FP7/2007-2013) under grant agreement no. 289016.
You may obtain a copy of the License at
https://github.com/GPII/universal/blob/master/LICENSE.txt
*/
"use strict";

var electron = require("electron");
var fluid = require("infusion");
var gpii = fluid.registerNamespace("gpii");
var path = require("path");
var request = require("request");

var BrowserWindow = electron.BrowserWindow,
    Menu = electron.Menu,
    Tray = electron.Tray,
    globalShortcut = electron.globalShortcut;
require("./networkCheck.js");

/**
 * Promise that resolves when the electon application is ready.
 * Required for testing multiple configs of the app.
 */
gpii.app.appReady = fluid.promise();

/**
 * Listens for the electron 'ready' event and resolves the promise accordingly.
 */
gpii.app.electronAppListener = function () {
    gpii.app.appReady.resolve(true);
};
require("electron").app.on("ready", gpii.app.electronAppListener);


/*
 ** Component to manage the app.
 */
fluid.defaults("gpii.app", {
    gradeNames: "fluid.modelComponent",
    model: {
        keyedInUserToken: null,
        showDialog: false
    },
    components: {
        pcp: {
            type: "gpii.app.pcp",
            createOnEvent: "onPrequisitesReady",
            options: {
                model: {
                    keyedInUserToken: "{app}.model.keyedInUserToken"
                }
            }
        },
        tray: {
            type: "gpii.app.tray",
            createOnEvent: "onPrequisitesReady",
<<<<<<< HEAD
            options: {
                model: {
                    keyedInUserToken: "{gpii.app}.model.keyedInUserToken"
                }
            }
=======
            // needed as the pcp window is used by the tray
            priority: "after:pcp"
>>>>>>> 563a9a45
        },
        dialog: {
            type: "gpii.app.dialog",
            createOnEvent: "onPrequisitesReady",
            options: {
                model: {
                    showDialog: "{gpii.app}.model.showDialog"
                }
            }
        },
        networkCheck: { // Network check component to meet GPII-2349
            type: "gpii.app.networkCheck"
        }
    },
    events: {
        onPrequisitesReady: {
            events: {
                onGPIIReady: "onGPIIReady",
                onAppReady: "onAppReady"
            }
        },
        onGPIIReady: null,
        onAppReady: null
    },
    modelListeners: {
        "{lifecycleManager}.model.logonChange": {
            funcName: "{that}.updateShowDialog",
            args: ["{change}.value.inProgress"]
        }
    },
    listeners: {
        "onCreate.appReady": {
            listener: "gpii.app.fireAppReady",
            args: ["{that}.events.onAppReady.fire"]
        },
        "{kettle.server}.events.onListen": {
            "this": "{that}.events.onGPIIReady",
            method: "fire"
        },
        "{lifecycleManager}.events.onSessionStart": {
            listener: "{that}.updateKeyedInUserToken",
            args: ["{arguments}.1"],
            namespace: "onLifeCycleManagerUserKeyedIn"
        },
        "{lifecycleManager}.events.onSessionStop": {
            listener: "gpii.app.handleSessionStop",
            args: ["{that}", "{arguments}.1.options.userToken"]
        }
    },
    invokers: {
        updateKeyedInUserToken: {
            changePath: "keyedInUserToken",
            value: "{arguments}.0"
        },
        updateShowDialog: {
            changePath: "showDialog",
            value: "{arguments}.0"
        },
        keyIn: {
            funcName: "gpii.app.keyIn",
            args: ["{arguments}.0"]
        },
        keyOut: {
            funcName: "gpii.app.keyOut",
            args: ["{arguments}.0"]
        },
        exit: {
            funcName: "gpii.app.exit",
            args: "{that}"
        },
        "handleUncaughtException": {
            funcName: "gpii.app.handleUncaughtException",
            args: ["{that}", "{arguments}.0"]
        }
    }
});


gpii.app.fireAppReady = function (fireFn) {
    gpii.app.appReady.then(fireFn);
};

/**
  * Refreshes the task tray menu for the GPII Application using the menu in the model
  * @param tray {Object} An Electron "Tray" object.
  * @param menuTemplate {Array} A nested array that is the menu template for the GPII Application.
  * @param events {Object} An object containing the events that may be fired by items in the menu.
  */
gpii.app.updateMenu = function (tray, menuTemplate, events) {
    menuTemplate = gpii.app.menu.expandMenuTemplate(menuTemplate, events);

    tray.setContextMenu(Menu.buildFromTemplate(menuTemplate));
};

/**
  * Keys into the GPII.
  * Currently uses an url to key in although this should be changed to use Electron IPC.
  * @param token {String} The token to key in with.
  */
gpii.app.keyIn = function (token) {
    request("http://localhost:8081/user/" + token + "/login", function (/*error, response*/) {
        //TODO Put in some error logging
    });
};

/**
  * Keys out of the GPII.
  * Currently uses an url to key out although this should be changed to use Electron IPC.
  * @param token {String} The token to key out with.
  * @return {Promise} A promise that will be resolved/rejected when the request is finished.
  */
gpii.app.keyOut = function (token) {
    var togo = fluid.promise();
    request("http://localhost:8081/user/" + token + "/logout", function (error, response, body) {
        //TODO Put in some error logging
        if (error) {
            togo.reject(error);
            fluid.log(response);
            fluid.log(body);
        } else {
            togo.resolve();
        }
    });
    return togo;
};

/**
  * Stops the Electron Application.
  * @return {Promise} An already resolved promise.
  */
gpii.app.performQuit = function () {
    var app = require("electron").app;
    var togo = fluid.promise();

    gpii.stop();
    app.quit();

    togo.resolve();
    return togo;
};

/**
  * Handles the exit of the Electron Application.
  * @param that {Component} An instance of gpii.app
  */
gpii.app.exit = function (that) {
    if (that.model.keyedInUserToken) {
        fluid.promise.sequence([
            gpii.rejectToLog(that.keyOut(that.model.keyedInUserToken), "Couldn't logout current user"),
            gpii.app.performQuit
        ]);
    } else {
        gpii.app.performQuit();
    }
};


fluid.registerNamespace("gpii.app.pcp");

/**
 * Sends a message to the given window
 *
 * @param pcpWindow {Object} An Electron `BrowserWindow` object
 * @param messageChannel {String} The channel to which the message to be sent
 * @param message {String}
 */
gpii.app.pcp.notifyPCPWindow = function (pcpWindow, messageChannel, message) {
    if (pcpWindow) {
        pcpWindow.webContents.send(messageChannel, message);
    }
};

/**
 * Creates an Electron `BrowserWindow` that is to be used as the PCP window
 *
 * @param width {Number} The desired width of the window
 * @param height {Number} The desired height of the window
 * @returns {Object} The created Electron `BrowserWindow`
 */
gpii.app.pcp.makePCPWindow = function (width, height) {
    var screenSize = electron.screen.getPrimaryDisplay().workAreaSize;
    // TODO Make window size relative to the screen size
    var pcpWindow = new BrowserWindow({
        width: width,
        height: height,
        show: false,
        frame: false,
        fullscreenable: false,
        resizable: false,
        alwaysOnTop: true,
        skipTaskbar: true,
        x: screenSize.width - width,
        y: screenSize.height - height,

        // Make the app feel more native
        backgroundColor: "#71c5ef"
    });

    pcpWindow.on("blur", function () {
        pcpWindow.hide();
    });

    return pcpWindow;
};

gpii.app.pcp.updatePCPWindowStyle = function (pcpWindow, keyedInUserToken) {
    // In case no one is keyed in - use splash window
    var windowStyle = keyedInUserToken ? "settings" : "splash";

    /*
     * keeps state
     * avoid loading blinking
     */
    if (pcpWindow.getTitle() !== windowStyle) {
        var url = fluid.stringTemplate("file://%dirName/html/%styleFile.html", {
            dirName: __dirname,
            styleFile: windowStyle
        });
        pcpWindow.loadURL(url);
        pcpWindow.setTitle(windowStyle);
    }
};

/**
 * Shows the passed Electron `BrowserWindow`
 *
 * @param pcpWindow {Object} An Electron `BrowserWindow`.
 */
gpii.app.pcp.showPCPWindow = function (pcpWindow) {
    if (pcpWindow.isVisible()) {
        return;
    }

    // XXX problem with loading - previous view is not cleared before the window is shown
    pcpWindow.show();
    pcpWindow.focus();
};

/**
 * Handles when a user token is keyed out through other means besides the task tray key out feature.
 * @param that {Component} An instance of gpii.app
 * @param keyedOutUserToken {String} The token that was keyed out.
 */
gpii.app.handleSessionStop = function (that, keyedOutUserToken) {
    var currentKeyedInUserToken = that.model.keyedInUserToken;

    if (keyedOutUserToken !== currentKeyedInUserToken) {
        console.log("Warning: The keyed out user token does NOT match the current keyed in user token.");
    } else {
        that.updateKeyedInUserToken(null);
    }
};

/**
 * Listen on uncaught exceptions and display it to the user is if it's interesting.
 * @param that {Component} An instance of gpii.app.
 */
gpii.app.handleUncaughtException = function (that, err) {
    var tray = that.tray.tray;
    var handledErrors = {
        "EADDRINUSE": {
            message: "There is another application listening on port " + err.port,
            fatal: true
        }
    };

    if (err.code) {
        var error = handledErrors[err.code];
        if (error) {
            tray.displayBalloon({
                title: error.title || "GPII Error",
                content: error.message || err.message,
                icon: path.join(__dirname, "icons/gpii-icon-balloon.png")
            });
            if (error.fatal) {
                var timeout;
                var quit = function () {
                    if (timeout) {
                        clearTimeout(timeout);
                        timeout = null;
                        that.exit();
                    }
                };
                // Exit when the balloon is dismissed.
                tray.on("balloon-closed", quit);
                tray.on("balloon-click", quit);
                // Also terminate after a timeout - sometimes the balloon doesn't show, or the event doesn't fire.
                // TODO: See GPII-2348 about this.
                timeout = setTimeout(quit, 12000);
            }
        }
    }
};

fluid.onUncaughtException.addListener(function (err) {
    var app = fluid.queryIoCSelector(fluid.rootComponent, "gpii.app");
    if (app.length > 0) {
        app[0].handleUncaughtException(err);
    }
}, "gpii.app", "last");


/**
 * Handles logic for the PCP window.
 */
fluid.defaults("gpii.app.pcp", {
    gradeNames: "fluid.modelComponent",

    model:  {
        keyedInUserToken: null
    },

    attrs: {
        width: 500,
        height: 600
    },

    members: {
        pcpWindow: {
            expander: {
                funcName: "gpii.app.pcp.makePCPWindow",
                args: ["{that}.options.attrs.width", "{that}.options.attrs.height"]
            }
        }
    },

    modelListeners: {
        "keyedInUserToken": {
            funcName: "gpii.app.pcp.updatePCPWindowStyle",
            args: ["{that}.pcpWindow", "{that}.model.keyedInUserToken"]
        }
    },

    invokers: {
        show: {
            funcName: "gpii.app.pcp.showPCPWindow",
            // XXX avoid app usage
            args: ["{that}.pcpWindow", "{that}", "{app}.model.keyedInUserToken"]
        },
        notifyPCPWindow: {
            funcName: "gpii.app.pcp.notifyPCPWindow",
            args: ["{that}.pcpWindow", "{arguments}.0", "{arguments}.1"]
        }
    }
});

/**
 * Component that contains an Electron Tray.
 */
fluid.defaults("gpii.app.tray", {
    gradeNames: "fluid.modelComponent",
    members: {
        tray: {
            expander: {
                funcName: "gpii.app.makeTray",
<<<<<<< HEAD
                args: ["{that}.model.icon"]
=======
                args: ["{that}.options.icon", "{pcp}.show"]
>>>>>>> 563a9a45
            }
        }
    },
    icons: {
        keyedIn: "icons/gpii-color.ico",
        keyedOut: "icons/gpii.ico"
    },
    components: {
        menu: {
            type: "gpii.app.menuInApp"
        }
    },
    model: {
        keyedInUserToken: null,
        icon: "{that}.options.icons.keyedOut"
    },
    modelRelay: {
        "icon": {
            target: "icon",
            source: "{that}.model.keyedInUserToken",
            singleTransform: {
                type: "fluid.transforms.valueMapper",
                defaultInputPath: "",
                match: [{
                    inputValue: null,
                    outputValue: "{that}.options.icons.keyedOut"
                }],
                noMatch: "{that}.options.icons.keyedIn"
            }
        }
    },
    modelListeners: {
        "icon": {
            funcName: "gpii.app.tray.setTrayIcon",
            args: ["{that}.tray", "{change}.value"],
            excludeSource: "init"
        }
    },
    listeners: {
        "onCreate.addTooltip": {
            "this": "{that}.tray",
            method: "setToolTip",
            args: ["{that}.options.labels.tooltip"]
        }
    },
    labels: {
        tooltip: "GPII"
    }
});

/**
  * Sets the icon for the Electron Tray which represents the GPII application.
  * @param tray {Object} An instance of an Electron Tray.
  * @param icon {String} The simple path to the icon file.
  */
gpii.app.tray.setTrayIcon = function (tray, icon) {
    var iconPath = path.join(__dirname, icon);
    tray.setImage(iconPath);
};

/**
  * Creates the Electron Tray
  * @param icon {String} Path to the icon that represents the GPII in the task tray.
  * @param openPCP {Function} A function for showing the PCP window. Should be called
  * whenever the user left clicks on the tray icon or uses the PCP window shortcut.
  */
gpii.app.makeTray = function (icon, openPCP) {
    var tray = new Tray(path.join(__dirname, icon));

    tray.on("click", function () {
        openPCP();
    });

    globalShortcut.register("Super+CmdOrCtrl+Alt+U", function () {
        openPCP();
    });

    return tray;
};

/**
 * Component that contains an Electron Dialog.
 */

fluid.defaults("gpii.app.dialog", {
    gradeNames: "fluid.modelComponent",
    model: {
        showDialog: false,
        dialogMinDisplayTime: 2000, // minimum time to display dialog to user in ms
        dialogStartTime: 0 // timestamp recording when the dialog was displayed to know when we can dismiss it again
    },
    members: {
        dialog: {
            expander: {
                funcName: "gpii.app.makeWaitDialog"
            }
        }
    },
    modelListeners: {
        "showDialog": {
            funcName: "gpii.app.showHideWaitDialog",
            args: ["{that}", "{change}.value"]
        }
    }
});

/**
 * Creates a dialog. This is done up front to avoid the delay from creating a new
 * dialog every time a new message should be displayed.
 */
gpii.app.makeWaitDialog = function () {
    var screenSize = electron.screen.getPrimaryDisplay().workAreaSize;

    var dialog = new BrowserWindow({
        show: false,
        frame: false,
        transparent: true,
        alwaysOnTop: true,
        skipTaskBar: true,
        x: screenSize.width - 900, // because the default width is 800
        y: screenSize.height - 600 // because the default height is 600
    });

    var url = fluid.stringTemplate("file://%dirName/html/message.html", {
        dirName: __dirname
    });
    dialog.loadURL(url);
    return dialog;
};


gpii.app.showHideWaitDialog = function (that, showDialog) {
    showDialog ? gpii.app.displayWaitDialog(that) : gpii.app.dismissWaitDialog(that);
};

/**
 * Shows the dialog on users screen with the message passed as parameter.
 * Records the time it was shown in `dialogStartTime` which we need when
 * dismissing it (checking whether it's been displayed for the minimum amount of time)
 *
 * @param that {Object} the app module
 */
gpii.app.displayWaitDialog = function (that) {
    that.dialog.show();
    // Hack to ensure it stays on top, even as the GPII autoconfiguration starts applications, etc., that might
    // otherwise want to be on top
    // see amongst other: https://blogs.msdn.microsoft.com/oldnewthing/20110310-00/?p=11253/
    // and https://github.com/electron/electron/issues/2097
    var interval = setInterval(function () {
        if (!that.dialog.isVisible()) {
            clearInterval(interval);
        };
        that.dialog.setAlwaysOnTop(true);
    }, 100);

    that.model.dialogStartTime = Date.now();
};

/**
 * Dismisses the dialog. If less than `that.dialogMinDisplayTime` ms have passed since we first displayed
 * the window, the function waits until `dialogMinDisplayTime` has passed before dismissing it.
 *
 * @param that {Object} the app
 */
gpii.app.dismissWaitDialog = function (that) {
    // ensure we have displayed for a minimum amount of `dialogMinDisplayTime` secs to avoid confusing flickering
    var remainingDisplayTime = (that.model.dialogStartTime + that.model.dialogMinDisplayTime) - Date.now();

    if (remainingDisplayTime > 0) {
        setTimeout(function () {
            that.dialog.hide();
        }, remainingDisplayTime);
    } else {
        that.dialog.hide();
    }
};


/*
 ** Configuration for using the menu in the app.
 ** Note that this is an incomplete grade which references the app.
 */
fluid.defaults("gpii.app.menuInApp", {
    gradeNames: "gpii.app.menu",
    model: {
        keyedInUserToken: "{app}.model.keyedInUserToken"
    },
    modelListeners: {
        "menuTemplate": {
            namespace: "updateMenu",
            funcName: "gpii.app.updateMenu",
            args: ["{tray}.tray", "{that}.model.menuTemplate", "{that}.events"]
        }
    },
    listeners: {
        // onKeyIn event is fired when a new user keys in through the task tray.
        // This should result in:
        // 1. key out the old keyed in user token
        // 2. key in the new user token
        //   a) trigger GPII {lifecycleManager}.events.onSessionStart
        //   b) fire a model change to set the new model.keyedInUserToken
        //   c) update the menu
        "onKeyIn.performKeyOut": {
            listener: "{app}.keyOut",
            args: "{that}.model.keyedInUserToken"
        },
        "onKeyIn.performKeyIn": {
            listener: "{app}.keyIn",
            args: ["{arguments}.0"],
            priority: "after:performKeyOut"
        },
        // onKeyOut event is fired when a keyed-in user keys out through the task tray.
        // This should result in:
        // 1. key out the currently keyed in user
        //    a) change model.keyedInUserToken
        //    b) update the menu
        "onKeyOut.performKeyOut": {
            listener: "{app}.keyOut",
            args: ["{arguments}.0"]
        },

        // onExit
        "onExit.performExit": {
            listener: "{app}.exit"
        },

        "onPCP.performPCP": {
            listener: "{app}.pcp.show"
        }
    }
});

/**
  * Refreshes the task tray menu for the GPII Application using the menu in the model
  * @param tray {Object} An Electron 'Tray' object.
  * @param menuTemplate {Array} A nested array that is the menu template for the GPII Application.
  * @param events {Object} An object containing the events that may be fired by items in the menu.
  */
gpii.app.updateMenu = function (tray, menuTemplate, events) {
    menuTemplate = gpii.app.menu.expandMenuTemplate(menuTemplate, events);

    tray.setContextMenu(Menu.buildFromTemplate(menuTemplate));
};

fluid.defaults("gpii.app.menuInAppDev", {
    gradeNames: "gpii.app.menuInApp",
    // The list of the default snapsets shown on the task tray menu for key-in
    snapsets: {
        label: "{that}.options.menuLabels.keyIn",
        submenu: [{
            label: "Larger 125%",
            click: "onKeyIn",
            token: "snapset_1a"
        }, {
            label: "Larger 150%",
            click: "onKeyIn",
            token: "snapset_1b"
        }, {
            label: "Larger 175%",
            click: "onKeyIn",
            token: "snapset_1c"
        }, {
            label: "Dark & Larger 125%",
            click: "onKeyIn",
            token: "snapset_2a"
        }, {
            label: "Dark & Larger 150%",
            click: "onKeyIn",
            token: "snapset_2b"
        }, {
            label: "Dark & Larger 175%",
            click: "onKeyIn",
            token: "snapset_2c"
        }, {
            label: "Read To Me",
            click: "onKeyIn",
            token: "snapset_3"
        }, {
            label: "Magnifier 200%",
            click: "onKeyIn",
            token: "snapset_4a"
        }, {
            label: "Magnifier 400%",
            click: "onKeyIn",
            token: "snapset_4b"
        }, {
            label: "Magnifier 200% & Display Scaling 175%",
            click: "onKeyIn",
            token: "snapset_4c"
        }, {
            label: "Dark Magnifier 200%",
            click: "onKeyIn",
            token: "snapset_4d"
        }]
    },
    exit: {
        label: "{that}.options.menuLabels.exit",
        click: "onExit"
    }
});


/*
 ** Component to generate the menu tree structure that is relayed to gpii.app for display.
 */
fluid.defaults("gpii.app.menu", {
    gradeNames: "fluid.modelComponent",
    model: {
        //keyedInUserToken  // This comes from the app.
        keyedInUser: null,  // Must be updated when keyedInUserToken changes.
        keyOut: null        // May or may not be in the menu, must be updated when keyedInUserToken changes.
        //menuTemplate: []  // This is updated on change of keyedInUserToken.
    },
    modelRelay: {
        "userName": {
            target: "userName",
            singleTransform: {
                type: "fluid.transforms.free",
                func: "gpii.app.menu.getUserName",
                args: ["{that}.model.keyedInUserToken"]
            }
        },
        "keyedInUser": {
            target: "keyedInUser",
            singleTransform: {
                type: "fluid.transforms.free",
                func: "gpii.app.menu.getKeyedInUser",
                args: ["{that}.model.keyedInUserToken", "{that}.model.userName", "{that}.options.menuLabels.keyedIn"]
            },
            priority: "after:userName"
        },
        "keyOut": {
            target: "keyOut",
            singleTransform: {
                type: "fluid.transforms.free",
                func: "gpii.app.menu.getKeyOut",
                args: ["{that}.model.keyedInUserToken", "{that}.options.menuLabels.keyOut", "{that}.options.menuLabels.notKeyedIn"]
            },
            priority: "after:userName"
        },
        "showPCP": {
            target: "showPCP",
            singleTransform: {
                type: "fluid.transforms.free",
                func: "gpii.app.menu.getShowPCP",
                args: ["{that}.model.keyedInUserToken", "{that}.options.menuLabels.pcp"]
            }
        },
        "menuTemplate": {
            target: "menuTemplate",
            singleTransform: {
                type: "fluid.transforms.free",
                func: "gpii.app.menu.generateMenuTemplate",
<<<<<<< HEAD
                args: ["{that}.model.keyedInUser", "{that}.options.snapsets", "{that}.model.keyOut", "{that}.options.exit"]
=======
                args: ["{that}.model.showPCP", "{that}.model.keyedInUser", "{that}.model.keyOut", "{that}.options.snapsets", "{that}.options.exit"]
>>>>>>> 563a9a45
            },
            priority: "last"
        }
    },
    menuLabels: {
        pcp: "Open PCP",
        keyedIn: "Keyed in with %userTokenName",    // string template
        keyOut: "Key-out of GPII",
        notKeyedIn: "(No one keyed in)",
        exit: "Exit GPII",
        keyIn: "Key in ..."
    },
    events: {
        onKeyIn: null,
        onKeyOut: null,
        onExit: null,
        onPCP: null
    }
});

/**
  * Generates a user name to be displayed based on the user token.
  * @param userToken {String} A user token.
  */
gpii.app.menu.getUserName = function (userToken) {
    // TODO: Name should actually be stored by the GPII along with the user token.
    var name = userToken ? userToken.charAt(0).toUpperCase() + userToken.substr(1) : "";
    return name;
};

/**
  * Generates an object that represents the menu item for keying in.
  * @param keyedInUserToken {String} The user token that is currently keyed in.
  * @param name {String} The name of the user who is keyed in.
  * @param keyedInStrTemp {String} The string template for the label when a user is keyed in.
  */
gpii.app.menu.getKeyedInUser = function (keyedInUserToken, name, keyedInStrTemp) {
    var keyedInUser = null;

    if (keyedInUserToken) {
        keyedInUser = {
            label: fluid.stringTemplate(keyedInStrTemp, {"userTokenName": name}),
            enabled: false
        };
    }

    return keyedInUser;
};

/**
  * Generates an object that represents the menu item for keying out.
  * @param keyedInUserToken {String} The user token that is currently keyed in.
  * @param keyOutStr {String} The string to be displayed for the key out menu item
  * if there is a keyed in user.
  * @param notKeyedInStr {String} The string to be displayed when a user is not
  * keyed in.
  */
gpii.app.menu.getKeyOut = function (keyedInUserToken, keyOutStr, notKeyedInStr) {
    var keyOut;

    if (keyedInUserToken) {
        keyOut = {
            label: keyOutStr,
            click: "onKeyOut",
            token: keyedInUserToken,
            enabled: true
        };
    } else {
        keyOut = {
            label: notKeyedInStr,
            enabled: false
        };
    }

    return keyOut;
};

/**
  * Generates an object that represents the menu items for opening the settings panel
  * @param keyedInUserToken {String} The user token that is currently keyed in.
  * @param openSettingsStr {String} The string to be displayed for the open setting panel menu item.
  * @returns {Object}
  */
gpii.app.menu.getShowPCP = function (keyedInUserToken, openSettingsStr) {
    return {
        label: openSettingsStr,
        click: "onPCP",
        token: keyedInUserToken
    };
};

/**
  * Creates a JSON representation of a menu.
  * @param {Object} An object containing a menu item template.
  * There should be one object per menu item in the order they should appear in the mneu.
  */
gpii.app.menu.generateMenuTemplate = function (/* all the items in the menu */) {
    var menuTemplate = [];
    fluid.each(arguments, function (item) {
        if (item) {
            menuTemplate.push(item);
        }
    });

    return menuTemplate;
};

/**
  * Takes a JSON array that represents a menu template and expands the "click" entries into functions
  * that fire the appropriate event.
  * @param events {Object} An object that contains the events that might be fired from an item in the menu.
  * @param menuTemplate {Array} A JSON array that represents a menu template
  * @return {Array} The expanded menu template. This can be used to create an Electron menu.
  */
gpii.app.menu.expandMenuTemplate = function (menuTemplate, events) {
    fluid.each(menuTemplate, function (menuItem) {
        if (typeof menuItem.click === "string") {
            var evtName = menuItem.click;
            menuItem.click = function () {
                events[evtName].fire(menuItem.token);
            };
        }
        if (menuItem.submenu) {
            menuItem.submenu = gpii.app.menu.expandMenuTemplate(menuItem.submenu, events);
        }
    });

    return menuTemplate;
};



// A wrapper that wraps gpii.app as a subcomponent. This is the grade need by configs/app.json
// to distribute gpii.app as a subcomponent of GPII flow manager since infusion doesn't support
// broadcasting directly to "components" block which probably would destroy GPII.

fluid.defaults("gpii.appWrapper", {
    gradeNames: ["fluid.component"],
    components: {
        app: {
            type: "gpii.app"
        }
    }
});<|MERGE_RESOLUTION|>--- conflicted
+++ resolved
@@ -61,16 +61,13 @@
         tray: {
             type: "gpii.app.tray",
             createOnEvent: "onPrequisitesReady",
-<<<<<<< HEAD
             options: {
                 model: {
                     keyedInUserToken: "{gpii.app}.model.keyedInUserToken"
                 }
-            }
-=======
+            },
             // needed as the pcp window is used by the tray
             priority: "after:pcp"
->>>>>>> 563a9a45
         },
         dialog: {
             type: "gpii.app.dialog",
@@ -426,11 +423,7 @@
         tray: {
             expander: {
                 funcName: "gpii.app.makeTray",
-<<<<<<< HEAD
-                args: ["{that}.model.icon"]
-=======
-                args: ["{that}.options.icon", "{pcp}.show"]
->>>>>>> 563a9a45
+                args: ["{that}.model.icon", "{pcp}.show"]
             }
         }
     },
@@ -784,11 +777,7 @@
             singleTransform: {
                 type: "fluid.transforms.free",
                 func: "gpii.app.menu.generateMenuTemplate",
-<<<<<<< HEAD
-                args: ["{that}.model.keyedInUser", "{that}.options.snapsets", "{that}.model.keyOut", "{that}.options.exit"]
-=======
-                args: ["{that}.model.showPCP", "{that}.model.keyedInUser", "{that}.model.keyOut", "{that}.options.snapsets", "{that}.options.exit"]
->>>>>>> 563a9a45
+                args: ["{that}.model.showPCP", "{that}.model.keyedInUser", "{that}.options.snapsets", "{that}.model.keyOut", "{that}.options.exit"]
             },
             priority: "last"
         }
