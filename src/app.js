--- conflicted
+++ resolved
@@ -388,42 +388,16 @@
  * Creates an Electron `BrowserWindow` that is to be used as the PCP window
  *
  * @param {Object} windowOptions Raw options to be passed to the `BrowserWindow`
- * @param {Object} position Position for the `Electron` `BrowserWindow`
  * @returns {Object} The created Electron `BrowserWindow`
  */
-<<<<<<< HEAD
-gpii.app.pcp.makePCPWindow = function (windowOptions, position) {
+gpii.app.pcp.makePCPWindow = function (windowOptions) {
     // TODO Make window size relative to the screen size
     var pcpWindow = new BrowserWindow(windowOptions);
 
-    pcpWindow.setPosition(position.x, position.y);
-
-    pcpWindow.on("blur", function () {
-        pcpWindow.hide();
-    });
-
     var url = fluid.stringTemplate("file://%gpii-app/src/pcp/index.html", fluid.module.terms());
-=======
-gpii.app.pcp.makePCPWindow = function (width, height) {
-    // TODO Make window size relative to the screen size
-    var pcpWindow = new BrowserWindow({
-        width: width,
-        height: height,
-        frame: false,
-        fullscreenable: false,
-        resizable: false,
-        alwaysOnTop: true,
-        skipTaskbar: true,
-        x: -width,
-        y: -height,
-        backgroundColor: "transparent"
-    });
-
-    var url = fluid.stringTemplate("file://%dirName/pcp/index.html", {
-        dirName: __dirname
-    });
->>>>>>> 0b6ac9fc
     pcpWindow.loadURL(url);
+
+    gpii.app.pcp.hidePCPWindow(pcpWindow);
 
     return pcpWindow;
 };
@@ -781,13 +755,13 @@
     attrs: {
         width: 500,
         height: 600,
-        show: false,
+        show: true,
         frame: false,
         fullscreenable: false,
         resizable: false,
         alwaysOnTop: true,
         skipTaskbar: true,
-        backgroundColor: "transparent",
+        backgroundColor: "transparent"
     },
 
     members: {
@@ -795,8 +769,7 @@
             expander: {
                 funcName: "gpii.app.pcp.makePCPWindow",
                 args: [
-                    "{that}.options.attrs",
-                    "@expand:{that}.getWindowPosition()"
+                    "{that}.options.attrs"
                 ]
             }
         }
@@ -806,13 +779,12 @@
             listener: "gpii.app.initPCPWindowIPC",
             args: ["{app}", "{that}", "{gpiiConnector}"]
         },
-<<<<<<< HEAD
         "onCreate.registerAccentColorListener": {
             listener: "gpii.app.registerAccentColorListener",
-=======
+            args: ["{that}"]
+        },
         "onCreate.initBlurListener": {
             listener: "gpii.app.initBlurListener",
->>>>>>> 0b6ac9fc
             args: ["{that}"]
         }
     },
@@ -833,15 +805,13 @@
             funcName: "gpii.app.pcp.notifyPCPWindow",
             args: ["{that}.pcpWindow", "{arguments}.0", "{arguments}.1"]
         },
-<<<<<<< HEAD
         getWindowPosition: {
             funcName: "gpii.app.getWindowPosition",
             args: ["{that}.options.attrs.width", "{that}.options.attrs.height"]
-=======
+        },
         resize: {
             funcName: "gpii.app.pcp.resize",
             args: ["{that}", "{arguments}.0", "{that}.options.attrs.height"]
->>>>>>> 0b6ac9fc
         }
     }
 });
@@ -1002,24 +972,20 @@
         }
     },
     listeners: {
-<<<<<<< HEAD
         "onDestroy.clearTimers": "gpii.app.clearTimers({that})"
-    }, 
+    },
     invokers: {
         getWindowPosition: {
             funcName: "gpii.app.getWindowPosition",
             args: [
-                "{that}.options.attrs.width", 
-                "{that}.options.attrs.height" 
+                "{that}.options.attrs.width",
+                "{that}.options.attrs.height"
             ]
         }
-=======
-        "onDestroy.clearTimers": "gpii.app.clearDialogTimers({that})"
->>>>>>> 0b6ac9fc
     }
 });
 
-gpii.app.clearDialogTimers = function (that) {
+gpii.app.clearTimers = function (that) {
     clearTimeout(that.dismissWaitTimeout);
     clearInterval(that.displayWaitInterval);
 };
