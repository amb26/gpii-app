/*!
GPII Application
Copyright 2016 Steven Githens
Copyright 2016-2017 OCAD University

Licensed under the New BSD license. You may not use this file except in
compliance with this License.
The research leading to these results has received funding from the European Union's
Seventh Framework Programme (FP7/2007-2013) under grant agreement no. 289016.
You may obtain a copy of the License at
https://github.com/GPII/universal/blob/master/LICENSE.txt
*/
"use strict";

var electron = require("electron");
var fluid = require("infusion");
var gpii = fluid.registerNamespace("gpii");
var path = require("path");
var request = require("request");

var BrowserWindow = electron.BrowserWindow,
    Menu = electron.Menu,
    Tray = electron.Tray,
    globalShortcut = electron.globalShortcut,
    ipcMain = electron.ipcMain;
var ws = require("ws");
require("./networkCheck.js");

/**
 * Promise that resolves when the electon application is ready.
 * Required for testing multiple configs of the app.
 */
gpii.app.appReady = fluid.promise();

/**
 * Listens for the electron 'ready' event and resolves the promise accordingly.
 */
gpii.app.electronAppListener = function () {
    gpii.app.appReady.resolve(true);
};
require("electron").app.on("ready", gpii.app.electronAppListener);


/*
 ** Component to manage the app.
 */
fluid.defaults("gpii.app", {
    gradeNames: "fluid.modelComponent",
    model: {
        keyedInUserToken: null,
        showDialog: false,
        preferences: {
            sets: [],
            activeSet: null
        }
    },
    components: {
        pcp: {
            type: "gpii.app.pcp",
            createOnEvent: "onPrequisitesReady",
            options: {
                model: {
                    keyedInUserToken: "{app}.model.keyedInUserToken"
                }
            }
        },
        tray: {
            type: "gpii.app.tray",
            createOnEvent: "onPrequisitesReady",
            // needed as the pcp window is used by the tray
            priority: "after:pcp"
        },
        dialog: {
            type: "gpii.app.dialog",
            createOnEvent: "onPrequisitesReady",
            options: {
                model: {
                    showDialog: "{gpii.app}.model.showDialog"
                }
            }
        },
        networkCheck: { // Network check component to meet GPII-2349
            type: "gpii.app.networkCheck"
        }
    },
    events: {
        onPrequisitesReady: {
            events: {
                onGPIIReady: "onGPIIReady",
                onAppReady: "onAppReady"
            }
        },
        onGPIIReady: null,
        onAppReady: null
    },
    modelListeners: {
        "{lifecycleManager}.model.logonChange": {
            funcName: "{that}.updateShowDialog",
            args: ["{change}.value.inProgress"]
        }
    },
    listeners: {
        "onCreate.appReady": {
            listener: "gpii.app.fireAppReady",
            args: ["{that}.events.onAppReady.fire"]
        },
        "{kettle.server}.events.onListen": {
            "this": "{that}.events.onGPIIReady",
            method: "fire"
        },
        "{lifecycleManager}.events.onSessionStart": {
            listener: "{that}.updateKeyedInUserToken",
            args: ["{arguments}.1"],
            namespace: "onLifeCycleManagerUserKeyedIn"
        },
        "{lifecycleManager}.events.onSessionStop": {
            listener: "gpii.app.handleSessionStop",
            args: ["{that}", "{arguments}.1.options.userToken"]
        },
        "onCreate.addCommunicationChannel": {
            listener: "{that}.addCommunicationChannel",
            args: ["{that}"]
        }
    },
    invokers: {
        updateKeyedInUserToken: {
            changePath: "keyedInUserToken",
            value: "{arguments}.0"
        },
        updateShowDialog: {
            changePath: "showDialog",
            value: "{arguments}.0"
        },
        updatePreferences: {
            changePath: "preferences",
            value: "{arguments}.0"
        },
        keyIn: {
            funcName: "gpii.app.keyIn",
            args: ["{arguments}.0"]
        },
        keyOut: {
            funcName: "gpii.app.keyOut",
            args: ["{arguments}.0"]
        },
        addCommunicationChannel: {
            funcName: "gpii.app.addCommunicationChannel"
        },
        exit: {
            funcName: "gpii.app.exit",
            args: "{that}"
        },
        "handleUncaughtException": {
            funcName: "gpii.app.handleUncaughtException",
            args: ["{that}", "{arguments}.0"]
        }
    }
});

gpii.app.fireAppReady = function (fireFn) {
    gpii.app.appReady.then(fireFn);
};

/**
  * Refreshes the task tray menu for the GPII Application using the menu in the model
  * @param tray {Object} An Electron "Tray" object.
  * @param menuTemplate {Array} A nested array that is the menu template for the GPII Application.
  * @param events {Object} An object containing the events that may be fired by items in the menu.
  */
gpii.app.updateMenu = function (tray, menuTemplate, events) {
    menuTemplate = gpii.app.menu.expandMenuTemplate(menuTemplate, events);

    tray.setContextMenu(Menu.buildFromTemplate(menuTemplate));
};

/**
  * Keys into the GPII.
  * Currently uses an url to key in although this should be changed to use Electron IPC.
  * @param token {String} The token to key in with.
  */
gpii.app.keyIn = function (token) {
    request("http://localhost:8081/user/" + token + "/login", function (/*error, response*/) {
        //TODO Put in some error logging
    });
};

/**
  * Keys out of the GPII.
  * Currently uses an url to key out although this should be changed to use Electron IPC.
  * @param token {String} The token to key out with.
  * @return {Promise} A promise that will be resolved/rejected when the request is finished.
  */
gpii.app.keyOut = function (token) {
    var togo = fluid.promise();
    request("http://localhost:8081/user/" + token + "/logout", function (error, response, body) {
        //TODO Put in some error logging
        if (error) {
            togo.reject(error);
            fluid.log(response);
            fluid.log(body);
        } else {
            togo.resolve();
        }
    });
    return togo;
};

/**
  * Stops the Electron Application.
  * @return {Promise} An already resolved promise.
  */
gpii.app.performQuit = function () {
    var app = require("electron").app;
    var togo = fluid.promise();

    gpii.stop();
    app.quit();

    togo.resolve();
    return togo;
};

/**
  * Handles the exit of the Electron Application.
  * @param that {Component} An instance of gpii.app
  */
gpii.app.exit = function (that) {
    if (that.model.keyedInUserToken) {
        fluid.promise.sequence([
            gpii.rejectToLog(that.keyOut(that.model.keyedInUserToken), "Couldn't logout current user"),
            gpii.app.performQuit
        ]);
    } else {
        gpii.app.performQuit();
    }
};

fluid.registerNamespace("gpii.app.pcp");

/**
 * Sends a message to the given window
 *
 * @param pcpWindow {Object} An Electron `BrowserWindow` object
 * @param messageChannel {String} The channel to which the message to be sent
 * @param message {String}
 */
gpii.app.pcp.notifyPCPWindow = function (pcpWindow, messageChannel, message) {
    if (pcpWindow) {
        pcpWindow.webContents.send(messageChannel, message);
    }
};

/**
 * Creates an Electron `BrowserWindow` that is to be used as the PCP window
 *
 * @param width {Number} The desired width of the window
 * @param height {Number} The desired height of the window
 * @returns {Object} The created Electron `BrowserWindow`
 */
gpii.app.pcp.makePCPWindow = function (width, height) {
    var screenSize = electron.screen.getPrimaryDisplay().workAreaSize;
    // TODO Make window size relative to the screen size
    var pcpWindow = new BrowserWindow({
        width: width,
        height: height,
        show: false,
        frame: false,
        fullscreenable: false,
        resizable: false,
        alwaysOnTop: true,
        skipTaskbar: true,
        x: screenSize.width - width,
        y: screenSize.height - height,

        // Make the app feel more native
        backgroundColor: "#71c5ef"
    });

    pcpWindow.on("blur", function () {
        pcpWindow.hide();
    });

    return pcpWindow;
};

gpii.app.pcp.updatePCPWindowStyle = function (pcpWindow, keyedInUserToken) {
    // In case no one is keyed in - use splash window
    var windowStyle = keyedInUserToken ? "settings" : "splash";

    /*
     * keeps state
     * avoid loading blinking
     */
    if (pcpWindow.getTitle() !== windowStyle) {
        var url = fluid.stringTemplate("file://%dirName/html/%styleFile.html", {
            dirName: __dirname,
            styleFile: windowStyle
        });
        pcpWindow.loadURL(url);
        pcpWindow.setTitle(windowStyle);
    }
};

/**
 * Shows the passed Electron `BrowserWindow`
 *
 * @param pcpWindow {Object} An Electron `BrowserWindow`.
 */
gpii.app.pcp.showPCPWindow = function (pcpWindow) {
    if (pcpWindow.isVisible()) {
        return;
    }

    // XXX problem with loading - previous view is not cleared before the window is shown
    pcpWindow.show();
    pcpWindow.focus();
};

/**
 * Creates a setting view model to be used in the settings window.
 * @param key {String} The name of the setting. Must be unique as
 * subsequent requests to the GPII API will use this key as identifier.
 * @param settingDescriptor {Object} A descriptor for the given setting
 * containing its title, description and constraints regarding its value.
 * @return {Object} The view model for the setting.
 */
gpii.app.createSettingModel = function (key, settingDescriptor) {
    var schema = settingDescriptor.schema;

    return {
        path: key,
        value: settingDescriptor.value,
        solutionName: settingDescriptor.solutionName,

        title: schema.title,
        description: schema.description,
        icon: "../icons/gear-cloud-black.png",
        dynamic: false,
        isPersisted: true,

        type: schema.type,
        min: schema.min,
        max: schema.max,
        divisibleBy: schema.divisibleBy,
        values: schema["enum"]
    };
};

/**
 * Extracts data for the user's preference sets (including the active preference
 * set and the applicable settings) from the message received when the user keys in.
 * @param message {Object} The message sent when the user keys is (a JSON
 * object).
 * @return {Object} An object containing all preference sets, the active preference
 * set and the corresponding settings.
 */
gpii.app.extractPreferencesData = function (message) {
    var value = message.value || {},
<<<<<<< HEAD
        preferences = value.preferences,
        activeContextName = value.activeContextName,
        settingControls = value.settingControls;

    if (settingControls) {
        var settingsKeys = fluid.keys(settingControls),
            settings = [];

        settingsKeys.forEach(function (settingKey) {
            var settingDescriptor = settingControls[settingKey],
                settingModel = gpii.app.createSettingModel(settingKey, settingDescriptor);
            settings.push(settingModel);
        });

        return {
            sets: fluid.keys(preferences.contexts),
            activeSet: activeContextName,
            settings: settings
        };
    }

    return {
        sets: [],
        activeSet: null,
        settings: []
=======
        preferences = value.preferences || {},
        contexts = preferences.contexts,
        activeContextName = value.activeContextName,
        sets = [],
        activeSet = null;

    if (contexts) {
        sets = fluid.hashToArray(contexts, "path");
        activeSet = fluid.find_if(sets, function (preferenceSet) {
            return preferenceSet.path === activeContextName;
        });
    }

    return {
        sets: sets,
        activeSet: activeSet
>>>>>>> 6b065ac3
    };
};

/**
 * Opens connection to the PCP Channel WebSocket
 * @param that {Object} The app
 */
gpii.app.addCommunicationChannel = function (that) {
    var socket = new ws("ws://localhost:8081/pcpChannel"); // eslint-disable-line new-cap

    socket.on("message", function (rawData) {
        var data = JSON.parse(rawData),
            operation = data.type,
            path = data.path,
            preferences;

        if (operation === "ADD") {
            if (path.length === 0) {
                preferences = gpii.app.extractPreferencesData(data);
                that.updatePreferences(preferences);
                that.pcp.notifyPCPWindow("keyIn", preferences);
            }
        } else if (operation === "DELETE") {
            preferences = gpii.app.extractPreferencesData(data);
            that.updatePreferences(preferences);
            that.pcp.notifyPCPWindow("keyOut", preferences);
        }
    });

    ipcMain.on("closePCP", function () {
        that.pcp.hide();
    });

    ipcMain.on("keyOut", function () {
        that.pcp.hide();
        that.keyOut(that.model.keyedInUserToken);
    });
};

/**
 * Handles when a user token is keyed out through other means besides the task tray key out feature.
 * @param that {Component} An instance of gpii.app
 * @param keyedOutUserToken {String} The token that was keyed out.
 */
gpii.app.handleSessionStop = function (that, keyedOutUserToken) {
    var currentKeyedInUserToken = that.model.keyedInUserToken;

    if (keyedOutUserToken !== currentKeyedInUserToken) {
        console.log("Warning: The keyed out user token does NOT match the current keyed in user token.");
    } else {
        that.updateKeyedInUserToken(null);
    }
};

/**
 * Listen on uncaught exceptions and display it to the user is if it's interesting.
 * @param that {Component} An instance of gpii.app.
 */
gpii.app.handleUncaughtException = function (that, err) {
    var tray = that.tray.tray;
    var handledErrors = {
        "EADDRINUSE": {
            message: "There is another application listening on port " + err.port,
            fatal: true
        }
    };

    if (err.code) {
        var error = handledErrors[err.code];
        if (error) {
            tray.displayBalloon({
                title: error.title || "GPII Error",
                content: error.message || err.message,
                icon: path.join(__dirname, "icons/gpii-icon-balloon.png")
            });
            if (error.fatal) {
                var timeout;
                var quit = function () {
                    if (timeout) {
                        clearTimeout(timeout);
                        timeout = null;
                        that.exit();
                    }
                };
                // Exit when the balloon is dismissed.
                tray.on("balloon-closed", quit);
                tray.on("balloon-click", quit);
                // Also terminate after a timeout - sometimes the balloon doesn't show, or the event doesn't fire.
                // TODO: See GPII-2348 about this.
                timeout = setTimeout(quit, 12000);
            }
        }
    }
};

fluid.onUncaughtException.addListener(function (err) {
    var app = fluid.queryIoCSelector(fluid.rootComponent, "gpii.app");
    if (app.length > 0) {
        app[0].handleUncaughtException(err);
    }
}, "gpii.app", "last");


/**
 * Handles logic for the PCP window.
 */
fluid.defaults("gpii.app.pcp", {
    gradeNames: "fluid.modelComponent",

    model:  {
        keyedInUserToken: null
    },

    attrs: {
        width: 500,
        height: 600
    },

    members: {
        pcpWindow: {
            expander: {
                funcName: "gpii.app.pcp.makePCPWindow",
                args: ["{that}.options.attrs.width", "{that}.options.attrs.height"]
            }
        }
    },

    modelListeners: {
        "keyedInUserToken": {
            funcName: "gpii.app.pcp.updatePCPWindowStyle",
            args: ["{that}.pcpWindow", "{that}.model.keyedInUserToken"]
        }
    },

    invokers: {
        show: {
            funcName: "gpii.app.pcp.showPCPWindow",
            // XXX avoid app usage
            args: ["{that}.pcpWindow", "{that}", "{app}.model.keyedInUserToken"]
        },
        hide: {
            "this": "{that}.pcpWindow",
            method: "hide"
        },
        notifyPCPWindow: {
            funcName: "gpii.app.pcp.notifyPCPWindow",
            args: ["{that}.pcpWindow", "{arguments}.0", "{arguments}.1"]
        }
    }
});

/**
 * Component that contains an Electron Tray.
 */

fluid.defaults("gpii.app.tray", {
    gradeNames: "fluid.modelComponent",
    members: {
        tray: {
            expander: {
                funcName: "gpii.app.makeTray",
                args: ["{that}.options.icon", "{pcp}.show"]
            }
        }
    },
    components: {
        menu: {
            type: "gpii.app.menuInApp"
        }
    },
    model: {
        activePreferenceSet: "{app}.model.preferences.activeSet",
        tooltip: ""
    },
    modelRelay: {
        "tooltip": {
            target: "tooltip",
            singleTransform: {
                type: "fluid.transforms.free",
                func: "gpii.app.getTrayIcon",
                args: ["{that}.model.activePreferenceSet", "{that}.options.labels.defaultTooltip"]
            }
        }
    },
    modelListeners: {
        "tooltip": {
            "this": "{that}.tray",
            method: "setToolTip",
            args: "{that}.model.tooltip"
        }
    },
    icon: "icons/gpii.ico",
    labels: {
        defaultTooltip: "(No one keyed in)"
    }
});

/**
  * Creates the Electron Tray
  * @param icon {String} Path to the icon that represents the GPII in the task tray.
  * @param openPCP {Function} A function for showing the PCP window. Should be called
  * whenever the user left clicks on the tray icon or uses the PCP window shortcut.
  */
gpii.app.makeTray = function (icon, openPCP) {
    var tray = new Tray(path.join(__dirname, icon));

    tray.on("click", function () {
        openPCP();
    });

    globalShortcut.register("Super+CmdOrCtrl+Alt+U", function () {
        openPCP();
    });

    return tray;
};

/**
 * Returns the tooltip for the Electron Tray based on the active preference set (if any).
 * @param activePreferenceSet {Object} An object describing the active preference set. It
 * contains the path and the name of the preference set.
 * @param defaultTooltip {String} A default tooltip text which should be used in case
 * there is no active preference set (e.g. when there is no keyed-in user).
 */
gpii.app.getTrayIcon = function (activePreferenceSet, defaultTooltip) {
    return activePreferenceSet ? activePreferenceSet.name : defaultTooltip;
};

/**
 * Component that contains an Electron Dialog.
 */

fluid.defaults("gpii.app.dialog", {
    gradeNames: "fluid.modelComponent",
    model: {
        showDialog: false,
        dialogMinDisplayTime: 2000, // minimum time to display dialog to user in ms
        dialogStartTime: 0 // timestamp recording when the dialog was displayed to know when we can dismiss it again
    },
    members: {
        dialog: {
            expander: {
                funcName: "gpii.app.makeWaitDialog"
            }
        }
    },
    modelListeners: {
        "showDialog": {
            funcName: "gpii.app.showHideWaitDialog",
            args: ["{that}", "{change}.value"]
        }
    }
});

/**
 * Creates a dialog. This is done up front to avoid the delay from creating a new
 * dialog every time a new message should be displayed.
 */
gpii.app.makeWaitDialog = function () {
    var screenSize = electron.screen.getPrimaryDisplay().workAreaSize;

    var dialog = new BrowserWindow({
        show: false,
        frame: false,
        transparent: true,
        alwaysOnTop: true,
        skipTaskBar: true,
        x: screenSize.width - 900, // because the default width is 800
        y: screenSize.height - 600 // because the default height is 600
    });

    var url = fluid.stringTemplate("file://%dirName/html/message.html", {
        dirName: __dirname
    });
    dialog.loadURL(url);
    return dialog;
};


gpii.app.showHideWaitDialog = function (that, showDialog) {
    showDialog ? gpii.app.displayWaitDialog(that) : gpii.app.dismissWaitDialog(that);
};

/**
 * Shows the dialog on users screen with the message passed as parameter.
 * Records the time it was shown in `dialogStartTime` which we need when
 * dismissing it (checking whether it's been displayed for the minimum amount of time)
 *
 * @param that {Object} the app module
 */
gpii.app.displayWaitDialog = function (that) {
    that.dialog.show();
    // Hack to ensure it stays on top, even as the GPII autoconfiguration starts applications, etc., that might
    // otherwise want to be on top
    // see amongst other: https://blogs.msdn.microsoft.com/oldnewthing/20110310-00/?p=11253/
    // and https://github.com/electron/electron/issues/2097
    var interval = setInterval(function () {
        if (!that.dialog.isVisible()) {
            clearInterval(interval);
        };
        that.dialog.setAlwaysOnTop(true);
    }, 100);

    that.model.dialogStartTime = Date.now();
};

/**
 * Dismisses the dialog. If less than `that.dialogMinDisplayTime` ms have passed since we first displayed
 * the window, the function waits until `dialogMinDisplayTime` has passed before dismissing it.
 *
 * @param that {Object} the app
 */
gpii.app.dismissWaitDialog = function (that) {
    // ensure we have displayed for a minimum amount of `dialogMinDisplayTime` secs to avoid confusing flickering
    var remainingDisplayTime = (that.model.dialogStartTime + that.model.dialogMinDisplayTime) - Date.now();

    if (remainingDisplayTime > 0) {
        setTimeout(function () {
            that.dialog.hide();
        }, remainingDisplayTime);
    } else {
        that.dialog.hide();
    }
};


/*
 ** Configuration for using the menu in the app.
 ** Note that this is an incomplete grade which references the app.
 */
fluid.defaults("gpii.app.menuInApp", {
    gradeNames: "gpii.app.menu",
    model: {
        keyedInUserToken: "{app}.model.keyedInUserToken"
    },
    modelListeners: {
        "menuTemplate": {
            namespace: "updateMenu",
            funcName: "gpii.app.updateMenu",
            args: ["{tray}.tray", "{that}.model.menuTemplate", "{that}.events"]
        }
    },
    listeners: {
        // onKeyIn event is fired when a new user keys in through the task tray.
        // This should result in:
        // 1. key out the old keyed in user token
        // 2. key in the new user token
        //   a) trigger GPII {lifecycleManager}.events.onSessionStart
        //   b) fire a model change to set the new model.keyedInUserToken
        //   c) update the menu
        "onKeyIn.performKeyOut": {
            listener: "{app}.keyOut",
            args: "{that}.model.keyedInUserToken"
        },
        "onKeyIn.performKeyIn": {
            listener: "{app}.keyIn",
            args: ["{arguments}.0"],
            priority: "after:performKeyOut"
        },
        // onKeyOut event is fired when a keyed-in user keys out through the task tray.
        // This should result in:
        // 1. key out the currently keyed in user
        //    a) change model.keyedInUserToken
        //    b) update the menu
        "onKeyOut.performKeyOut": {
            listener: "{app}.keyOut",
            args: ["{arguments}.0"]
        },

        // onExit
        "onExit.performExit": {
            listener: "{app}.exit"
        },

        "onPCP.performPCP": {
            listener: "{app}.pcp.show"
        }
    }
});

/**
  * Refreshes the task tray menu for the GPII Application using the menu in the model
  * @param tray {Object} An Electron 'Tray' object.
  * @param menuTemplate {Array} A nested array that is the menu template for the GPII Application.
  * @param events {Object} An object containing the events that may be fired by items in the menu.
  */
gpii.app.updateMenu = function (tray, menuTemplate, events) {
    menuTemplate = gpii.app.menu.expandMenuTemplate(menuTemplate, events);

    tray.setContextMenu(Menu.buildFromTemplate(menuTemplate));
};

fluid.defaults("gpii.app.menuInAppDev", {
    gradeNames: "gpii.app.menuInApp",
    // The list of the default snapsets shown on the task tray menu for key-in
    snapsets: {
        label: "{that}.options.menuLabels.keyIn",
        submenu: [{
            label: "Larger 125%",
            click: "onKeyIn",
            token: "snapset_1a"
        }, {
            label: "Larger 150%",
            click: "onKeyIn",
            token: "snapset_1b"
        }, {
            label: "Larger 175%",
            click: "onKeyIn",
            token: "snapset_1c"
        }, {
            label: "Dark & Larger 125%",
            click: "onKeyIn",
            token: "snapset_2a"
        }, {
            label: "Dark & Larger 150%",
            click: "onKeyIn",
            token: "snapset_2b"
        }, {
            label: "Dark & Larger 175%",
            click: "onKeyIn",
            token: "snapset_2c"
        }, {
            label: "Read To Me",
            click: "onKeyIn",
            token: "snapset_3"
        }, {
            label: "Magnifier 200%",
            click: "onKeyIn",
            token: "snapset_4a"
        }, {
            label: "Magnifier 400%",
            click: "onKeyIn",
            token: "snapset_4b"
        }, {
            label: "Magnifier 200% & Display Scaling 175%",
            click: "onKeyIn",
            token: "snapset_4c"
        }, {
            label: "Dark Magnifier 200%",
            click: "onKeyIn",
            token: "snapset_4d"
        }]
    },
    exit: {
        label: "{that}.options.menuLabels.exit",
        click: "onExit"
    }
});


/*
 ** Component to generate the menu tree structure that is relayed to gpii.app for display.
 */
fluid.defaults("gpii.app.menu", {
    gradeNames: "fluid.modelComponent",
    model: {
        //keyedInUserToken  // This comes from the app.
        keyedInUser: {
            label: "",      // Must be updated when keyedInUserToken changes.
            enabled: false
        },
        keyOut: null        // May or may not be in the menu, must be updated when keyedInUserToken changes.
        //menuTemplate: []  // This is updated on change of keyedInUserToken.
    },
    modelRelay: {
        "userName": {
            target: "userName",
            singleTransform: {
                type: "fluid.transforms.free",
                func: "gpii.app.menu.getUserName",
                args: ["{that}.model.keyedInUserToken"]
            }
        },
        "keyedInUserLabel": {
            target: "keyedInUser.label",
            singleTransform: {
                type: "fluid.transforms.free",
                func: "gpii.app.menu.getKeyedInLabel",
                args: ["{that}.model.userName", "{that}.options.menuLabels.keyedIn", "{that}.options.menuLabels.notKeyedIn"]
            },
            priority: "after:userName"
        },
        "keyOut": {
            target: "keyOut",
            singleTransform: {
                type: "fluid.transforms.free",
                func: "gpii.app.menu.getKeyOut",
                args: ["{that}.model.keyedInUserToken", "{that}.model.userName", "{that}.options.menuLabels.keyOut"]
            },
            priority: "after:userName"
        },
        "showPCP": {
            target: "showPCP",
            singleTransform: {
                type: "fluid.transforms.free",
                func: "gpii.app.menu.getShowPCP",
                args: ["{that}.model.keyedInUserToken", "{that}.options.menuLabels.pcp"]
            }
        },
        "menuTemplate": {
            target: "menuTemplate",
            singleTransform: {
                type: "fluid.transforms.free",
                func: "gpii.app.menu.generateMenuTemplate",
                args: ["{that}.model.showPCP", "{that}.model.keyedInUser", "{that}.model.keyOut", "{that}.options.snapsets", "{that}.options.exit"]
            },
            priority: "last"
        }
    },
    menuLabels: {
        pcp: "Open PCP",
        keyedIn: "Keyed in with %userTokenName",    // string template
        keyOut: "Key out %userTokenName",           // string template
        notKeyedIn: "Not keyed in",
        exit: "Exit GPII",
        keyIn: "Key in ..."
    },
    events: {
        onKeyIn: null,
        onKeyOut: null,
        onExit: null,
        onPCP: null
    }
});

/**
  * Generates a user name to be displayed based on the user token.
  * @param userToken {String} A user token.
  */
gpii.app.menu.getUserName = function (userToken) {
    // TODO: Name should actually be stored by the GPII along with the user token.
    var name = userToken ? userToken.charAt(0).toUpperCase() + userToken.substr(1) : "";
    return name;
};

/**
  * Generates a label based on whether or not a user name is present.
  * @param name {String} The name of the user who is keyed in.
  * @param keyedInStrTemp {String} The string template for the label when a user is keyed in.
  * @param notKeyedInStr {String} The string when a user is not keyed in.
  */
gpii.app.menu.getKeyedInLabel = function (name, keyedInStrTemp, notKeyedInStr) {
    return name ? fluid.stringTemplate(keyedInStrTemp, {"userTokenName": name}) : notKeyedInStr;
};

/**
  * Generates an object that represents the menu item for keying out.
  * @param keyedInUserToken {String} The user token that is currently keyed in.
  * @param name {String} The name of the user that is currently keyed in.
  * @param keyOutStrTemp {String} The string to be displayed for the key out menu item.
  */
gpii.app.menu.getKeyOut = function (keyedInUserToken, name, keyOutStrTemp) {
    var keyOut = null;

    if (keyedInUserToken) {
        keyOut = { // TODO: probably should put at least the structure of this into configuration
            label: fluid.stringTemplate(keyOutStrTemp, {"userTokenName": name}),
            click: "onKeyOut",
            token: keyedInUserToken
        };
    }

    return keyOut;
};

/**
  * Generates an object that represents the menu items for opening the settings panel
  * @param keyedInUserToken {String} The user token that is currently keyed in.
  * @param openSettingsStr {String} The string to be displayed for the open setting panel menu item.
  * @returns {Object}
  */
gpii.app.menu.getShowPCP = function (keyedInUserToken, openSettingsStr) {
    return {
        label: openSettingsStr,
        click: "onPCP",
        token: keyedInUserToken
    };
};

/**
  * Creates a JSON representation of a menu.
  * @param {Object} An object containing a menu item template.
  * There should be one object per menu item in the order they should appear in the mneu.
  */
gpii.app.menu.generateMenuTemplate = function (/* all the items in the menu */) {
    var menuTemplate = [];
    fluid.each(arguments, function (item) {
        if (item) {
            menuTemplate.push(item);
        }
    });

    return menuTemplate;
};

/**
  * Takes a JSON array that represents a menu template and expands the "click" entries into functions
  * that fire the appropriate event.
  * @param events {Object} An object that contains the events that might be fired from an item in the menu.
  * @param menuTemplate {Array} A JSON array that represents a menu template
  * @return {Array} The expanded menu template. This can be used to create an Electron menu.
  */
gpii.app.menu.expandMenuTemplate = function (menuTemplate, events) {
    fluid.each(menuTemplate, function (menuItem) {
        if (typeof menuItem.click === "string") {
            var evtName = menuItem.click;
            menuItem.click = function () {
                events[evtName].fire(menuItem.token);
            };
        }
        if (menuItem.submenu) {
            menuItem.submenu = gpii.app.menu.expandMenuTemplate(menuItem.submenu, events);
        }
    });

    return menuTemplate;
};



// A wrapper that wraps gpii.app as a subcomponent. This is the grade need by configs/app.json
// to distribute gpii.app as a subcomponent of GPII flow manager since infusion doesn't support
// broadcasting directly to "components" block which probably would destroy GPII.

fluid.defaults("gpii.appWrapper", {
    gradeNames: ["fluid.component"],
    components: {
        app: {
            type: "gpii.app"
        }
    }
});<|MERGE_RESOLUTION|>--- conflicted
+++ resolved
@@ -356,20 +356,27 @@
  */
 gpii.app.extractPreferencesData = function (message) {
     var value = message.value || {},
-<<<<<<< HEAD
-        preferences = value.preferences,
+        preferences = value.preferences || {},
+        contexts = preferences.contexts,
         activeContextName = value.activeContextName,
-        settingControls = value.settingControls;
+        settingControls = value.settingControls,
+        sets = [],
+        activeSet = null,
+        settings = [];
+
+    if (contexts) {
+        sets = fluid.hashToArray(contexts, "path");
+        activeSet = fluid.find_if(sets, function (preferenceSet) {
+            return preferenceSet.path === activeContextName;
+        });
+    }
 
     if (settingControls) {
-        var settingsKeys = fluid.keys(settingControls),
-            settings = [];
-
-        settingsKeys.forEach(function (settingKey) {
-            var settingDescriptor = settingControls[settingKey],
-                settingModel = gpii.app.createSettingModel(settingKey, settingDescriptor);
-            settings.push(settingModel);
-        });
+        settings = fluid.values(
+            fluid.transform(settingControls, function (settingDescriptor, settingKey) {
+                return gpii.app.createSettingModel(settingKey, settingDescriptor);
+            })
+        );
 
         return {
             sets: fluid.keys(preferences.contexts),
@@ -379,27 +386,9 @@
     }
 
     return {
-        sets: [],
-        activeSet: null,
-        settings: []
-=======
-        preferences = value.preferences || {},
-        contexts = preferences.contexts,
-        activeContextName = value.activeContextName,
-        sets = [],
-        activeSet = null;
-
-    if (contexts) {
-        sets = fluid.hashToArray(contexts, "path");
-        activeSet = fluid.find_if(sets, function (preferenceSet) {
-            return preferenceSet.path === activeContextName;
-        });
-    }
-
-    return {
         sets: sets,
-        activeSet: activeSet
->>>>>>> 6b065ac3
+        activeSet: activeSet,
+        settings: settings
     };
 };
 
