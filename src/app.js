/*!
GPII Application
Copyright 2016 Steven Githens
Copyright 2016-2017 OCAD University

Licensed under the New BSD license. You may not use this file except in
compliance with this License.
The research leading to these results has received funding from the European Union's
Seventh Framework Programme (FP7/2007-2013) under grant agreement no. 289016.
You may obtain a copy of the License at
https://github.com/GPII/universal/blob/master/LICENSE.txt
*/
"use strict";

var electron = require("electron");
var fluid = require("infusion");
var gpii = fluid.registerNamespace("gpii");
var path = require("path");
var request = require("request");
<<<<<<< HEAD

var BrowserWindow = electron.BrowserWindow,
    Menu = electron.Menu,
    Tray = electron.Tray,
    globalShortcut = electron.globalShortcut;
=======
var ws = require("ws");
>>>>>>> 6b065ac3
require("./networkCheck.js");

/**
 * Promise that resolves when the electon application is ready.
 * Required for testing multiple configs of the app.
 */
gpii.app.appReady = fluid.promise();

/**
 * Listens for the electron 'ready' event and resolves the promise accordingly.
 */
gpii.app.electronAppListener = function () {
    gpii.app.appReady.resolve(true);
};
require("electron").app.on("ready", gpii.app.electronAppListener);


/*
 ** Component to manage the app.
 */
fluid.defaults("gpii.app", {
    gradeNames: "fluid.modelComponent",
    model: {
        keyedInUserToken: null,
        showDialog: false,
        preferences: {
            sets: [],
            activeSet: null
        }
    },
    components: {
        pcp: {
            type: "gpii.app.pcp",
            createOnEvent: "onPrequisitesReady",
            options: {
                model: {
                    keyedInUserToken: "{app}.model.keyedInUserToken"
                }
            }
        },
        tray: {
            type: "gpii.app.tray",
            createOnEvent: "onPrequisitesReady",
            options: {
                model: {
                    keyedInUserToken: "{gpii.app}.model.keyedInUserToken"
                }
            },
            // needed as the pcp window is used by the tray
            priority: "after:pcp"
        },
        dialog: {
            type: "gpii.app.dialog",
            createOnEvent: "onPrequisitesReady",
            options: {
                model: {
                    showDialog: "{gpii.app}.model.showDialog"
                }
            }
        },
        networkCheck: { // Network check component to meet GPII-2349
            type: "gpii.app.networkCheck"
        }
    },
    events: {
        onPrequisitesReady: {
            events: {
                onGPIIReady: "onGPIIReady",
                onAppReady: "onAppReady"
            }
        },
        onGPIIReady: null,
        onAppReady: null
    },
    modelListeners: {
        "{lifecycleManager}.model.logonChange": {
            funcName: "{that}.updateShowDialog",
            args: ["{change}.value.inProgress"]
        }
    },
    listeners: {
        "onCreate.appReady": {
            listener: "gpii.app.fireAppReady",
            args: ["{that}.events.onAppReady.fire"]
        },
        "{kettle.server}.events.onListen": {
            "this": "{that}.events.onGPIIReady",
            method: "fire"
        },
        "{lifecycleManager}.events.onSessionStart": {
            listener: "{that}.updateKeyedInUserToken",
            args: ["{arguments}.1"],
            namespace: "onLifeCycleManagerUserKeyedIn"
        },
        "{lifecycleManager}.events.onSessionStop": {
            listener: "gpii.app.handleSessionStop",
            args: ["{that}", "{arguments}.1.options.userToken"]
        },
        "onCreate.addCommunicationChannel": {
            listener: "{that}.addCommunicationChannel",
            args: ["{that}"]
        }
    },
    invokers: {
        updateKeyedInUserToken: {
            changePath: "keyedInUserToken",
            value: "{arguments}.0"
        },
        updateShowDialog: {
            changePath: "showDialog",
            value: "{arguments}.0"
        },
        updatePreferences: {
            changePath: "preferences",
            value: "{arguments}.0"
        },
        addCommunicationChannel: {
            funcName: "gpii.app.addCommunicationChannel"
        },
        keyIn: {
            funcName: "gpii.app.keyIn",
            args: ["{arguments}.0"]
        },
        keyOut: {
            funcName: "gpii.app.keyOut",
            args: ["{arguments}.0"]
        },
        exit: {
            funcName: "gpii.app.exit",
            args: "{that}"
        },
        "handleUncaughtException": {
            funcName: "gpii.app.handleUncaughtException",
            args: ["{that}", "{arguments}.0"]
        }
    }
});

gpii.app.fireAppReady = function (fireFn) {
    gpii.app.appReady.then(fireFn);
};

/**
  * Refreshes the task tray menu for the GPII Application using the menu in the model
  * @param tray {Object} An Electron "Tray" object.
  * @param menuTemplate {Array} A nested array that is the menu template for the GPII Application.
  * @param events {Object} An object containing the events that may be fired by items in the menu.
  */
gpii.app.updateMenu = function (tray, menuTemplate, events) {
    menuTemplate = gpii.app.menu.expandMenuTemplate(menuTemplate, events);

    tray.setContextMenu(Menu.buildFromTemplate(menuTemplate));
};

/**
  * Keys into the GPII.
  * Currently uses an url to key in although this should be changed to use Electron IPC.
  * @param token {String} The token to key in with.
  */
gpii.app.keyIn = function (token) {
    request("http://localhost:8081/user/" + token + "/login", function (/*error, response*/) {
        //TODO Put in some error logging
    });
};

/**
  * Keys out of the GPII.
  * Currently uses an url to key out although this should be changed to use Electron IPC.
  * @param token {String} The token to key out with.
  * @return {Promise} A promise that will be resolved/rejected when the request is finished.
  */
gpii.app.keyOut = function (token) {
    var togo = fluid.promise();
    request("http://localhost:8081/user/" + token + "/logout", function (error, response, body) {
        //TODO Put in some error logging
        if (error) {
            togo.reject(error);
            fluid.log(response);
            fluid.log(body);
        } else {
            togo.resolve();
        }
    });
    return togo;
};

/**
  * Stops the Electron Application.
  * @return {Promise} An already resolved promise.
  */
gpii.app.performQuit = function () {
    var app = require("electron").app;
    var togo = fluid.promise();

    gpii.stop();
    app.quit();

    togo.resolve();
    return togo;
};

/**
  * Handles the exit of the Electron Application.
  * @param that {Component} An instance of gpii.app
  */
gpii.app.exit = function (that) {
    if (that.model.keyedInUserToken) {
        fluid.promise.sequence([
            gpii.rejectToLog(that.keyOut(that.model.keyedInUserToken), "Couldn't logout current user"),
            gpii.app.performQuit
        ]);
    } else {
        gpii.app.performQuit();
    }
};

/**
 * Extracts data for the user's preference sets (including the active preference
 * set) from the message received when the user keys in.
 * @param message {Object} The message sent when the user keys is (a JSON
 * object).
 * @return {Object} An object containing all preference sets and the active preference
 * set.
 */
gpii.app.extractPreferencesData = function (message) {
    var value = message.value || {},
        preferences = value.preferences || {},
        contexts = preferences.contexts,
        activeContextName = value.activeContextName,
        sets = [],
        activeSet = null;

    if (contexts) {
        sets = fluid.hashToArray(contexts, "path");
        activeSet = fluid.find_if(sets, function (preferenceSet) {
            return preferenceSet.path === activeContextName;
        });
    }

    return {
        sets: sets,
        activeSet: activeSet
    };
};

/**
 * Opens connection to the PCP Channel WebSocket
 * @param that {Object} The app
 */
gpii.app.addCommunicationChannel = function (that) {
    var socket = new ws("ws://localhost:8081/pcpChannel"); // eslint-disable-line new-cap

    socket.on("message", function (rawData) {
        var data = JSON.parse(rawData),
            operation = data.type,
            path = data.path,
            preferences;

        if (operation === "ADD") {
            if (path.length === 0) {
                preferences = gpii.app.extractPreferencesData(data);
                that.updatePreferences(preferences);
                // TODO: Extract settings for the preference set and visualize them.
            }
        } else if (operation === "DELETE") {
            preferences = gpii.app.extractPreferencesData(data);
            that.updatePreferences(preferences);
            // TODO: Remove all settings adjusters that have been rendered.
        }
    });
};

fluid.registerNamespace("gpii.app.pcp");

/**
 * Sends a message to the given window
 *
 * @param pcpWindow {Object} An Electron `BrowserWindow` object
 * @param messageChannel {String} The channel to which the message to be sent
 * @param message {String}
 */
gpii.app.pcp.notifyPCPWindow = function (pcpWindow, messageChannel, message) {
    if (pcpWindow) {
        pcpWindow.webContents.send(messageChannel, message);
    }
};

/**
 * Creates an Electron `BrowserWindow` that is to be used as the PCP window
 *
 * @param width {Number} The desired width of the window
 * @param height {Number} The desired height of the window
 * @returns {Object} The created Electron `BrowserWindow`
 */
gpii.app.pcp.makePCPWindow = function (width, height) {
    var screenSize = electron.screen.getPrimaryDisplay().workAreaSize;
    // TODO Make window size relative to the screen size
    var pcpWindow = new BrowserWindow({
        width: width,
        height: height,
        show: false,
        frame: false,
        fullscreenable: false,
        resizable: false,
        alwaysOnTop: true,
        skipTaskbar: true,
        x: screenSize.width - width,
        y: screenSize.height - height,

        // Make the app feel more native
        backgroundColor: "#71c5ef"
    });

    pcpWindow.on("blur", function () {
        pcpWindow.hide();
    });

    return pcpWindow;
};

gpii.app.pcp.updatePCPWindowStyle = function (pcpWindow, keyedInUserToken) {
    // In case no one is keyed in - use splash window
    var windowStyle = keyedInUserToken ? "settings" : "splash";

    /*
     * keeps state
     * avoid loading blinking
     */
    if (pcpWindow.getTitle() !== windowStyle) {
        var url = fluid.stringTemplate("file://%dirName/html/%styleFile.html", {
            dirName: __dirname,
            styleFile: windowStyle
        });
        pcpWindow.loadURL(url);
        pcpWindow.setTitle(windowStyle);
    }
};

/**
 * Shows the passed Electron `BrowserWindow`
 *
 * @param pcpWindow {Object} An Electron `BrowserWindow`.
 */
gpii.app.pcp.showPCPWindow = function (pcpWindow) {
    if (pcpWindow.isVisible()) {
        return;
    }

    // XXX problem with loading - previous view is not cleared before the window is shown
    pcpWindow.show();
    pcpWindow.focus();
};

/**
 * Handles when a user token is keyed out through other means besides the task tray key out feature.
 * @param that {Component} An instance of gpii.app
 * @param keyedOutUserToken {String} The token that was keyed out.
 */
gpii.app.handleSessionStop = function (that, keyedOutUserToken) {
    var currentKeyedInUserToken = that.model.keyedInUserToken;

    if (keyedOutUserToken !== currentKeyedInUserToken) {
        console.log("Warning: The keyed out user token does NOT match the current keyed in user token.");
    } else {
        that.updateKeyedInUserToken(null);
    }
};

/**
 * Listen on uncaught exceptions and display it to the user is if it's interesting.
 * @param that {Component} An instance of gpii.app.
 */
gpii.app.handleUncaughtException = function (that, err) {
    var tray = that.tray.tray;
    var handledErrors = {
        "EADDRINUSE": {
            message: "There is another application listening on port " + err.port,
            fatal: true
        }
    };

    if (err.code) {
        var error = handledErrors[err.code];
        if (error) {
            tray.displayBalloon({
                title: error.title || "GPII Error",
                content: error.message || err.message,
                icon: path.join(__dirname, "icons/gpii-icon-balloon.png")
            });
            if (error.fatal) {
                var timeout;
                var quit = function () {
                    if (timeout) {
                        clearTimeout(timeout);
                        timeout = null;
                        that.exit();
                    }
                };
                // Exit when the balloon is dismissed.
                tray.on("balloon-closed", quit);
                tray.on("balloon-click", quit);
                // Also terminate after a timeout - sometimes the balloon doesn't show, or the event doesn't fire.
                // TODO: See GPII-2348 about this.
                timeout = setTimeout(quit, 12000);
            }
        }
    }
};

fluid.onUncaughtException.addListener(function (err) {
    var app = fluid.queryIoCSelector(fluid.rootComponent, "gpii.app");
    if (app.length > 0) {
        app[0].handleUncaughtException(err);
    }
}, "gpii.app", "last");


/**
 * Handles logic for the PCP window.
 */
fluid.defaults("gpii.app.pcp", {
    gradeNames: "fluid.modelComponent",

    model:  {
        keyedInUserToken: null
    },

    attrs: {
        width: 500,
        height: 600
    },

    members: {
        pcpWindow: {
            expander: {
                funcName: "gpii.app.pcp.makePCPWindow",
                args: ["{that}.options.attrs.width", "{that}.options.attrs.height"]
            }
        }
    },

    modelListeners: {
        "keyedInUserToken": {
            funcName: "gpii.app.pcp.updatePCPWindowStyle",
            args: ["{that}.pcpWindow", "{that}.model.keyedInUserToken"]
        }
    },

    invokers: {
        show: {
            funcName: "gpii.app.pcp.showPCPWindow",
            // XXX avoid app usage
            args: ["{that}.pcpWindow", "{that}", "{app}.model.keyedInUserToken"]
        },
        notifyPCPWindow: {
            funcName: "gpii.app.pcp.notifyPCPWindow",
            args: ["{that}.pcpWindow", "{arguments}.0", "{arguments}.1"]
        }
    }
});

/**
 * Component that contains an Electron Tray.
 */
fluid.defaults("gpii.app.tray", {
    gradeNames: "fluid.modelComponent",
    members: {
        tray: {
            expander: {
                funcName: "gpii.app.makeTray",
                args: ["{that}.model.icon", "{pcp}.show"]
            }
        }
    },
    icons: {
        keyedIn: "icons/gpii-color.ico",
        keyedOut: "icons/gpii.ico"
    },
    components: {
        menu: {
            type: "gpii.app.menuInApp"
        }
    },
    model: {
<<<<<<< HEAD
        keyedInUserToken: null,
        icon: "{that}.options.icons.keyedOut"
    },
    modelRelay: {
        "icon": {
            target: "icon",
            source: "{that}.model.keyedInUserToken",
            singleTransform: {
                type: "fluid.transforms.valueMapper",
                defaultInputPath: "",
                match: [{
                    inputValue: null,
                    outputValue: "{that}.options.icons.keyedOut"
                }],
                noMatch: "{that}.options.icons.keyedIn"
=======
        activePreferenceSet: "{app}.model.preferences.activeSet",
        tooltip: ""
    },
    modelRelay: {
        "tooltip": {
            target: "tooltip",
            singleTransform: {
                type: "fluid.transforms.free",
                func: "gpii.app.getTrayIcon",
                args: ["{that}.model.activePreferenceSet", "{that}.options.labels.defaultTooltip"]
>>>>>>> 6b065ac3
            }
        }
    },
    modelListeners: {
<<<<<<< HEAD
        "icon": {
            funcName: "gpii.app.tray.setTrayIcon",
            args: ["{that}.tray", "{change}.value"],
            excludeSource: "init"
        }
    },
    listeners: {
        "onCreate.addTooltip": {
=======
        "tooltip": {
>>>>>>> 6b065ac3
            "this": "{that}.tray",
            method: "setToolTip",
            args: "{that}.model.tooltip"
        }
    },
    labels: {
        defaultTooltip: "(No one keyed in)"
    }
});

/**
  * Sets the icon for the Electron Tray which represents the GPII application.
  * @param tray {Object} An instance of an Electron Tray.
  * @param icon {String} The simple path to the icon file.
  */
gpii.app.tray.setTrayIcon = function (tray, icon) {
    var iconPath = path.join(__dirname, icon);
    tray.setImage(iconPath);
};

/**
  * Creates the Electron Tray
  * @param icon {String} Path to the icon that represents the GPII in the task tray.
  * @param openPCP {Function} A function for showing the PCP window. Should be called
  * whenever the user left clicks on the tray icon or uses the PCP window shortcut.
  */
gpii.app.makeTray = function (icon, openPCP) {
    var tray = new Tray(path.join(__dirname, icon));

    tray.on("click", function () {
        openPCP();
    });

    globalShortcut.register("Super+CmdOrCtrl+Alt+U", function () {
        openPCP();
    });

    return tray;
};

/**
 * Returns the tooltip for the Electron Tray based on the active preference set (if any).
 * @param activePreferenceSet {Object} An object describing the active preference set. It
 * contains the path and the name of the preference set.
 * @param defaultTooltip {String} A default tooltip text which should be used in case
 * there is no active preference set (e.g. when there is no keyed-in user).
 */
gpii.app.getTrayIcon = function (activePreferenceSet, defaultTooltip) {
    return activePreferenceSet ? activePreferenceSet.name : defaultTooltip;
};

/**
 * Component that contains an Electron Dialog.
 */

fluid.defaults("gpii.app.dialog", {
    gradeNames: "fluid.modelComponent",
    model: {
        showDialog: false,
        dialogMinDisplayTime: 2000, // minimum time to display dialog to user in ms
        dialogStartTime: 0 // timestamp recording when the dialog was displayed to know when we can dismiss it again
    },
    members: {
        dialog: {
            expander: {
                funcName: "gpii.app.makeWaitDialog"
            }
        }
    },
    modelListeners: {
        "showDialog": {
            funcName: "gpii.app.showHideWaitDialog",
            args: ["{that}", "{change}.value"]
        }
    }
});

/**
 * Creates a dialog. This is done up front to avoid the delay from creating a new
 * dialog every time a new message should be displayed.
 */
gpii.app.makeWaitDialog = function () {
    var screenSize = electron.screen.getPrimaryDisplay().workAreaSize;

    var dialog = new BrowserWindow({
        show: false,
        frame: false,
        transparent: true,
        alwaysOnTop: true,
        skipTaskBar: true,
        x: screenSize.width - 900, // because the default width is 800
        y: screenSize.height - 600 // because the default height is 600
    });

    var url = fluid.stringTemplate("file://%dirName/html/message.html", {
        dirName: __dirname
    });
    dialog.loadURL(url);
    return dialog;
};


gpii.app.showHideWaitDialog = function (that, showDialog) {
    showDialog ? gpii.app.displayWaitDialog(that) : gpii.app.dismissWaitDialog(that);
};

/**
 * Shows the dialog on users screen with the message passed as parameter.
 * Records the time it was shown in `dialogStartTime` which we need when
 * dismissing it (checking whether it's been displayed for the minimum amount of time)
 *
 * @param that {Object} the app module
 */
gpii.app.displayWaitDialog = function (that) {
    that.dialog.show();
    // Hack to ensure it stays on top, even as the GPII autoconfiguration starts applications, etc., that might
    // otherwise want to be on top
    // see amongst other: https://blogs.msdn.microsoft.com/oldnewthing/20110310-00/?p=11253/
    // and https://github.com/electron/electron/issues/2097
    var interval = setInterval(function () {
        if (!that.dialog.isVisible()) {
            clearInterval(interval);
        };
        that.dialog.setAlwaysOnTop(true);
    }, 100);

    that.model.dialogStartTime = Date.now();
};

/**
 * Dismisses the dialog. If less than `that.dialogMinDisplayTime` ms have passed since we first displayed
 * the window, the function waits until `dialogMinDisplayTime` has passed before dismissing it.
 *
 * @param that {Object} the app
 */
gpii.app.dismissWaitDialog = function (that) {
    // ensure we have displayed for a minimum amount of `dialogMinDisplayTime` secs to avoid confusing flickering
    var remainingDisplayTime = (that.model.dialogStartTime + that.model.dialogMinDisplayTime) - Date.now();

    if (remainingDisplayTime > 0) {
        setTimeout(function () {
            that.dialog.hide();
        }, remainingDisplayTime);
    } else {
        that.dialog.hide();
    }
};


/*
 ** Configuration for using the menu in the app.
 ** Note that this is an incomplete grade which references the app.
 */
fluid.defaults("gpii.app.menuInApp", {
    gradeNames: "gpii.app.menu",
    model: {
        keyedInUserToken: "{app}.model.keyedInUserToken"
    },
    modelListeners: {
        "menuTemplate": {
            namespace: "updateMenu",
            funcName: "gpii.app.updateMenu",
            args: ["{tray}.tray", "{that}.model.menuTemplate", "{that}.events"]
        }
    },
    listeners: {
        // onKeyIn event is fired when a new user keys in through the task tray.
        // This should result in:
        // 1. key out the old keyed in user token
        // 2. key in the new user token
        //   a) trigger GPII {lifecycleManager}.events.onSessionStart
        //   b) fire a model change to set the new model.keyedInUserToken
        //   c) update the menu
        "onKeyIn.performKeyOut": {
            listener: "{app}.keyOut",
            args: "{that}.model.keyedInUserToken"
        },
        "onKeyIn.performKeyIn": {
            listener: "{app}.keyIn",
            args: ["{arguments}.0"],
            priority: "after:performKeyOut"
        },
        // onKeyOut event is fired when a keyed-in user keys out through the task tray.
        // This should result in:
        // 1. key out the currently keyed in user
        //    a) change model.keyedInUserToken
        //    b) update the menu
        "onKeyOut.performKeyOut": {
            listener: "{app}.keyOut",
            args: ["{arguments}.0"]
        },

        // onExit
        "onExit.performExit": {
            listener: "{app}.exit"
        },

        "onPCP.performPCP": {
            listener: "{app}.pcp.show"
        }
    }
});

/**
  * Refreshes the task tray menu for the GPII Application using the menu in the model
  * @param tray {Object} An Electron 'Tray' object.
  * @param menuTemplate {Array} A nested array that is the menu template for the GPII Application.
  * @param events {Object} An object containing the events that may be fired by items in the menu.
  */
gpii.app.updateMenu = function (tray, menuTemplate, events) {
    menuTemplate = gpii.app.menu.expandMenuTemplate(menuTemplate, events);

    tray.setContextMenu(Menu.buildFromTemplate(menuTemplate));
};

fluid.defaults("gpii.app.menuInAppDev", {
    gradeNames: "gpii.app.menuInApp",
    // The list of the default snapsets shown on the task tray menu for key-in
    snapsets: {
        label: "{that}.options.menuLabels.keyIn",
        submenu: [{
            label: "Larger 125%",
            click: "onKeyIn",
            token: "snapset_1a"
        }, {
            label: "Larger 150%",
            click: "onKeyIn",
            token: "snapset_1b"
        }, {
            label: "Larger 175%",
            click: "onKeyIn",
            token: "snapset_1c"
        }, {
            label: "Dark & Larger 125%",
            click: "onKeyIn",
            token: "snapset_2a"
        }, {
            label: "Dark & Larger 150%",
            click: "onKeyIn",
            token: "snapset_2b"
        }, {
            label: "Dark & Larger 175%",
            click: "onKeyIn",
            token: "snapset_2c"
        }, {
            label: "Read To Me",
            click: "onKeyIn",
            token: "snapset_3"
        }, {
            label: "Magnifier 200%",
            click: "onKeyIn",
            token: "snapset_4a"
        }, {
            label: "Magnifier 400%",
            click: "onKeyIn",
            token: "snapset_4b"
        }, {
            label: "Magnifier 200% & Display Scaling 175%",
            click: "onKeyIn",
            token: "snapset_4c"
        }, {
            label: "Dark Magnifier 200%",
            click: "onKeyIn",
            token: "snapset_4d"
        }]
    },
    exit: {
        label: "{that}.options.menuLabels.exit",
        click: "onExit"
    }
});


/*
 ** Component to generate the menu tree structure that is relayed to gpii.app for display.
 */
fluid.defaults("gpii.app.menu", {
    gradeNames: "fluid.modelComponent",
    model: {
        //keyedInUserToken  // This comes from the app.
        keyedInUser: null,  // Must be updated when keyedInUserToken changes.
        keyOut: null        // May or may not be in the menu, must be updated when keyedInUserToken changes.
        //menuTemplate: []  // This is updated on change of keyedInUserToken.
    },
    modelRelay: {
        "userName": {
            target: "userName",
            singleTransform: {
                type: "fluid.transforms.free",
                func: "gpii.app.menu.getUserName",
                args: ["{that}.model.keyedInUserToken"]
            }
        },
        "keyedInUser": {
            target: "keyedInUser",
            singleTransform: {
                type: "fluid.transforms.free",
                func: "gpii.app.menu.getKeyedInUser",
                args: ["{that}.model.keyedInUserToken", "{that}.model.userName", "{that}.options.menuLabels.keyedIn"]
            },
            priority: "after:userName"
        },
        "keyOut": {
            target: "keyOut",
            singleTransform: {
                type: "fluid.transforms.free",
                func: "gpii.app.menu.getKeyOut",
                args: ["{that}.model.keyedInUserToken", "{that}.options.menuLabels.keyOut", "{that}.options.menuLabels.notKeyedIn"]
            },
            priority: "after:userName"
        },
        "showPCP": {
            target: "showPCP",
            singleTransform: {
                type: "fluid.transforms.free",
                func: "gpii.app.menu.getShowPCP",
                args: ["{that}.model.keyedInUserToken", "{that}.options.menuLabels.pcp"]
            }
        },
        "menuTemplate": {
            target: "menuTemplate",
            singleTransform: {
                type: "fluid.transforms.free",
                func: "gpii.app.menu.generateMenuTemplate",
                args: ["{that}.model.showPCP", "{that}.model.keyedInUser", "{that}.options.snapsets", "{that}.model.keyOut", "{that}.options.exit"]
            },
            priority: "last"
        }
    },
    menuLabels: {
        pcp: "Open PCP",
        keyedIn: "Keyed in with %userTokenName",    // string template
        keyOut: "Key-out of GPII",
        notKeyedIn: "(No one keyed in)",
        exit: "Exit GPII",
        keyIn: "Key in ..."
    },
    events: {
        onKeyIn: null,
        onKeyOut: null,
        onExit: null,
        onPCP: null
    }
});

/**
  * Generates a user name to be displayed based on the user token.
  * @param userToken {String} A user token.
  */
gpii.app.menu.getUserName = function (userToken) {
    // TODO: Name should actually be stored by the GPII along with the user token.
    var name = userToken ? userToken.charAt(0).toUpperCase() + userToken.substr(1) : "";
    return name;
};

/**
  * Generates an object that represents the menu item for keying in.
  * @param keyedInUserToken {String} The user token that is currently keyed in.
  * @param name {String} The name of the user who is keyed in.
  * @param keyedInStrTemp {String} The string template for the label when a user is keyed in.
  */
gpii.app.menu.getKeyedInUser = function (keyedInUserToken, name, keyedInStrTemp) {
    var keyedInUser = null;

    if (keyedInUserToken) {
        keyedInUser = {
            label: fluid.stringTemplate(keyedInStrTemp, {"userTokenName": name}),
            enabled: false
        };
    }

    return keyedInUser;
};

/**
  * Generates an object that represents the menu item for keying out.
  * @param keyedInUserToken {String} The user token that is currently keyed in.
  * @param keyOutStr {String} The string to be displayed for the key out menu item
  * if there is a keyed in user.
  * @param notKeyedInStr {String} The string to be displayed when a user is not
  * keyed in.
  */
gpii.app.menu.getKeyOut = function (keyedInUserToken, keyOutStr, notKeyedInStr) {
    var keyOut;

    if (keyedInUserToken) {
        keyOut = {
            label: keyOutStr,
            click: "onKeyOut",
            token: keyedInUserToken,
            enabled: true
        };
    } else {
        keyOut = {
            label: notKeyedInStr,
            enabled: false
        };
    }

    return keyOut;
};

/**
  * Generates an object that represents the menu items for opening the settings panel
  * @param keyedInUserToken {String} The user token that is currently keyed in.
  * @param openSettingsStr {String} The string to be displayed for the open setting panel menu item.
  * @returns {Object}
  */
gpii.app.menu.getShowPCP = function (keyedInUserToken, openSettingsStr) {
    return {
        label: openSettingsStr,
        click: "onPCP",
        token: keyedInUserToken
    };
};

/**
  * Creates a JSON representation of a menu.
  * @param {Object} An object containing a menu item template.
  * There should be one object per menu item in the order they should appear in the mneu.
  */
gpii.app.menu.generateMenuTemplate = function (/* all the items in the menu */) {
    var menuTemplate = [];
    fluid.each(arguments, function (item) {
        if (item) {
            menuTemplate.push(item);
        }
    });

    return menuTemplate;
};

/**
  * Takes a JSON array that represents a menu template and expands the "click" entries into functions
  * that fire the appropriate event.
  * @param events {Object} An object that contains the events that might be fired from an item in the menu.
  * @param menuTemplate {Array} A JSON array that represents a menu template
  * @return {Array} The expanded menu template. This can be used to create an Electron menu.
  */
gpii.app.menu.expandMenuTemplate = function (menuTemplate, events) {
    fluid.each(menuTemplate, function (menuItem) {
        if (typeof menuItem.click === "string") {
            var evtName = menuItem.click;
            menuItem.click = function () {
                events[evtName].fire(menuItem.token);
            };
        }
        if (menuItem.submenu) {
            menuItem.submenu = gpii.app.menu.expandMenuTemplate(menuItem.submenu, events);
        }
    });

    return menuTemplate;
};



// A wrapper that wraps gpii.app as a subcomponent. This is the grade need by configs/app.json
// to distribute gpii.app as a subcomponent of GPII flow manager since infusion doesn't support
// broadcasting directly to "components" block which probably would destroy GPII.

fluid.defaults("gpii.appWrapper", {
    gradeNames: ["fluid.component"],
    components: {
        app: {
            type: "gpii.app"
        }
    }
});<|MERGE_RESOLUTION|>--- conflicted
+++ resolved
@@ -17,15 +17,12 @@
 var gpii = fluid.registerNamespace("gpii");
 var path = require("path");
 var request = require("request");
-<<<<<<< HEAD
 
 var BrowserWindow = electron.BrowserWindow,
     Menu = electron.Menu,
     Tray = electron.Tray,
     globalShortcut = electron.globalShortcut;
-=======
 var ws = require("ws");
->>>>>>> 6b065ac3
 require("./networkCheck.js");
 
 /**
@@ -496,7 +493,7 @@
         tray: {
             expander: {
                 funcName: "gpii.app.makeTray",
-                args: ["{that}.model.icon", "{pcp}.show"]
+                args: ["{that}.options.icons.keyedOut", "{pcp}.show"]
             }
         }
     },
@@ -510,9 +507,10 @@
         }
     },
     model: {
-<<<<<<< HEAD
         keyedInUserToken: null,
-        icon: "{that}.options.icons.keyedOut"
+        icon: "{that}.options.icons.keyedOut",
+        activePreferenceSet: "{app}.model.preferences.activeSet",
+        tooltip: ""
     },
     modelRelay: {
         "icon": {
@@ -526,34 +524,24 @@
                     outputValue: "{that}.options.icons.keyedOut"
                 }],
                 noMatch: "{that}.options.icons.keyedIn"
-=======
-        activePreferenceSet: "{app}.model.preferences.activeSet",
-        tooltip: ""
-    },
-    modelRelay: {
+            }
+        },
         "tooltip": {
             target: "tooltip",
             singleTransform: {
                 type: "fluid.transforms.free",
-                func: "gpii.app.getTrayIcon",
+                func: "gpii.app.getTrayTooltip",
                 args: ["{that}.model.activePreferenceSet", "{that}.options.labels.defaultTooltip"]
->>>>>>> 6b065ac3
             }
         }
     },
     modelListeners: {
-<<<<<<< HEAD
         "icon": {
             funcName: "gpii.app.tray.setTrayIcon",
             args: ["{that}.tray", "{change}.value"],
             excludeSource: "init"
-        }
-    },
-    listeners: {
-        "onCreate.addTooltip": {
-=======
+        },
         "tooltip": {
->>>>>>> 6b065ac3
             "this": "{that}.tray",
             method: "setToolTip",
             args: "{that}.model.tooltip"
@@ -601,7 +589,7 @@
  * @param defaultTooltip {String} A default tooltip text which should be used in case
  * there is no active preference set (e.g. when there is no keyed-in user).
  */
-gpii.app.getTrayIcon = function (activePreferenceSet, defaultTooltip) {
+gpii.app.getTrayTooltip = function (activePreferenceSet, defaultTooltip) {
     return activePreferenceSet ? activePreferenceSet.name : defaultTooltip;
 };
 
