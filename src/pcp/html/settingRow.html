--- conflicted
+++ resolved
@@ -2,16 +2,10 @@
     <div>
         <img class="flc-icon">
         <div class="fl-settingLabel">
-<<<<<<< HEAD
-            <span>
+            <label class="flc-titleLabel">
                 <strong class="flc-solutionName"></strong>
                 <span class="flc-title"></span>
-            </span>
-=======
-            <label class="flc-title">
-                <strong class="flc-solutionName"></strong>
             </label>
->>>>>>> 9d551660
             <sup class="flc-memoryIcon">(m)</sup>
             <span class="flc-restartIcon">!</span>
         </div>
