/*

Copyright 2013-2017 OCAD University



Licensed under the Educational Community License (ECL), Version 2.0 or the New

BSD license. You may not use this file except in compliance with one these

Licenses.



You may obtain a copy of the ECL 2.0 License and BSD License at

https://github.com/fluid-project/infusion/raw/master/Infusion-LICENSE.txt

*/

/* global fluid */

"use strict";
(function (fluid) {
    var gpii = fluid.registerNamespace("gpii");

    fluid.registerNamespace("gpii.pcp");
    fluid.registerNamespace("gpii.pcp.utils");

    /**
     * A method responsible for showing and styling the restart icon when the user
     * changes a setting which is not dynamic.
     * @param dynamicity {String} The type of dynamicity for the current setting. Can
     * be "none", "application" or "os".
     * @param restartIcon {Object} A jQuery object representing the restart icon.
     * @param styles {Object}
     */
    gpii.pcp.showRestartIcon = function (dynamicity, restartIcon, styles) {
        if (dynamicity === "application" || dynamicity === "os") {
            var iconClass = dynamicity === "application" ? styles.applicationRestartIcon : styles.osRestartIcon;
            restartIcon.addClass(iconClass);
            // cannot use $.show() because it will make the display "inline"
            restartIcon.css("display", "inline-block");
        }
    };

    /**
     * A method responsible for showing a memory icon if the setting will be persisted
     * after a user has changed it.
     * @param isPersisted {Boolean} Whether the current setting will be persisted or not.
     * @param memoryIcon {Object} A jQuery object representing the memory icon.
     */
    gpii.pcp.showMemoryIcon = function (isPersisted, memoryIcon) {
        if (isPersisted) {
            memoryIcon.show();
        }
    };

    /**
     * Utility function for retrieving the last sub-element of a container
     * @param container {Object} The jQuery container object
     * @returns {Object} A jQuery container object
     */
    gpii.pcp.utils.getContainerLastChild = function (container) {
        return container.children().last();
    };

    /**
     * A simple wrapper for the remove function
     * @param container {Object} A jQuery object
     */
    gpii.pcp.utils.removeContainer = function (container) {
        if (container) {
            container.remove();
        }
    };

    /**
     * Creates the binding with the already rendered DOM elements.
     * Expects: widget configuration and model
     */
    fluid.defaults("gpii.pcp.settingPresenter", {
        gradeNames: "fluid.viewComponent",
        selectors: {
            icon: ".flc-icon",
            solutionName: ".flc-solutionName",
            title: ".flc-title",
            titleLabel: ".flc-titleLabel",
            memoryIcon: ".flc-memoryIcon",
            restartIcon: ".flc-restartIcon",
            widget: ".flc-widget"
        },
        styles: {
            osRestartIcon: "fl-icon-alertTriangle",
            applicationRestartIcon: "fl-icon-alertCircle"
        },
        model: {
            path: null,
            icon: null,
            solutionName: null,
            title: null,
            values: null,
            value: null
        },
        widgetConfig: {
            widgetOptions: null,
            grade: null
        },

        events: {
            onSettingUpdated: null,
            onSettingAltered: null
        },

        components: {
            widget: {
                type: "{that}.options.widgetConfig.options.grade",
                container: "{that}.dom.widget",
                // XXX currently, we exploit a misbehavior of expanding the `model` options, even if there's been expansion
                options: "{settingPresenter}.options.widgetConfig.options.widgetOptions"
            }
        },
        modelListeners: {
<<<<<<< HEAD
            value: [{
                funcName: "gpii.pcp.settingPresenter.showRestartIcon",
                args: ["{that}.model.dynamic", "{that}.dom.restartIcon"],
=======
            value: {
                funcName: "gpii.pcp.showRestartIcon",
                args: ["{that}.model.dynamicity", "{that}.dom.restartIcon", "{that}.options.styles"],
>>>>>>> 98ebbe3c
                excludeSource: "init"
            }, {
                funcName: "{that}.events.onSettingAltered.fire",
                args: ["{that}.model.path", "{change}.value"],
                excludeSource: ["init", "outer"]
            }]
        },
        listeners: {
            "onCreate.setIcon": {
                this: "{that}.dom.icon",
                method: "attr",
                args: ["src", "{that}.model.icon"]
            },
            "onCreate.setSolutionName": {
                this: "{that}.dom.solutionName",
                method: "text",
                args: "{that}.model.solutionName"
            },
            "onCreate.setTitle": {
                this: "{that}.dom.title",
                method: "text",
                args: "{that}.model.title"
            },
            "onCreate.setLabelId": {
                this: "{that}.dom.titleLabel",
                method: "attr",
                args: ["id", "{that}.model.path"]
            },
            "onCreate.setMemoryIcon": {
                funcName: "gpii.pcp.settingPresenter.showMemoryIcon",
                args: ["{that}.model.isPersisted", "{that}.dom.memoryIcon"]
            },
            // Update value locally in order for the corresponding
            //   DOM elements to be notifier, and thus updated
            "onSettingUpdated": {
                funcName: "gpii.pcp.settingPresenter.updateModelIfNeeded",
                args: ["{that}", "{arguments}.0", "{arguments}.1"]
            }
        }
    });

    /**
     * Notifies the corresponding widget components about an update on the setting
     * in case the update is reffering current setting
     */
    gpii.pcp.settingPresenter.updateModelIfNeeded = function (that, path, newValue) {
        if (path === that.model.path) {
            that.applier.change("value", newValue, null, "outer");
        }
    };

    /**
     * A method responsible for showing a restart icon when the user changes a setting
     * which is not dynamic.
     * @param dynamic {Boolean} Whether the current setting is dynamic or not.
     * @param restartIcon {Object} A jQuery object representing the restart icon.
     */
    gpii.pcp.settingPresenter.showRestartIcon = function (dynamic, restartIcon) {
        if (!dynamic) {
            restartIcon.show();
        }
    };

    /**
     * A method responsible for showing a memory icon if the setting will be persisted
     * after a user has changed it.
     * @param isPersisted {Boolean} Whether the current setting will be persisted or not.
     * @param memoryIcon {Object} A jQuery object representing the memory icon.
     */
    gpii.pcp.settingPresenter.showMemoryIcon = function (isPersisted, memoryIcon) {
        if (isPersisted) {
            memoryIcon.show();
        }
    };



    /**
     * Renders all related markup for a setting:
     * - container;
     * - setting markup;
     * - widget markup
     * It also removes the injected markup on destroy
     * Expects: markup
     * Saves the newly created setting outer container internally
     */
    fluid.defaults("gpii.pcp.settingRenderer", {
        gradeNames: "fluid.viewComponent",

        markup: {
            container: null,
            setting: null,
            widget: null
        },

        model: {
            // Save the container created
            settingContainer: null
        },
        events: {
            onSettingContainerRendered: null,
            onSettingMarkupRendered: null,
            onWidgetMarkupRendered: null
        },
        listeners: {
            "onDestroy.clearInjectedMarkup": {
                funcName: "gpii.pcp.utils.removeContainer",
                args: "{that}.model.settingContainer"
            }
        },
        components: {
            /*
             * Render the outer most container for the setting
             */
            renderSettingContainer: {
                type: "fluid.viewComponent",
                container: "{that}.container",
                options: {
                    // TODO extract as component -> container renderer?
                    listeners: {
                        "onCreate.render": {
                            this: "{that}.container",
                            method: "append",
                            args: ["{settingRenderer}.options.markup.container"]
                        },
                        "onCreate.updateContainer": {
                            funcName: "{settingRenderer}.setContainer",
                            args: "@expand:gpii.pcp.utils.getContainerLastChild({that}.container)",
                            priority: "after:render"
                        },
                        "onCreate.notify": {
                            funcName: "{settingRenderer}.events.onSettingContainerRendered.fire",
                            // Get the newly created container
                            priority: "after:updateContainer"
                        }
                    }
                }
            },
            /**
             * Renders the setting markup inside the dedicated container
             */
            renderSettingMarkup: {
                type: "fluid.viewComponent",
                container: "{that}.model.settingContainer",
                createOnEvent: "onSettingContainerRendered",
                options: {
                    widgetContainerClass: ".flc-widget",
                    listeners: {
                        "onCreate.render": {
                            this: "{that}.container",
                            method: "append",
                            args: "{settingRenderer}.options.markup.setting"
                        },
                        "onCreate.notify": {
                            funcName: "{settingRenderer}.events.onSettingMarkupRendered.fire",
                            /*
                             * Get the widget container.
                             * Should match single element (jquery returns an array of matches)
                             */
                            args: "@expand:$({that}.options.widgetContainerClass, {that}.container)",
                            priority: "after:render"
                        }
                    }
                }
            },
            /*
             * Render widget related markup
             */
            renderWidgetMarkup: {
                type: "fluid.viewComponent",
                // the widget container
                container: "{arguments}.0",
                createOnEvent: "onSettingMarkupRendered",
                options: {
                    listeners: {
                        "onCreate.render": {
                            this: "{that}.container",
                            method: "append",
                            args: "{settingRenderer}.options.markup.widget"
                        },
                        "onCreate.notify": {
                            funcName: "{settingRenderer}.events.onWidgetMarkupRendered.fire",
                            priority: "after:render"
                        }
                    }
                }
            }
        },
        invokers: {
            setContainer: {
                changePath: "settingContainer",
                value: "{arguments}.0"
            }
        }
    });

    /**
     * Handles visualization of single setting.
     * Expects: markup for the all containers and the widget; widgetConfig needed for the setting; the setting
     */
    fluid.defaults("gpii.pcp.settingVisualizer",  {
        gradeNames: "fluid.viewComponent",

        setting: null,
        widgetConfig: null,
        markup: {
            container: null,
            setting: null,
            widget: null
        },

        events: {
            // XXX not quite valid naming as the widget component (in settingPresenter) also renders
            onSettingRendered: null,
            onSettingAltered: null  // passed from parent
            // onSettingUpdated: null  // passed from parent
        },

        components: {
            settingRenderer: {
                type: "gpii.pcp.settingRenderer",
                container: "{that}.container",

                options: {
                    markup: "{settingVisualizer}.options.markup",
                    listeners: {
                        "onWidgetMarkupRendered.notify": {
                            funcName: "{settingVisualizer}.events.onSettingRendered.fire",
                            // pass the created by the subcomponent container
                            args: "{that}.model.settingContainer"
                        }
                    }
                }
            },
            settingPresenter: {
                type: "gpii.pcp.settingPresenter",
                createOnEvent: "onSettingRendered",
                container: "{arguments}.0",
                options: {
                    widgetConfig: "{settingVisualizer}.options.widgetConfig",
                    model: "{settingVisualizer}.options.setting",
                    events: {
                        onSettingAltered: "{settingVisualizer}.events.onSettingAltered",
                        onSettingUpdated: "{settingVisualizer}.events.onSettingUpdated"
                    }
                }
            }
        }
    });


    /*
     * With markup given, visualizes the list of settings passed - rendering and binding of each.
     * Expects:
     *   - settings list;
     *   - widgetExemplars containing widget related options;
     *   - markup
     */
    fluid.defaults("gpii.pcp.settingsVisualizer", {
        gradeNames: "fluid.viewComponent",

        model: {
            settings: null
        },
        widgetExemplars: [],
        markup: {
            setting: null
            // per widget exemplar property
        },
        dynamicContainerMarkup: {
            container: "<div class=\"%containerClass\"></div>",
            containerClassPrefix: "flc-settingListRow-%id"
        },
        events: {
            onSettingCreated: null
        },
        modelListeners: {
            settings: {
                func: "{that}.updateSettingsPresentations",
                args: ["{that}", "{that}.model.settings"]
            }
        },
        invokers: {
            updateSettingsPresentations: {
                funcName: "gpii.pcp.settingsVisualizer.updateSettingsPresentations"
            }
        },
        dynamicComponents: {
            settingVisualizer: {
                type: "gpii.pcp.settingVisualizer",
                container: "{that}.container",
                createOnEvent: "onSettingCreated",
                options: {
                    settingIndex: "{arguments}.0",
                    setting: "{arguments}.1",

                    events: {
                        onSettingAltered: "{settingsPanel}.events.onSettingAltered",
                        onSettingUpdated: "{settingsPanel}.events.onSettingUpdated"
                    },

                    widgetConfig: "@expand:{settingsVisualizer}.options.widgetExemplars.getExemplarBySchemaType({that}.options.setting.type)",
                    markup: {
                        container: "@expand:gpii.pcp.settingsVisualizer.getIndexedContainerMarkup({settingsVisualizer}.options.dynamicContainerMarkup, {that}.options.settingIndex)",
                        setting: "{settingsVisualizer}.options.markup.setting", // markup.setting",
                        widget: "@expand:gpii.pcp.getProperty({settingsVisualizer}.options.markup, {that}.options.widgetConfig.options.grade)"
                    }
                }
            }
        }
    });

    /**
     * Constructs the markup for the indexed container - sets proper index.
     *
     * @param markup {Object}
     * @param markup.containerClassPrefix {String} The class prefix for the indexed container.
     *   Should have a `id` interpolated expression.
     * @param markup.container {String} The markup which is to be interpolated with the container index.
     *   Should have a `containerClass` interpolated expression.
     * @param containerIndex {Number} The index for the container
     * @returns {String}
     */
    gpii.pcp.settingsVisualizer.getIndexedContainerMarkup = function (markup, containerIndex) {
        // Remove the "." prefix
        var containerClass = fluid.stringTemplate(markup.containerClassPrefix, { id: containerIndex });
        return fluid.stringTemplate(markup.container, { containerClass: containerClass });
    };

    /**
     * Simple getter for the property that supports complex keys containing '.' (dots).
     */
    gpii.pcp.getProperty = function (obj, property) {
        return obj && obj[property];
    };


    gpii.pcp.settingsVisualizer.updateSettingsPresentations = function (that, settings) {
        // TODO improve
        settings.forEach(function (setting, settingIndex) {
            that.events.onSettingCreated.fire(settingIndex, setting);
        });
    };



    /**
     * The top most component for representation of list of settings.
     * Responsible for fetching all related templates, and visualization of settings
     * Expects: list of settings
     */
    fluid.defaults("gpii.pcp.settingsPanel", {
        gradeNames: "fluid.viewComponent",
        model: {
            settings: []
        },
        components: {
            settingsExemplars: {
                type: "fluid.component",
                options: {
                    members: {
                        widgetExemplarsList: "@expand:gpii.pcp.settingsPanel.getExemplarsList({that}.widgetExemplars)"
                    },
                    components: {
                        widgetExemplars: {
                            type: "gpii.pcp.widgetExemplars"
                        },
                        settingsVisualizerExemplar: {
                            type: "gpii.pcp.exemplar.settingsVisualizer"
                        }
                    }
                }
            },
            resourcesLoader: {
                type: "fluid.resourceLoader",
                options: {
                    resources: "@expand:gpii.pcp.settingsPanel.getResourcesToFetch({settingsExemplars}.settingsVisualizerExemplar, {settingsExemplars}.widgetExemplarsList)",
                    listeners: {
                        onResourcesLoaded: "{settingsPanel}.events.onTemplatesLoaded"
                    }
                }
            },
            // Represents the list of the settings component
            settingsVisualizer: {
                type: "gpii.pcp.settingsVisualizer",
                createOnEvent: "onTemplatesLoaded",
                container: "{that}.container",
                options: {
                    widgetExemplars: "{settingsExemplars}.widgetExemplars",
                    markup: "@expand:gpii.pcp.settingsPanel.flattenResources({resourcesLoader}.resources)",
                    model: {
                        settings: "{settingsPanel}.model.settings"
                    }
                }
            }
        },
        events: {
            onTemplatesLoaded: null,
            onSettingAltered: null,
            onSettingUpdated: null // passed from outside
        }
    });

    /**
     * Returns list of exemplars.
     * @param exemplars {Object} The `gpii.pcp.widgetExemplars` object
     * @returns {Object[]} A list of `gpii.pcp.exemplar` objects
     */
    gpii.pcp.settingsPanel.getExemplarsList = function (exemplars) {
        return fluid.values(exemplars)
            .filter(fluid.isComponent);
    };

    /**
     * Simplifies the `fluid.resourcesLoader`'s resource object, to supply only the fetched data.
     *
     * @param resources {Object} The `fluid.resourceLoader`'s `resource` object after fetch.
     * @returns {Object} Object with properties like: `{resourceKey}: {resourceText}`
     */
    gpii.pcp.settingsPanel.flattenResources = function (resources) {
        return fluid.keys(resources)
            .reduce(function (markupMap, resourceKey) {
                markupMap[resourceKey] = resources[resourceKey].resourceText;
                return markupMap;
            }, {});
    };

    /**
     * Resources that are to be fetched - settings inner container and widgets'.
     *
     * @param settingExemplar {Object} A 'gpii.pcp.exemplar.settingsVisualizer' object.
     *   Note: it has a fixed key.
     * @param widgetExemplarsList {Object[]} The list of `gpii.pcp.exemplar`-s
     */
    gpii.pcp.settingsPanel.getResourcesToFetch = function (settingExemplar, widgetExemplarsList) {
        function getWidgetResources(exemplars) {
            return exemplars.reduce(function (markup, exemplar) {
                markup[exemplar.options.grade] = exemplar.options.template;
                return markup;
            }, {});
        }

        var settingsVisualizerMarkup = {
            setting:  settingExemplar.options.template
        };
        var widgetsMarkup = getWidgetResources(widgetExemplarsList);

        return Object.assign(settingsVisualizerMarkup, widgetsMarkup);
    };
})(fluid);<|MERGE_RESOLUTION|>--- conflicted
+++ resolved
@@ -26,35 +26,6 @@
 
     fluid.registerNamespace("gpii.pcp");
     fluid.registerNamespace("gpii.pcp.utils");
-
-    /**
-     * A method responsible for showing and styling the restart icon when the user
-     * changes a setting which is not dynamic.
-     * @param dynamicity {String} The type of dynamicity for the current setting. Can
-     * be "none", "application" or "os".
-     * @param restartIcon {Object} A jQuery object representing the restart icon.
-     * @param styles {Object}
-     */
-    gpii.pcp.showRestartIcon = function (dynamicity, restartIcon, styles) {
-        if (dynamicity === "application" || dynamicity === "os") {
-            var iconClass = dynamicity === "application" ? styles.applicationRestartIcon : styles.osRestartIcon;
-            restartIcon.addClass(iconClass);
-            // cannot use $.show() because it will make the display "inline"
-            restartIcon.css("display", "inline-block");
-        }
-    };
-
-    /**
-     * A method responsible for showing a memory icon if the setting will be persisted
-     * after a user has changed it.
-     * @param isPersisted {Boolean} Whether the current setting will be persisted or not.
-     * @param memoryIcon {Object} A jQuery object representing the memory icon.
-     */
-    gpii.pcp.showMemoryIcon = function (isPersisted, memoryIcon) {
-        if (isPersisted) {
-            memoryIcon.show();
-        }
-    };
 
     /**
      * Utility function for retrieving the last sub-element of a container
@@ -121,15 +92,9 @@
             }
         },
         modelListeners: {
-<<<<<<< HEAD
             value: [{
                 funcName: "gpii.pcp.settingPresenter.showRestartIcon",
-                args: ["{that}.model.dynamic", "{that}.dom.restartIcon"],
-=======
-            value: {
-                funcName: "gpii.pcp.showRestartIcon",
                 args: ["{that}.model.dynamicity", "{that}.dom.restartIcon", "{that}.options.styles"],
->>>>>>> 98ebbe3c
                 excludeSource: "init"
             }, {
                 funcName: "{that}.events.onSettingAltered.fire",
@@ -182,14 +147,19 @@
     };
 
     /**
-     * A method responsible for showing a restart icon when the user changes a setting
-     * which is not dynamic.
-     * @param dynamic {Boolean} Whether the current setting is dynamic or not.
+     * A method responsible for showing and styling the restart icon when the user
+     * changes a setting which is not dynamic.
+     * @param dynamicity {String} The type of dynamicity for the current setting. Can
+     * be "none", "application" or "os".
      * @param restartIcon {Object} A jQuery object representing the restart icon.
-     */
-    gpii.pcp.settingPresenter.showRestartIcon = function (dynamic, restartIcon) {
-        if (!dynamic) {
-            restartIcon.show();
+     * @param styles {Object}
+     */
+    gpii.pcp.settingPresenter.showRestartIcon = function (dynamicity, restartIcon, styles) {
+        if (dynamicity === "application" || dynamicity === "os") {
+            var iconClass = dynamicity === "application" ? styles.applicationRestartIcon : styles.osRestartIcon;
+            restartIcon.addClass(iconClass);
+            // cannot use $.show() because it will make the display "inline"
+            restartIcon.css("display", "inline-block");
         }
     };
 
