--- conflicted
+++ resolved
@@ -57,6 +57,7 @@
             icon: ".flc-icon",
             solutionName: ".flc-solutionName",
             title: ".flc-title",
+            titleLabel: ".flc-titleLabel",
             memoryIcon: ".flc-memoryIcon",
             restartIcon: ".flc-restartIcon",
             widget: ".flc-widget"
@@ -113,7 +114,7 @@
                 args: "{that}.model.title"
             },
             "onCreate.setLabelId": {
-                this: "{that}.dom.title",
+                this: "{that}.dom.titleLabel",
                 method: "attr",
                 args: ["id", "{that}.model.path"]
             },
@@ -369,18 +370,14 @@
                     settingIndex: "{arguments}.0",
                     setting: "{arguments}.1",
 
-<<<<<<< HEAD
                     events: {
                         onSettingAltered: "{settingsPanel}.events.onSettingAltered"
                     },
 
-                    widgetConfig: "@expand:{settingsVisualizer}.options.widgetExemplars.getExemplarBySchemeType({that}.options.setting.type)",
-=======
                     components: {
                         // an `Exemplar` object
-                        widgetExemplar: "@expand:{settingsVisualizer}.options.widgetExemplars.getExemplarBySchemaType({that}.options.setting.type)",
+                        widgetExemplar: "@expand:{settingsVisualizer}.options.widgetExemplars.getExemplarBySchemaType({that}.options.setting.type)"
                     },
->>>>>>> 9d551660
                     markup: {
                         container: "@expand:gpii.pcp.settingsVisualizer.getIndexedContainerMarkup({settingsVisualizer}.options.dynamicContainerMarkup, {that}.options.settingIndex)",
                         setting: "{settingsVisualizer}.options.markup.setting", // markup.setting",
