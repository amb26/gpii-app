--- conflicted
+++ resolved
@@ -17,17 +17,15 @@
             optionList: [],
             selection: null
         },
-<<<<<<< HEAD
-        attrs: {
-            "aria-labelledby": "{that}.model.path"
-=======
         modelListeners: {
             "*": {
                 this: "{that}",
                 method: "refreshView",
                 excludeSource: "init"
             }
->>>>>>> e57bdb71
+        },
+        attrs: {
+            "aria-labelledby": "{that}.model.path"
         },
         selectors: {
             options: ".flc-dropdown-options"
