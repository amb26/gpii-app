/*

Copyright 2013-2017 OCAD University



Licensed under the Educational Community License (ECL), Version 2.0 or the New

BSD license. You may not use this file except in compliance with one these

Licenses.



You may obtain a copy of the ECL 2.0 License and BSD License at

https://github.com/fluid-project/infusion/raw/master/Infusion-LICENSE.txt

*/

/* global fluid */

"use strict";
(function (fluid) {
    var gpii = fluid.registerNamespace("gpii"),
        ipcRenderer = require("electron").ipcRenderer,
        shell = require("electron").shell;

    fluid.registerNamespace("gpii.pcp");

    /**
     * Registers callbacks to be invoked whenever the main electron
     * process sends a corresponding message.
     * @param that {Component} An instance of mainWindow.
     */
    gpii.pcp.addCommunicationChannel = function (that) {
        ipcRenderer.on("keyIn", function (event, preferences) {
            that.updatePreferences(preferences);
        });

        ipcRenderer.on("updateSetting", function (event, settingData) {
            that.updateSetting(settingData.path, settingData.value);
        });

        ipcRenderer.on("keyOut", function (event, preferences) {
            that.updatePreferences(preferences);
        });

        ipcRenderer.on("accentColorChanged", function (event, accentColor) {
            var mainColor = "#" + accentColor.slice(0, 6),
                theme = ":root{ --main-color: " + mainColor + "; }";
            that.updateTheme(theme);
        });
    };

    /**
     * A function which should be called whenever a settings is updated
     * as a result of a user's input. Its purpose is to notify the main
     * electron process for the change.
     * @param path {String} The path of the updated setting.
     * @param value {Any} The new, updated value for the setting. Can be
     * of different type depending on the setting.
     */
    gpii.pcp.updateSetting = function (path, value) {
        ipcRenderer.send("updateSetting", {
            path: path,
            value: value
        });
    };

    /**
     * A function which should be called when the active preference set
     * has been changed as a result of a user's input. It will notify
     * the main electron process for the change.
     * @param value {String} The path of the new active preference set.
     */
    gpii.pcp.updateActivePreferenceSet = function (value) {
        ipcRenderer.send("updateActivePreferenceSet", {
            value: value
        });
    };

    /**
     * Notifies the main electron process that the user must be keyed out.
     */
    gpii.pcp.keyOut = function () {
        ipcRenderer.send("keyOut");
    };

    /**
     * A function which should be called when the PCP window needs to be
     * closed. It simply notifies the main electron process for this.
     */
    gpii.pcp.closeSettingsWindow = function () {
        ipcRenderer.send("closePCP");
    };

    /**
     * Opens the passed url externally using the default browser for the
     * OS (or set by the user).
     * @param url {String} The url to open externally.
     */
    gpii.pcp.openUrl = function (url) {
        shell.openExternal(url);
    };

    /**
     * A function which checks if an array object holds more than one element.
     * @param arr {Array} The array to be checked.
     * @return {Boolean} Whether the array has more than one element.
     */
    gpii.pcp.hasMultipleItems = function (arr) {
        return arr && arr.length > 1;
    };

    /**
     * Retrieves the type for the preferenceSetPicker subcomponent. In case there
     * is more than one available preference set, the type should be a dropdown.
     * Otherwise, the component should not initialize and ignore all its config
     * properties (and hence must have an emptySubcomponent type).
     * @param preferenceSets {Array} An array of the current preference sets.
     * @return {String} The type of the preferenceSetPicker subcomponent.
     */
    gpii.pcp.getPreferenceSetPickerType = function (preferenceSets) {
        return gpii.pcp.hasMultipleItems(preferenceSets) ? "gpii.pcp.widgets.dropdown" : "fluid.emptySubcomponent";
    };

    /**
     * Updates the DOM elements corresponding to the header component whenever new
     * preferences are received.
     * @param preferenceSets {Array} An array containing the new preferece sets.
     * @param preferenceSetPickerElem {Object} A jQuery object corresponding to the
     * preference set dropdown (in case there are multiple preference sets, it should
     * be shown, otherwise it should be hidden).
     * @param activePreferenceSetElem {Object} A jQuery object corresponding to the
     * preference set label (in case there is a single preference set it should be
     * show, otherwise it should be hidden).
     */
    gpii.pcp.updateHeader = function (preferenceSets, preferenceSetPickerElem, activePreferenceSetElem) {
        if (gpii.pcp.hasMultipleItems(preferenceSets)) {
            preferenceSetPickerElem.show();
            activePreferenceSetElem.hide();
        } else {
            preferenceSetPickerElem.hide();
            activePreferenceSetElem.show();
        }
    };

    /**
     * A listener which is invoked whenever the preference set picker component is
     * destroyed. This function simply removes all options for the dropdown (actually
     * represented as a <select> element) from the DOM.
     * @param container {Object} A jQuery object representing the parent container
     * of the preference set picker.
     */
    gpii.pcp.onPreferenceSetPickerDestroy = function (container) {
        container.find("option").remove();
    };

    /**
     * Updates the passed DOM element to contain the name of the active preference
     * set. If there is no currently active preference set (e.g. if there is no
     * keyed-in user), nothing should be displayed.
     * @param activeSetElement {Object} A jQuery object representing the DOM element
     * whose text is to be updated.
     * @param preferences {Object} An object containing all preference set, as well
     * as information about the currently active preference set.
     */
    gpii.pcp.updateActiveSetElement = function (activeSetElement, preferences) {
        var activePreferenceSet = fluid.find_if(preferences.sets,
            function (preferenceSet) {
                return preferenceSet.path === preferences.activeSet;
            }
        );

        if (activePreferenceSet) {
            activeSetElement.text(activePreferenceSet.name);
        } else {
            activeSetElement.empty();
        }
    };

    /**
     * TODO
     */
    fluid.defaults("gpii.pcp.header", {
        gradeNames: ["fluid.viewComponent"],
        selectors: {
            preferenceSetPicker: ".flc-prefSetPicker",
            activePreferenceSet: ".flc-activePreferenceSet",
            closeBtn: ".flc-closeBtn"
        },
        model: {
            preferences: {
                sets: "{mainWindow}.model.preferences.sets",
                activeSet: "{mainWindow}.model.preferences.activeSet"
            }
        },
        modelListeners: {
            "preferences.activeSet": [{
                funcName: "gpii.pcp.updateActivePreferenceSet",
                args: ["{change}.value"],
                excludeSource: ["init", "outer"],
                namespace: "notifyMainProcess"
            },{
                funcName: "gpii.pcp.updateActiveSetElement",
                args: ["{that}.dom.activePreferenceSet", "{that}.model.preferences"],
                namespace: "updateElement"
            }]
        },
        components: {
            preferenceSetPicker: {
                type: "@expand:gpii.pcp.getPreferenceSetPickerType({that}.model.preferences.sets)",
                container: "{that}.dom.preferenceSetPicker",
                createOnEvent: "{mainWindow}.events.onPreferencesUpdated",
                options: {
                    model: {
                        optionNames: {
                            expander: {
                                func: "fluid.getMembers",
                                args: ["{header}.model.preferences.sets", "name"]
                            }
                        },
                        optionList: {
                            expander: {
                                func: "fluid.getMembers",
                                args: ["{header}.model.preferences.sets", "path"]
                            }
                        },
                        selection: "{header}.model.preferences.activeSet"
                    },
                    listeners: {
                        "onDestroy.removeOptions": {
                            funcName: "gpii.pcp.onPreferenceSetPickerDestroy",
                            args: ["{that}.container"]
                        }
                    },
                    attrs: {
                        "aria-label": "Preference set"
                    }
                }
            },
            closeBtn: {
                type: "gpii.pcp.widgets.button",
                container: "{that}.dom.closeBtn",
                options: {
                    attrs: {
                        "aria-label": "Close"
                    },
                    invokers: {
                        "onClick": "{mainWindow}.close"
                    }
                }
            }
        },
        listeners: {
            "{mainWindow}.events.onPreferencesUpdated": {
                funcName: "gpii.pcp.updateHeader",
                args: ["{that}.model.preferences.sets", "{that}.dom.preferenceSetPicker", "{that}.dom.activePreferenceSet"]
            }
        }
    });

    fluid.defaults("gpii.pcp.splash", {
        gradeNames: "fluid.viewComponent",
        selectors: {
            splash: ".flc-splash"
        },
        invokers: {
            show: {
                this: "{that}.dom.splash",
                method: "show"
            },
            hide: {
                this: "{that}.dom.splash",
                method: "hide"
            }
        }
    });

    /**
     * Whether shows or hides the splash window according to current
     * preference sets. The splash window should only be hidden when
     * there are no preference sets passed (the user is keyed out).
     *
     * @param splash {Object} The splash component
     * @param sets {Object[]} The list of currently set components
     */
    gpii.pcp.splash.toggleSplashWindow = function (splash, sets) {
        if (sets && sets.length > 0) {
            splash.hide();
        } else {
            splash.show();
        }
    };

    fluid.defaults("gpii.pcp.footer", {
        gradeNames: ["fluid.viewComponent"],
        selectors: {
            keyOutBtn: ".flc-keyOutBtn",
            helpBtn: ".flc-helpBtn"
        },
        components: {
            keyOutBtn: {
                type: "gpii.pcp.widgets.button",
                container: "{that}.dom.keyOutBtn",
                options: {
                    label: "{footer}.options.labels.keyOut",
                    invokers: {
                        "onClick": "gpii.pcp.keyOut"
                    }
                }
            },
            helpBtn: {
                type: "gpii.pcp.widgets.button",
                container: "{that}.dom.helpBtn",
                options: {
                    label: "{footer}.options.labels.help",
                    invokers: {
                        "onClick": "gpii.pcp.openUrl({footer}.options.urls.help)"
                    }
                }
            }
        },
        urls: {
            help: "http://pmt.gpii.org/help"
        },
        labels: {
            keyOut: "Key Out",
            help: "Help"
        }
    });

    /**
     * Responsible for drawing the settings list
     *
     * TODO support redrawing of settings
     * currently only single update of available setting is supported
     */
    fluid.defaults("gpii.pcp.mainWindow", {
        gradeNames: ["fluid.viewComponent"],
        model: {
            preferences: {
                sets: [],
                activeSet: null,
                settings: []
            }
        },
        selectors: {
            theme: "#flc-theme",
            header: "#flc-settingsHeader",
            settingsList: "#flc-settingsList",
            footer: "#flc-settingsFooter"
        },
        components: {
            splash: {
                type: "gpii.pcp.splash",
                container: "{that}.container",
                options: {
                    listeners: {
                        "{mainWindow}.events.onPreferencesUpdated": {
                            funcName: "gpii.pcp.splash.toggleSplashWindow",
                            args: ["{that}", "{mainWindow}.model.preferences.sets"]
                        }
                    }
                }
            },
            header: {
                type: "gpii.pcp.header",
                container: "{that}.dom.header"
            },
            settingsPanel: {
                type: "gpii.pcp.settingsPanel",
                container: "{that}.dom.settingsList",
                createOnEvent: "{mainWindow}.events.onPreferencesUpdated",
                options: {
                    model: {
                        settings: "{mainWindow}.model.preferences.settings"
                    },
                    listeners: {
                        "onSettingAltered.notifyIRC": {
                            funcName: "gpii.pcp.updateSetting",
                            args: ["{arguments}.0", "{arguments}.1"]
                        }
                    }
                }
            },
            footer: {
                type: "gpii.pcp.footer",
                container: "{that}.dom.footer"
            }
        },
        modelListeners: {
            "preferences": "{that}.events.onPreferencesUpdated"
        },
        listeners: {
            "onCreate.addCommunicationChannel": {
                funcName: "gpii.pcp.addCommunicationChannel",
                args: ["{that}"]
            }
        },
        invokers: {
            "updatePreferences": {
                changePath: "preferences",
                value: "{arguments}.0",
                source: "outer"
            },
<<<<<<< HEAD
            "updateSetting": {
                funcName: "gpii.pcp.mainWindow.updateSetting",
                args: [
                    "{that}.applier",
                    "{that}.model.preferences.settings",
                    "{arguments}.0",
                    "{arguments}.1"
                ]
=======
            "updateTheme": {
                "this": "{that}.dom.theme",
                method: "text",
                args: ["{arguments}.0"]
>>>>>>> 82ddc78c
            },
            "close": "gpii.pcp.closeSettingsWindow()"
        },
        events: {
            onPreferencesUpdated: null
        }
    });

    /**
     * Update a setting of the existing settings list from the outside. It notifies
     * observers of the change.
     *
     * @param applier {Object} An applier, used to apply the change in order to have
     * all the dependent observers notified
     * @param settings {Object[]} The list of settings
     * @param path {String} The path of the value to be changed
     * @param newValue {String|Number} The new value for the setting
     */
    gpii.pcp.mainWindow.updateSetting = function (applier, settings, path, newValue) {
        var alteredSettingIdx = settings.findIndex(function (setting) {
                return setting.path === path;
            }),
            changePath;

        if (alteredSettingIdx > -1) {
            // XXX in order to notify observers, use the applier
            changePath = fluid.stringTemplate("preferences.settings.%settingIdx.value",
                { settingIdx: alteredSettingIdx });
            applier.change(changePath, newValue);
        } else {
            console.error("Setting not present in the current list: ", path);
        }
    };

    $(function () {
        gpii.pcp.mainWindow("#flc-body");
    });
})(fluid);<|MERGE_RESOLUTION|>--- conflicted
+++ resolved
@@ -405,7 +405,6 @@
                 value: "{arguments}.0",
                 source: "outer"
             },
-<<<<<<< HEAD
             "updateSetting": {
                 funcName: "gpii.pcp.mainWindow.updateSetting",
                 args: [
@@ -414,12 +413,11 @@
                     "{arguments}.0",
                     "{arguments}.1"
                 ]
-=======
+            },
             "updateTheme": {
                 "this": "{that}.dom.theme",
                 method: "text",
                 args: ["{arguments}.0"]
->>>>>>> 82ddc78c
             },
             "close": "gpii.pcp.closeSettingsWindow()"
         },
