--- conflicted
+++ resolved
@@ -126,18 +126,6 @@
     };
 
     /**
-<<<<<<< HEAD
-=======
-     * Utility function for retrieving the last sub-element of a container
-     * @param container {Object} The jQuery container object
-     * @returns {Object} A jQuery container object
-     */
-    gpii.pcp.getContainerLastChild = function (container) {
-        return container.children().last();
-    };
-
-    /**
->>>>>>> 98ebbe3c
      * A function which checks if an array object holds more than one element.
      * @param arr {Array} The array to be checked.
      * @return {Boolean} Whether the array has more than one element.
