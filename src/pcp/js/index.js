--- conflicted
+++ resolved
@@ -395,14 +395,10 @@
             }
         },
         selectors: {
-<<<<<<< HEAD
             theme: "#flc-theme",
-            header: "#flc-settingsHeader",
-=======
             header: "#flc-header",
             content: "#flc-content",
             footer: "#flc-footer",
->>>>>>> 0b6ac9fc
             settingsList: "#flc-settingsList",
             heightChangeListener: "#flc-heightChangeListener"
         },
@@ -463,12 +459,11 @@
                 value: "{arguments}.0",
                 source: "outer"
             },
-<<<<<<< HEAD
             "updateTheme": {
                 "this": "{that}.dom.theme",
                 method: "text",
                 args: ["{arguments}.0"]
-=======
+            },
             "onContentHeightChanged": {
                 funcName: "gpii.pcp.onContentHeightChanged",
                 args: [
@@ -476,7 +471,6 @@
                     "{that}.dom.content",
                     "{that}.dom.settingsList"
                 ]
->>>>>>> 0b6ac9fc
             },
             "close": "gpii.pcp.closeSettingsWindow()"
         },
