/**
 * The PSP Main component
 *
 * A component that represents the whole PSP. It wraps all of the PSP's functionality and also provides information on whether there's someone keyIn or not.
 * Copyright 2016 Steven Githens
 * Copyright 2016-2017 OCAD University
 *
 * Licensed under the New BSD license. You may not use this file except in
 * compliance with this License.
 * The research leading to these results has received funding from the European Union's
 * Seventh Framework Programme (FP7/2007-2013) under grant agreement no. 289016.
 * You may obtain a copy of the License at
 * https://github.com/GPII/universal/blob/master/LICENSE.txt
 */
"use strict";

var fluid   = require("infusion");
var gpii    = fluid.registerNamespace("gpii");
var request = require("request");
var machineInfo = require("node-machine-id");

require("./ws.js");
require("./factsManager.js");
require("./dialogManager.js");
require("./gpiiConnector.js");
require("./menu.js");
require("./psp.js");
require("./restartDialog.js");
require("./rulesEngine.js");
require("./settingsBroker.js");
require("./surveys/surveyManager.js");
require("./tray.js");
require("./waitDialog.js");

require("./networkCheck.js");


/**
 * Promise that resolves when the electron application is ready.
 * Required for testing multiple configs of the app.
 */
gpii.app.appReady = fluid.promise();

/**
 * Listens for the electron 'ready' event and resolves the promise accordingly.
 */
gpii.app.electronAppListener = function () {
    gpii.app.appReady.resolve(true);
};
require("electron").app.on("ready", gpii.app.electronAppListener);
// Override default behaviour - don't exit process once all windows are closed
require("electron").app.on("window-all-closed", fluid.identity);

/**
 * A component to manage the app. Each subcomponent of the app (except for the first
 * one) has a specified priority of creation. This is needed to ensure that every
 * component is created no sooner than all the components it depends on. Furthermore,
 * the `pspReady` subcomponent must be created last because its only purpose is to
 * send the `onPSPReady` event which indicates that the PSP application is fully
 * functional. This is useful especially when writing integration tests.
 */
fluid.defaults("gpii.app", {
    gradeNames: "fluid.modelComponent",
    model: {
        machineId: null,
        keyedInUserToken: null,
        snapsetName: null,
        showDialog: false,
        preferences: {
            sets: [],
            activeSet: null
        }
    },
    components: {
        networkCheck: { // Network check component to meet GPII-2349
            type: "gpii.app.networkCheck"
        },
        factsManager: {
            type: "gpii.app.factsManager",
            priority: "after:networkCheck"
        },
        rulesEngine: {
            type: "gpii.app.rulesEngine",
            priority: "after:factsManager",
            options: {
                listeners: {
                    "{factsManager}.events.onFactsUpdated": "{that}.checkRules"
                }
            }
        },
        surveyManager: {
            type: "gpii.app.surveyManager",
            priority: "after:rulesEngine",
            options: {
                events: {
                    onSurveyWSConnected: "{app}.events.onSurveyWSConnected"
                }
            }
        },
        dialogManager: {
            type: "gpii.app.dialogManager",
            createOnEvent: "onPrerequisitesReady",
            priority: "after:surveyManager",
            options: {
                model: {
                    keyedInUserToken: "{app}.model.keyedInUserToken"
                },
                listeners: {
                    "{surveyManager}.events.onSurveyRequired": {
                        func: "{that}.show",
                        args: ["survey", "{arguments}.0"] // the raw payload
                    }
                }
            }
        },
        gpiiConnector: {
            type: "gpii.app.gpiiConnector",
            createOnEvent: "onGPIIReady",
            priority: "after:dialogManager",
            options: {
                listeners: {
                    "onPreferencesUpdated.updateSets": "{app}.updatePreferences",
                    "onSnapsetNameUpdated.updateSnapsetName": "{app}.updateSnapsetName"
                },
                events: {
                    onConnected: "{app}.events.onPSPChannelConnected"
                }
            }
        },
        psp: {
            type: "gpii.app.psp",
            createOnEvent: "onPrerequisitesReady",
            priority: "after:gpiiConnector",
            options: {
                model: {
                    keyedInUserToken: "{app}.model.keyedInUserToken"
                }
            }
        },
        waitDialog: {
            type: "gpii.app.waitDialog",
            createOnEvent: "onPrerequisitesReady",
            priority: "after:psp",
            options: {
                model: {
                    showDialog: "{app}.model.showDialog"
                }
            }
        },
        restartDialog: {
            type: "gpii.app.dialog.restartDialog",
            createOnEvent: "onPrerequisitesReady",
            priority: "after:waitDialog"
        },
        settingsBroker: {
            type: "gpii.app.settingsBroker",
            createOnEvent: "onPrerequisitesReady",
            priority: "after:restartDialog",
            options: {
                model: {
                    keyedInUserToken: "{app}.model.keyedInUserToken"
                },
                listeners: {
                    "{psp}.events.onSettingAltered": {
                        listener: "{that}.enqueue"
                    },
                    "{psp}.events.onActivePreferenceSetAltered": {
                        listener: "{that}.clearPendingChanges"
                    }
                }
            }
        },
        tray: {
            type: "gpii.app.tray",
            createOnEvent: "onPrerequisitesReady",
            priority: "after:settingsBroker",
            options: {
                model: {
                    keyedInUserToken: "{gpii.app}.model.keyedInUserToken",
                    pendingChanges: "{settingsBroker}.model.pendingChanges"
                }
            }
        },
        /*
         * A helper component used as mediator for handling communication
         * between the PSP and gpiiConnector components.
         */
        channelMediator: {
            type: "fluid.component",
            createOnEvent: "onPrerequisitesReady",
            priority: "after:tray",
            options: {
                listeners: {
                    "{settingsBroker}.events.onSettingApplied": [{
                        listener: "{gpiiConnector}.updateSetting",
                        args: ["{arguments}.0"],
                        excludeSource: ["settingsBroker.undo"]
                    }, {
                        listener: "{psp}.notifyPSPWindow",
                        args: ["onSettingUpdated", "{arguments}.0"]
                    }],

                    "{psp}.events.onActivePreferenceSetAltered": {
                        listener: "{gpiiConnector}.updateActivePrefSet",
                        args: ["{arguments}.0"]
                    },

                    "{gpiiConnector}.events.onPreferencesUpdated": {
                        listener: "{psp}.notifyPSPWindow",
                        args: ["onPreferencesUpdated", "{arguments}.0"]
                    },
                    "{gpiiConnector}.events.onSettingUpdated": {
                        listener: "{psp}.notifyPSPWindow",
                        args: ["onSettingUpdated", "{arguments}.0"]
                    }
                }
            }
        },
        /**
         * Responsible for toggling the "need restart" warnings both
         * in the psp or as a dialog.
         */
        restartWarningController: {
            type: "fluid.modelComponent",
            createOnEvent: "onPrerequisitesReady",
            priority: "after:channelMediator",
            options: {
                model: {
                    isPspShown: "{psp}.model.isShown"
                },
                modelListeners: {
                    // Hide restart dialog whenever PSP is shown
                    "isPspShown": {
                        func: "{that}.hideRestartDialogIfNeeded",
                        args: "{change}.value"
                    }
                },

                listeners: {
                    "{psp}.events.onClosed": {
                        // show if possible
                        func: "{restartDialog}.showIfNeeded",
                        args: [
                            "{settingsBroker}.model.pendingChanges"
                        ]
                    },
                    "{psp}.events.onRestartNow": [{
                        func: "{restartDialog}.hide"
                    }, {
                        listener: "{settingsBroker}.applyPendingChanges"
                    }],
                    "{psp}.events.onUndoChanges": [{
                        func: "{restartDialog}.hide"
                    }, {
                        listener: "{settingsBroker}.undoPendingChanges"
                    }],
                    "{psp}.events.onRestartLater": {
                        func: "{restartDialog}.hide"
                    },

                    "{restartDialog}.events.onClosed": {
                        func: "{restartDialog}.hide"
                    },

                    // Handle setting interactions (undo, restart now, settings interaction)
                    "{settingsBroker}.events.onRestartRequired" : [{
                        func: "{that}.hideRestartDialogIfNeeded",
                        args: ["{that}.model.isPspShown", "{arguments}.0"]
                    },{
                        func: "{that}.togglePspRestartWarning",
                        args: ["{arguments}.0"]
                    }]
                },

                invokers: {
                    hideRestartDialogIfNeeded: {
                        funcName: "gpii.app.hideRestartDialogIfNeeded",
                        args: ["{restartDialog}", "{arguments}.0", "{arguments}.1"]
                    },
                    togglePspRestartWarning: {
                        funcName: "gpii.app.togglePspRestartWarning",
                        args: ["{psp}", "{arguments}.0"]
                    }
                }
            }
        },
        // This subcomponent must be the last one created.
        pspReady: {
            type: "fluid.component",
            createOnEvent: "onPrerequisitesReady",
            priority: "after:channelMediator",
            options: {
                listeners: {
                    onCreate: "{app}.events.onPSPReady.fire"
                }
            }
        }
    },
    events: {
        onPrerequisitesReady: {
            events: {
                onMachineIdFetched: "onMachineIdFetched",
                onGPIIReady: "onGPIIReady",
                onAppReady: "onAppReady",
                onPSPChannelConnected: "onPSPChannelConnected",
                onSurveyWSConnected: "onSurveyWSConnected"
            }
        },
        onMachineIdFetched: null,
        onGPIIReady: null,
        onAppReady: null,
        onPSPChannelConnected: null,
        onSurveyWSConnected: null,
        onPSPReady: null,

        onKeyedIn: null,
        onKeyedOut: null
    },
    modelListeners: {
        "{lifecycleManager}.model.logonChange": {
            funcName: "{that}.updateShowDialog",
            args: ["{change}.value.inProgress"]
        }
    },
    listeners: {
        "onCreate.fetchMachineId": {
            listener: "gpii.app.fetchMachineId",
            args: ["{that}"]
        },
        "onCreate.appReady": {
            listener: "gpii.app.fireAppReady",
            args: ["{that}.events.onAppReady.fire"]
        },
        "{kettle.server}.events.onListen": {
            "this": "{that}.events.onGPIIReady",
            method: "fire"
        },
        "{lifecycleManager}.events.onSessionStart": [{
            listener: "{that}.updateKeyedInUserToken",
            args: ["{arguments}.1"],
            namespace: "onLifeCycleManagerUserKeyedIn"
        }, {
            listener: "{that}.events.onKeyedIn.fire",
            namespace: "notifyUserKeyedIn"
        }],
        "{lifecycleManager}.events.onSessionStop": [{
            listener: "gpii.app.handleSessionStop",
            args: ["{that}", "{arguments}.1.options.userToken"]
        }, {
            listener: "{that}.events.onKeyedOut.fire",
            namespace: "notifyUserKeyedOut"
        }],

        "onDestroy.beforeExit": {
            listener: "{that}.keyOut"
        }
    },
    invokers: {
        updateKeyedInUserToken: {
            changePath: "keyedInUserToken",
            value: "{arguments}.0"
        },
        updateShowDialog: {
            changePath: "showDialog",
            value: "{arguments}.0"
        },
        updatePreferences: {
            changePath: "preferences",
            value: "{arguments}.0"
        },
        updateSnapsetName: {
            changePath: "snapsetName",
            value: "{arguments}.0"
        },
        keyIn: {
            funcName: "gpii.app.keyIn",
            args: ["{arguments}.0"]
        },
        keyOut: {
            funcName: "gpii.app.keyOut",
            args: "{that}.model.keyedInUserToken"
        },
        exit: {
            funcName: "gpii.app.exit",
            args: "{that}"
        },
        "handleUncaughtException": {
            funcName: "gpii.app.handleUncaughtException",
            args: ["{that}", "{arguments}.0"]
        }
    },
    distributeOptions: {
        target: "{flowManager requests stateChangeHandler}.options.listeners.onError",
        record: "gpii.app.onKeyInError"
    }
});

/**
 * Retrieves the id of the machine on which the PSP is running and sets it in the
 * model. In case the machine id cannot be obtained, this will not prevent the app
 * from starting.
 * @param psp {Component} The `gpii.app.psp` component.
 */
gpii.app.fetchMachineId = function (that) {
    machineInfo.machineId().then(function (machineId) {
        that.applier.change("machineId", machineId);
        that.events.onMachineIdFetched.fire();
    }, function (error) {
        fluid.log(fluid.logLevel.WARN, "Error obtaining machine id: " + error);
        that.events.onMachineIdFetched.fire();
    });
};

/**
 * Either hides or shows the warning in the PSP.
 *
 * @param psp {Component} The `gpii.app.psp` component
 * @param pendingChanges {Object[]} A list of the current state of pending changes
 */
gpii.app.togglePspRestartWarning = function (psp, pendingChanges) {

    if (pendingChanges.length === 0) {
        psp.hideRestartWarning();
    } else {
        psp.showRestartWarning(pendingChanges);
    }
};

/**
 * Closes "Restart Dialog" in one of the following cases:
 * - the PSP is being shown;
 * - there are no pending changes any more
 *
 * @param restartDialog {Component} The `gpii.app.restartDialog` component
 * @param isPspShown {Boolean} Whether the psp window is shown
 * @param pendingChanges {Object[]} A list of the current state of pending changes
 */
gpii.app.hideRestartDialogIfNeeded = function (restartDialog, isPspShown, pendingChanges) {
    if (isPspShown || (pendingChanges && pendingChanges.length === 0)) {
        // ensure the dialog is hidden
        // NOTE: this may have no effect in case the dialog is already hidden
        restartDialog.hide();
    }
};

/**
 * A function which is called whenever an error occurs while keying in. Note that a real error
 * would have its `isError` property set to true.
 * @param error {Object} The error which has occurred.
 */
gpii.app.onKeyInError = function (error) {
    if (error.isError) {
        fluid.onUncaughtException.fire({
            code: "EKEYINFAIL"
        });
    }
};

gpii.app.fireAppReady = function (fireFn) {
    gpii.app.appReady.then(fireFn);
};

/**
  * Keys into the GPII.
  * Currently uses an url to key in although this should be changed to use Electron IPC.
  * @param token {String} The token to key in with.
  */
gpii.app.keyIn = function (token) {
    request("http://localhost:8081/user/" + token + "/login", function (/* error, response */) {
        // empty
    });
};

/**
  * Keys out of the GPII.
  * Currently uses an url to key out although this should be changed to use Electron IPC.
  * @param token {String} The token to key out with.
  * @return {Promise} A promise that will be resolved/rejected when the request is finished.
  */
gpii.app.keyOut = function (token) {
    var togo = fluid.promise();
    request("http://localhost:8081/user/" + token + "/logout", function (error, response, body) {
        //TODO Put in some error logging
        if (error) {
            togo.reject(error);
            fluid.log(response);
            fluid.log(body);
        } else {
            togo.resolve();
        }
    });
    return togo;
};

/**
  * Stops the Electron Application.
  * @return {Promise} An already resolved promise.
  */
gpii.app.performQuit = function () {
    var app = require("electron").app;
    var togo = fluid.promise();

    gpii.stop();
    app.quit();

    togo.resolve();
    return togo;
};

/**
  * Handles the exit of the Electron Application.
  * @param that {Component} An instance of gpii.app
  */
gpii.app.exit = function (that) {
    if (that.model.keyedInUserToken) {
        fluid.promise.sequence([
            gpii.rejectToLog(that.keyOut(), "Couldn't logout current user"),
            gpii.app.performQuit
        ]);
    } else {
        gpii.app.performQuit();
    }
};

/**
 * Handles when a user token is keyed out through other means besides the task tray key out feature.
 * @param that {Component} An instance of gpii.app
 * @param keyedOutUserToken {String} The token that was keyed out.
 */
gpii.app.handleSessionStop = function (that, keyedOutUserToken) {
    var currentKeyedInUserToken = that.model.keyedInUserToken;

    if (keyedOutUserToken !== currentKeyedInUserToken) {
        console.log("Warning: The keyed out user token does NOT match the current keyed in user token.");
    } else {
        that.updateKeyedInUserToken(null);
    }
};

/**
 * Listen on uncaught exceptions and display it to the user is if it's interesting.
 * @param that {Component} An instance of gpii.app.
 */
gpii.app.handleUncaughtException = function (that, err) {
    var tray = that.tray.tray;
    var handledErrors = {
        "EADDRINUSE": {
            message: "There is another application listening on port " + err.port,
            fatal: true
        },
        "EKEYINFAIL": {
            message: "Unable to key in. Please try again.",
            fatal: false
        }
    };

    // Update the showDialog model in order for the dialog to show for the
    // next user who tries to key in.
    that.updateShowDialog(false);
    // Immediately hide the loading dialog.
    that.waitDialog.dialog.hide();

    if (err.code) {
        var error = handledErrors[err.code];
        if (error) {
            tray.displayBalloon({
                title: error.title || "GPII Error",
                content: error.message || err.message,
<<<<<<< HEAD
                icon: path.join(fluid.module.terms()["gpii-app"], "src/icons/gpii-icon-balloon.png")
=======
                icon: fluid.module.resolvePath("%gpii-app/src/icons/gpii-icon-balloon.png")
>>>>>>> 575cd002
            });
            if (error.fatal) {
                var timeout;
                var quit = function () {
                    if (timeout) {
                        clearTimeout(timeout);
                        timeout = null;
                        that.exit();
                    }
                };
                // Exit when the balloon is dismissed.
                tray.on("balloon-closed", quit);
                tray.on("balloon-click", quit);
                // Also terminate after a timeout - sometimes the balloon doesn't show, or the event doesn't fire.
                // TODO: See GPII-2348 about this.
                timeout = setTimeout(quit, 12000);
            }
        }
    }
};

fluid.onUncaughtException.addListener(function (err) {
    var app = fluid.queryIoCSelector(fluid.rootComponent, "gpii.app");
    if (app.length > 0) {
        app[0].handleUncaughtException(err);
    }
}, "gpii.app", "last");


// A wrapper that wraps gpii.app as a subcomponent. This is the grade need by configs/app.json
// to distribute gpii.app as a subcomponent of GPII flow manager since infusion doesn't support
// broadcasting directly to "components" block which probably would destroy GPII.

fluid.defaults("gpii.appWrapper", {
    gradeNames: ["fluid.component"],
    components: {
        app: {
            type: "gpii.app"
        }
    }
});<|MERGE_RESOLUTION|>--- conflicted
+++ resolved
@@ -566,11 +566,7 @@
             tray.displayBalloon({
                 title: error.title || "GPII Error",
                 content: error.message || err.message,
-<<<<<<< HEAD
-                icon: path.join(fluid.module.terms()["gpii-app"], "src/icons/gpii-icon-balloon.png")
-=======
                 icon: fluid.module.resolvePath("%gpii-app/src/icons/gpii-icon-balloon.png")
->>>>>>> 575cd002
             });
             if (error.fatal) {
                 var timeout;
