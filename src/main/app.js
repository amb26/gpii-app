--- conflicted
+++ resolved
@@ -25,14 +25,11 @@
 require("./menu.js");
 require("./psp.js");
 require("./restartDialog.js");
-<<<<<<< HEAD
 require("./errorDialog.js");
-=======
 require("./settingsBroker.js");
 require("./surveys/surveyManager.js");
 require("./tray.js");
 require("./waitDialog.js");
->>>>>>> c3b12f97
 
 require("./networkCheck.js");
 
@@ -71,7 +68,6 @@
             activeSet: null
         }
     },
-<<<<<<< HEAD
     errorsDescriptionMap: {
         "EADDRINUSE": {
             title:   "GPII can't start",
@@ -90,11 +86,9 @@
         }
     },
     // prerequisites
-=======
     members: {
         machineId: "@expand:{that}.installID.getMachineID()"
     },
->>>>>>> c3b12f97
     components: {
         installID: {
             type: "gpii.installID"
@@ -327,16 +321,10 @@
                     onCreate: "{app}.events.onPSPReady.fire"
                 }
             }
-<<<<<<< HEAD
         },
         errorDialog: {
             type: "gpii.app.errorDialog",
-            createOnEvent: "onPrerequisitesReady"
-        },
-        networkCheck: { // Network check component to meet GPII-2349
-            type: "gpii.app.networkCheck"
-=======
->>>>>>> c3b12f97
+            createOnEvent: "onPSPPrerequisitesReady"
         }
     },
     events: {
@@ -411,11 +399,11 @@
         },
         "handleUncaughtException": {
             funcName: "gpii.app.handleUncaughtException",
-<<<<<<< HEAD
-            args: ["{that}", "{that}.options.errorsDescriptionMap", "{arguments}.0"]
-=======
-            args: ["{that}", "{arguments}.0"] // err
->>>>>>> c3b12f97
+            args: [
+                "{that}",
+                "{that}.options.errorsDescriptionMap",
+                "{arguments}.0" // error
+            ]
         }
     },
     distributeOptions: {
