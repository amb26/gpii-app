--- conflicted
+++ resolved
@@ -494,23 +494,13 @@
 };
 
 /**
-<<<<<<< HEAD
   * Generates an object that represents a selectable menu item
-  * @param label {String} The label of the item.
-  * @param event {String} The event to be triggered on click.
-  * @param [payload] {Object} The payload that is to be supplied with the on click event.
+  * @param {String} label - The label of the item.
+  * @param {String} event - The event to be triggered on click.
+  * @param {Object} [payload] - The payload that is to be supplied with the on click event.
   * @return {ElectronMenuItem}
   */
 gpii.app.menu.getSimpleMenuItem = function (label, event, payload) {
-=======
- * Generates an object that represents the menu items for opening the settings panel.
- *
- * @param {String} keyedInUserToken - The user token that is currently keyed in.
- * @param {String} openSettingsStr - The string to be displayed for the open setting panel menu item.
- * @return {ElectronMenuItem} - An Electron menu item that can be used to open the settings panel.
- */
-gpii.app.menu.getShowPSP = function (keyedInUserToken, openSettingsStr) {
->>>>>>> 4bea8fa5
     return {
         label: label,
         click: event,
