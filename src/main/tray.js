/**
 * The PSP Electron Tray
 *
 * Introduces a component that creates and manages the PSP Electron Tray icon.
 * Copyright 2016 Steven Githens
 * Copyright 2016-2017 OCAD University
 *
 * Licensed under the New BSD license. You may not use this file except in
 * compliance with this License.
 * The research leading to these results has received funding from the European Union's
 * Seventh Framework Programme (FP7/2007-2013) under grant agreement no. 289016.
 * You may obtain a copy of the License at
 * https://github.com/GPII/universal/blob/master/LICENSE.txt
 */
"use strict";

var fluid    = require("infusion");
var electron = require("electron");

var Tray           = electron.Tray,
    globalShortcut = electron.globalShortcut;
var gpii           = fluid.registerNamespace("gpii");

/**
 * Component that contains an Electron Tray.
 */
fluid.defaults("gpii.app.tray", {
    gradeNames: "fluid.modelComponent",
    members: {
        tray: {
            expander: {
                funcName: "gpii.app.makeTray",
                args: ["{that}.options", "{psp}.show"]
            }
        }
    },
    shortcut: "Super+CmdOrCtrl+Alt+U",
    icons: {
<<<<<<< HEAD
        pendingChanges: "src/icons/gpii-pending.png",
        keyedIn: "src/icons/gpii-color.ico",
        keyedOut: "src/icons/gpii.ico"
=======
        pendingChanges: "%gpii-app/src/icons/gpii-pending.png",
        keyedIn: "%gpii-app/src/icons/gpii-color.ico",
        keyedOut: "%gpii-app/src/icons/gpii.ico"
>>>>>>> 575cd002
    },
    components: {
        menu: {
            type: "gpii.app.menuInApp"
        }
    },
    model: {
        keyedInUserToken: null,
        pendingChanges: [],
        icon: "{that}.options.icons.keyedOut",
        preferences: "{app}.model.preferences",
        tooltip: ""
    },
    modelRelay: {
        "icon": {
            target: "icon",
            singleTransform: {
                type: "fluid.transforms.free",
                func: "gpii.app.getTrayIcon",
                args: ["{that}.model.keyedInUserToken", "{that}.model.pendingChanges", "{that}.options.icons"]
            }
        },
        "tooltip": {
            target: "tooltip",
            singleTransform: {
                type: "fluid.transforms.free",
                func: "gpii.app.getTrayTooltip",
                args: ["{that}.model.preferences", "{that}.model.pendingChanges", "{that}.options.tooltips"]
            }
        }
    },
    modelListeners: {
        "icon": {
            funcName: "gpii.app.tray.setTrayIcon",
            args: ["{that}.tray", "{change}.value"],
            excludeSource: "init"
        },
        "tooltip": {
            "this": "{that}.tray",
            method: "setToolTip",
            args: "{that}.model.tooltip"
        }
    },
    listeners: {
        "onDestroy.cleanupElectron": {
            this: "{that}.tray",
            method: "destroy"
        }
    },
    tooltips: {
        pendingChanges: "There are pending changes",
        defaultTooltip: "(No one keyed in)"
    }
});

/**
  * Sets the icon for the Electron Tray which represents the GPII application.
  * @param tray {Object} An instance of an Electron Tray.
  * @param icon {String} The simple path to the icon file.
  */
gpii.app.tray.setTrayIcon = function (tray, icon) {
<<<<<<< HEAD
    var iconPath = path.join(fluid.module.terms()["gpii-app"], icon);
=======
    var iconPath = fluid.module.resolvePath(icon);
>>>>>>> 575cd002
    tray.setImage(iconPath);
};

/**
  * Creates the Electron Tray
  * @param options {Object} A configuration object for the tray that will be created.
  * @param openPSP {Function} A function for showing the PSP window. Should be called
  * whenever the user left clicks on the tray icon or uses the PSP window shortcut.
  */
<<<<<<< HEAD
gpii.app.makeTray = function (icon, openPSP) {
    var tray = new Tray(path.join(fluid.module.terms()["gpii-app"], icon));
=======
gpii.app.makeTray = function (options, openPSP) {
    var tray = new Tray(fluid.module.resolvePath(options.icons.keyedOut));
>>>>>>> 575cd002

    tray.on("click", function () {
        openPSP();
    });

    globalShortcut.register(options.shortcut, function () {
        openPSP();
    });

    return tray;
};

/**
 * Returns the path to the icon for the Electron Tray based on whether there is a
 * keyed-in user and on the pending setting changes (if any).
 * @param keyedInUserToken {String} The token if the keyed-in user or `null` if
 * there is no such.
 * @param pendingChanges {Array} An array containing all pending setting changes.
 * @param icons {Object} An object containing all possible icon paths.
 * @return The path to the icon for the Electron Tray.
 */
gpii.app.getTrayIcon = function (keyedInUserToken, pendingChanges, icons) {
    if (pendingChanges && pendingChanges.length > 0) {
        return icons.pendingChanges;
    }

    return keyedInUserToken ? icons.keyedIn : icons.keyedOut;
};

/**
 * Returns the tooltip for the Electron Tray based on the active preference set (if any)
 * and the pending setting changes.
 * @param preferences {Object} An object describing the preference sets (including the
 * active one) for the currently keyed-in user (if any).
 * @param pendingChanges {Array} An array containing all pending setting changes.
 * @param tooltips {Object} An object containing all possible tooltip texts.
 * @return The tooltip label for the Electron Tray.
 */
gpii.app.getTrayTooltip = function (preferences, pendingChanges, tooltips) {
    if (pendingChanges && pendingChanges.length > 0) {
        return tooltips.pendingChanges;
    }

    var activePreferenceSet = fluid.find_if(preferences.sets,
        function (preferenceSet) {
            return preferenceSet.path === preferences.activeSet;
        }
    );

    return activePreferenceSet ? activePreferenceSet.name : tooltips.defaultTooltip;
};<|MERGE_RESOLUTION|>--- conflicted
+++ resolved
@@ -36,15 +36,9 @@
     },
     shortcut: "Super+CmdOrCtrl+Alt+U",
     icons: {
-<<<<<<< HEAD
-        pendingChanges: "src/icons/gpii-pending.png",
-        keyedIn: "src/icons/gpii-color.ico",
-        keyedOut: "src/icons/gpii.ico"
-=======
         pendingChanges: "%gpii-app/src/icons/gpii-pending.png",
         keyedIn: "%gpii-app/src/icons/gpii-color.ico",
         keyedOut: "%gpii-app/src/icons/gpii.ico"
->>>>>>> 575cd002
     },
     components: {
         menu: {
@@ -106,11 +100,7 @@
   * @param icon {String} The simple path to the icon file.
   */
 gpii.app.tray.setTrayIcon = function (tray, icon) {
-<<<<<<< HEAD
-    var iconPath = path.join(fluid.module.terms()["gpii-app"], icon);
-=======
     var iconPath = fluid.module.resolvePath(icon);
->>>>>>> 575cd002
     tray.setImage(iconPath);
 };
 
@@ -120,13 +110,8 @@
   * @param openPSP {Function} A function for showing the PSP window. Should be called
   * whenever the user left clicks on the tray icon or uses the PSP window shortcut.
   */
-<<<<<<< HEAD
-gpii.app.makeTray = function (icon, openPSP) {
-    var tray = new Tray(path.join(fluid.module.terms()["gpii-app"], icon));
-=======
 gpii.app.makeTray = function (options, openPSP) {
     var tray = new Tray(fluid.module.resolvePath(options.icons.keyedOut));
->>>>>>> 575cd002
 
     tray.on("click", function () {
         openPSP();
