--- conflicted
+++ resolved
@@ -113,19 +113,10 @@
 };
 
 /**
-<<<<<<< HEAD
- * Creates the Electron Tray.
- *
- * @param {Object} options - A configuration object for the tray that will be created.
- * @param {Function} openPSP - A function for showing the PSP window. Should be called whenever the user left clicks on
- * the tray icon or uses the PSP window shortcut.
- * @return {Object} - The tray object.
- */
-=======
   * Sets the tooltip for the Electron Tray icon. If a falsy value is provided,
   * the current tooltip will be removed.
-  * @param tray {Object} An instance of an Electron Tray.
-  * @param tooltip {String} The tooltip to be set.
+  * @param {Tray} tray - An instance of an Electron Tray.
+  * @param {String} tooltip - The tooltip to be set.
   */
 gpii.app.tray.setTrayTooltip = function (tray, tooltip) {
     tooltip = tooltip || "";
@@ -133,12 +124,13 @@
 };
 
 /**
-  * Creates the Electron Tray
-  * @param options {Object} A configuration object for the tray that will be created.
-  * @param openPSP {Function} A function for showing the PSP window. Should be called
-  * whenever the user left clicks on the tray icon or uses the PSP window shortcut.
-  */
->>>>>>> 9fecaa62
+ * Creates the Electron Tray.
+ *
+ * @param {Object} options - A configuration object for the tray that will be created.
+ * @param {Function} openPSP - A function for showing the PSP window. Should be called whenever the user left clicks on
+ * the tray icon or uses the PSP window shortcut.
+ * @return {Tray} - The tray object.
+ */
 gpii.app.makeTray = function (options, openPSP) {
     var tray = new Tray(fluid.module.resolvePath(options.icons.keyedOut));
 
@@ -175,15 +167,9 @@
  * and the pending setting changes.
  * @param {Object} preferences - An object describing the preference sets (including the
  * active one) for the currently keyed-in user (if any).
-<<<<<<< HEAD
  * @param {Array} pendingChanges - An array containing all pending setting changes.
- * @param {Object} tooltips - An object containing all possible tooltip texts.
+ * @param {Object} messages - An object containing different messages for the tray tooltip.
  * @return {String} - The tooltip label for the Electron Tray.
-=======
- * @param pendingChanges {Array} An array containing all pending setting changes.
- * @param messages {Object} An object containing differen messages for the tray tooltip.
- * @return The tooltip label for the Electron Tray.
->>>>>>> 9fecaa62
  */
 gpii.app.getTrayTooltip = function (preferences, pendingChanges, messages) {
     if (pendingChanges && pendingChanges.length > 0) {
