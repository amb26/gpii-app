/**
 * The PSP Electron Tray
 *
 * Introduces a component that creates and manages the PSP Electron Tray icon.
 * Copyright 2016 Steven Githens
 * Copyright 2016-2017 OCAD University
 *
 * Licensed under the New BSD license. You may not use this file except in
 * compliance with this License.
 * The research leading to these results has received funding from the European Union's
 * Seventh Framework Programme (FP7/2007-2013) under grant agreement no. 289016.
 * You may obtain a copy of the License at
 * https://github.com/GPII/universal/blob/master/LICENSE.txt
 */
"use strict";

var fluid    = require("infusion");
var electron = require("electron");

var Tray           = electron.Tray,
    globalShortcut = electron.globalShortcut;
var gpii           = fluid.registerNamespace("gpii");

/**
 * Component that contains an Electron Tray.
 */
fluid.defaults("gpii.app.tray", {
    gradeNames: "fluid.modelComponent",
    members: {
        tray: {
            expander: {
                funcName: "gpii.app.makeTray",
                args: ["{that}.options", "{psp}.show"]
            }
        }
    },
    shortcut: "Super+CmdOrCtrl+Alt+U",
    icons: {
        keyedIn: "%gpii-app/src/icons/gpii-color.ico",
        keyedOut: "%gpii-app/src/icons/gpii.ico"
    },
    components: {
        menu: {
            type: "gpii.app.menuInApp",
            options: {
                events: {
                    onActivePreferenceSetAltered: "{tray}.events.onActivePreferenceSetAltered"
                }
            }
        }
    },
    events: {
        onActivePreferenceSetAltered: null // passed from parent
    },
    model: {
        keyedInUserToken: null,
        icon: "{that}.options.icons.keyedOut",
        preferences: "{app}.model.preferences",
        tooltip: "",
        messages: {
            defaultTooltip: null,
            prefSetTooltip: null
        }
    },
    modelRelay: {
        "icon": {
            target: "icon",
            singleTransform: {
                type: "fluid.transforms.free",
                func: "gpii.app.getTrayIcon",
                args: ["{that}.model.keyedInUserToken", "{that}.options.icons"]
            }
        },
        "tooltip": {
            target: "tooltip",
            singleTransform: {
                type: "fluid.transforms.free",
                func: "gpii.app.getTrayTooltip",
                args: ["{that}.model.preferences", "{that}.model.messages"]
            }
        }
    },
    modelListeners: {
        "icon": {
            funcName: "gpii.app.tray.setTrayIcon",
            args: ["{that}.tray", "{change}.value"],
            excludeSource: "init"
        },
        "tooltip": {
            funcName: "gpii.app.tray.setTrayTooltip",
            args: ["{that}.tray", "{that}.model.tooltip"],
            excludeSource: "init"
        }
    },
    listeners: {
        "onDestroy.cleanupElectron": {
            this: "{that}.tray",
            method: "destroy"
        }
    }
});

/**
  * Sets the icon for the Electron Tray which represents the GPII application.
  * @param {Object} tray - An instance of an Electron Tray.
  * @param {String} icon - The simple path to the icon file.
  */
gpii.app.tray.setTrayIcon = function (tray, icon) {
    var iconPath = fluid.module.resolvePath(icon);
    tray.setImage(iconPath);
};

/**
  * Sets the tooltip for the Electron Tray icon. If a falsy value is provided,
  * the current tooltip will be removed.
  * @param {Tray} tray - An instance of an Electron Tray.
  * @param {String} tooltip - The tooltip to be set.
  */
gpii.app.tray.setTrayTooltip = function (tray, tooltip) {
    tooltip = tooltip || "";
    tray.setToolTip(tooltip);
};

/**
 * Creates the Electron Tray.
 *
 * @param {Object} options - A configuration object for the tray that will be created.
 * @param {Function} openPSP - A function for showing the PSP window. Should be called whenever the user left clicks on
 * the tray icon or uses the PSP window shortcut.
 * @return {Tray} - The tray object.
 */
gpii.app.makeTray = function (options, openPSP) {
    var tray = new Tray(fluid.module.resolvePath(options.icons.keyedOut));

    tray.on("click", function () {
        openPSP();
    });

    globalShortcut.register(options.shortcut, function () {
        openPSP();
    });

    return tray;
};

/**
<<<<<<< HEAD
 * Returns the path to the icon for the Electron Tray based on whether there is a
 * keyed-in user.
 * @param keyedInUserToken {String} The token if the keyed-in user or `null` if
 * there is no such.
 * @param icons {Object} An object containing all possible icon paths.
 * @return The path to the icon for the Electron Tray.
=======
 * Returns the path to the icon for the Electron Tray based on whether there is a keyed-in user and on the pending
 * setting changes (if any).
 *
 * @param {String} keyedInUserToken - The token if the keyed-in user or `null` if there is no such.
 * @param {Array} pendingChanges - An array containing all pending setting changes.
 * @param {Object} icons - An object containing all possible icon paths.
 * @return {String} - The path to the icon for the Electron Tray.
>>>>>>> 4bea8fa5
 */
gpii.app.getTrayIcon = function (keyedInUserToken, icons) {
    return keyedInUserToken ? icons.keyedIn : icons.keyedOut;
};

/**
<<<<<<< HEAD
 * Returns the tooltip for the Electron Tray based on the active preference set.
 * @param preferences {Object} An object describing the preference sets (including the
 * active one) for the currently keyed-in user (if any).
 * @param messages {Object} An object containing differen messages for the tray tooltip.
 * @return The tooltip label for the Electron Tray.
=======
 * Returns the tooltip for the Electron Tray based on the active preference set (if any)
 * and the pending setting changes.
 * @param {Object} preferences - An object describing the preference sets (including the
 * active one) for the currently keyed-in user (if any).
 * @param {Array} pendingChanges - An array containing all pending setting changes.
 * @param {Object} messages - An object containing different messages for the tray tooltip.
 * @return {String} - The tooltip label for the Electron Tray.
>>>>>>> 4bea8fa5
 */
gpii.app.getTrayTooltip = function (preferences, messages) {
    var activePreferenceSet = fluid.find_if(preferences.sets,
        function (preferenceSet) {
            return preferenceSet.path === preferences.activeSet;
        }
    );

    if (activePreferenceSet && messages.prefSetTooltip) {
        return fluid.stringTemplate(messages.prefSetTooltip, {
            prefSet: activePreferenceSet.name
        });
    }

    return messages.defaultTooltip;
};<|MERGE_RESOLUTION|>--- conflicted
+++ resolved
@@ -144,43 +144,23 @@
 };
 
 /**
-<<<<<<< HEAD
  * Returns the path to the icon for the Electron Tray based on whether there is a
  * keyed-in user.
- * @param keyedInUserToken {String} The token if the keyed-in user or `null` if
+ * @param {String} keyedInUserToken - The token if the keyed-in user or `null` if
  * there is no such.
- * @param icons {Object} An object containing all possible icon paths.
+ * @param {Object} icons - An object containing all possible icon paths.
  * @return The path to the icon for the Electron Tray.
-=======
- * Returns the path to the icon for the Electron Tray based on whether there is a keyed-in user and on the pending
- * setting changes (if any).
- *
- * @param {String} keyedInUserToken - The token if the keyed-in user or `null` if there is no such.
- * @param {Array} pendingChanges - An array containing all pending setting changes.
- * @param {Object} icons - An object containing all possible icon paths.
- * @return {String} - The path to the icon for the Electron Tray.
->>>>>>> 4bea8fa5
  */
 gpii.app.getTrayIcon = function (keyedInUserToken, icons) {
     return keyedInUserToken ? icons.keyedIn : icons.keyedOut;
 };
 
 /**
-<<<<<<< HEAD
  * Returns the tooltip for the Electron Tray based on the active preference set.
- * @param preferences {Object} An object describing the preference sets (including the
- * active one) for the currently keyed-in user (if any).
- * @param messages {Object} An object containing differen messages for the tray tooltip.
- * @return The tooltip label for the Electron Tray.
-=======
- * Returns the tooltip for the Electron Tray based on the active preference set (if any)
- * and the pending setting changes.
  * @param {Object} preferences - An object describing the preference sets (including the
  * active one) for the currently keyed-in user (if any).
- * @param {Array} pendingChanges - An array containing all pending setting changes.
- * @param {Object} messages - An object containing different messages for the tray tooltip.
- * @return {String} - The tooltip label for the Electron Tray.
->>>>>>> 4bea8fa5
+ * @param {Object} messages - An object containing differen messages for the tray tooltip.
+ * @return The tooltip label for the Electron Tray.
  */
 gpii.app.getTrayTooltip = function (preferences, messages) {
     var activePreferenceSet = fluid.find_if(preferences.sets,
