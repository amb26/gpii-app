/**
 * The Quick Set Strip dialog
 *
 * Introduces a component that uses an Electron BrowserWindow to represent the QSS.
 * Copyright 2016 Steven Githens
 * Copyright 2016-2017 OCAD University
 *
 * Licensed under the New BSD license. You may not use this file except in
 * compliance with this License.
 * The research leading to these results has received funding from the European Union's
 * Seventh Framework Programme (FP7/2007-2013) under grant agreement no. 289016.
 * You may obtain a copy of the License at
 * https://github.com/GPII/universal/blob/master/LICENSE.txt
 */
"use strict";

var fluid = require("infusion");

var gpii = fluid.registerNamespace("gpii"),
    electron = require("electron");

require("../basic/dialog.js");
require("../basic/blurrable.js");
require("../../../shared/channelUtils.js");

/**
 * A component that represents the Quick Set Strip.
 */
fluid.defaults("gpii.app.qss", {
    gradeNames: ["gpii.app.dialog", "gpii.app.dialog.offScreenHidable", "gpii.app.blurrable"],

    // The width of the logo together with its left and right margins
    logoWidth: 117,

    // The width of a single button together with its left margin
    buttonWidth: 59,

    model: {
        // Whether the Morphic logo is currently shown
        isLogoShown: true,
        // Whether blurring should be respected by the dialog
        closeQssOnBlur: null
    },

    modelListeners: {
        isLogoShown: {
            funcName: "gpii.app.qss.toggleLogo",
            args: ["{that}", "{change}.value"],
            excludeSource: "init"
        }
    },

    config: {
        destroyOnClose: false,
        awaitWindowReadiness: true,

        attrs: {
            width: 618,
            height: 64,

            alwaysOnTop: true,
            transparent: false
        },
        params: {
            settings: null
        },
        fileSuffixPath: "qss/index.html"
    },

    events: {
        onQssOpen: null,
        onQssWidgetToggled: null,
        onQssSettingAltered: null,
        onQssLogoToggled: null,
        onSettingUpdated: null,

        onUndoIndicatorChanged: null
    },

    linkedWindowsGrades: ["gpii.app.psp", "gpii.app.qssWidget",  "gpii.app.qssNotification", "gpii.app.qssMorePanel", "gpii.app.qss"],

    components: {
        channelNotifier: {
            type: "gpii.app.channelNotifier",
            options: {
                events: {
                    onQssOpen: "{qss}.events.onQssOpen",
                    onQssWidgetToggled: "{qss}.events.onQssWidgetToggled",
                    onSettingUpdated: "{qss}.events.onSettingUpdated",
                    onQssLogoToggled: "{qss}.events.onQssLogoToggled",
                    onUndoIndicatorChanged: "{qss}.events.onUndoIndicatorChanged",
                    onIsKeyedInChanged: null
                },
                listeners: {
                    onSettingUpdated: {
                        "funcName": "fluid.log",
                        args: ["QssDialog settingUpdate: ", "{arguments}.0"]
                    }
                },
                modelListeners: {
                    "{qss}.model.isKeyedIn": {
                        this: "{that}.events.onIsKeyedInChanged",
                        method: "fire",
                        args: ["{change}.value"],
                        excludeSource: "init"
                    }
                }
            }
        },
        channelListener: {
            type: "gpii.app.channelListener",
            options: {
                events: {
                    onQssClosed: null,
                    onQssButtonFocused: null,
                    onQssButtonsFocusLost: null,
                    onQssButtonActivated: null,
                    onQssButtonMouseEnter: null,
                    onQssButtonMouseLeave: null,

                    onQssSettingAltered: "{qss}.events.onQssSettingAltered",
                    onQssNotificationRequired: null,
                    onQssMorePanelRequired: null,
                    onQssUndoRequired: null,
                    onQssResetAllRequired: null,
                    onQssSaveRequired: null,
                    onQssPspOpen: null
                },

                listeners: {
                    onQssClosed: {
                        func: "{qss}.hide"
                    },
                    onQssSettingAltered: {
                        funcName: "fluid.log",
                        args: ["QSS Dialog: Setting altered QSS - ", "{arguments}.0.path", "{arguments}.0.value"]
                    }
                }
            }
        }
    },
    invokers: {
        show: {
            funcName: "gpii.app.qss.show",
            args: [
                "{that}",
                "{arguments}.0" // params
            ]
        },
        handleBlur: {
            funcName: "gpii.app.qss.handleBlur",
            args: ["{that}", "{tray}", "{that}.model.closeQssOnBlur"]
        },
        updateUndoIndicator: {
            func: "{that}.events.onUndoIndicatorChanged.fire",
            args: [
                "{arguments}.0" // state
            ]
        },
        getExtendedWidth: {
            funcName: "gpii.app.qss.getExtendedWidth",
            args: ["{that}", "{qssWrapper}.qssWidget"]
        },
        fitToScreen: {
            funcName: "gpii.app.qss.fitToScreen",
            args: ["{that}"]
        }
    }
});

/**
 * Shows or hides the QSS logo depending on the `isLogoShown` model value and adjusts
 * the width of the QSS accordingly.
 * @param {Component} that - The `gpii.app.qss` component.
 * @param {Boolean} isLogoShown - Whether the logo should be shown or not.
 */
gpii.app.qss.toggleLogo = function (that, isLogoShown) {
    var width = that.model.width,
        scaleFactor = that.model.scaleFactor,
        logoWidth = scaleFactor * that.options.logoWidth;

    if (isLogoShown) {
        width += logoWidth;
    } else {
        width -= logoWidth;
    }

    that.applier.change("width", width);
    that.events.onQssLogoToggled.fire(isLogoShown);
};

/**
 * Resizes the QSS so that it fits in the available screen size. The resizing process
 * may include hiding or showing the QSS logo depending on the available space. As a
 * result the `scaleFactor` for the QSS will be adjusted but in any case it will not
 * exceed the `maxScaleFactor`.
 * @param {Component} that - The `gpii.app.qss` component.
 */
gpii.app.qss.fitToScreen = function (that) {
    var screenSize = electron.screen.getPrimaryDisplay().workAreaSize,
        extendedWidth = that.getExtendedWidth(),
        scaleFactor = that.model.scaleFactor;

    if (screenSize.width < extendedWidth) {
        // QSS needs to shrink
        if (that.model.isLogoShown) {
            // Hide the logo first
            that.applier.change("isLogoShown", false);
            extendedWidth = that.getExtendedWidth();
        }

        // If the QSS still does not fit, scale it down
        if (screenSize.width < extendedWidth) {
            scaleFactor = that.computeScaleFactor();
        }
    } else {
        // QSS needs to expand
        // Scale up the QSS as far as possible
        scaleFactor = that.computeScaleFactor();

        // Show the logo if there is enough space for it
        if (!that.model.isLogoShown) {
            var logoWidth = scaleFactor * that.options.logoWidth;

            if (that.model.width + logoWidth < screenSize.width) {
                that.applier.change("isLogoShown", true);
            }
        }
    }

    // Simply reposition the QSS if the scaleFactor does not need to change
    if (scaleFactor === that.model.scaleFactor) {
        that.setBounds();
    } else {
        that.applier.change("scaleFactor", scaleFactor);
    }
};

/**
 * Returns the total width of the component which must be taken into account when
 * fitting the window into the available screen space.
 * If the QSS logo is shown, then the width of the QSS itself is used.
 * Otherwise, it is assumed that the first button in the QSS will have a QSS widget
 * menu and this menu should be fully visible when displayed. Thus, the extended
 * width of the QSS is its own width together with the width of the QSS widget menu
 * which stays to the left of the QSS.
 * @param {Component} that - The `gpii.app.qss` instance.
 * @param {Component} qssWidget - The `gpii.app.qssWidget` instance.
 * @return {Number} The total width of the component.
 */
gpii.app.qss.getExtendedWidth = function (that, qssWidget) {
    if (that.model.isLogoShown) {
        return that.model.width;
    }

    var scaledButtonWidth = that.model.scaleFactor * that.options.buttonWidth;
    return that.model.width + (qssWidget.model.width - scaledButtonWidth) / 2;
};

/**
 * Shows the QSS or focuses it in case it is already shown.
 * @param {Component} that - The `gpii.app.qss` instance.
 * @param {Object} params - The parameters which should be passed to the renderer
 * part of the QSS. These may, for example, inform the renderer if the QSS was
 * opened via an ArrowLeft/ArrowRight key or using the global shortcut.
 */
gpii.app.qss.show = function (that, params) {
    gpii.app.dialog.show(that);

    that.events.onQssOpen.fire(params);
};

/**
<<<<<<< HEAD
=======
 * Computes the desired width of the QSS based on the single button size,
 * the width of the side margin and the number of buttons.
 * @param {Number} buttonWidth - The width of a single QSS button
 * @param {Number} sideMargin - The margin between the last QSS button and the
 * right edge of the QSS.
 * @param {Object} qssButtons - The list of QSS buttons
 * @return {Number} The computed QSS width based on the buttons count
 */
gpii.app.qss.computeQssWidth = function (buttonWidth, sideMargin, qssButtons) {
    var buttonsCount = qssButtons.length,
        qssWidth = buttonsCount * buttonWidth + sideMargin;

    fluid.log("QSS Dialog: Computed width - ", qssWidth);

    return qssWidth;
};

/**
>>>>>>> 5a5f1120
 * Handles the blur event for the QSS which is fired when the window loses focus. The QSS
 * will be closed only if this is the user's preference AND if the blur event was not the
 * result of the user clicking the tray icon (i.e. the mouse pointer is not within the
 * bounds of the tray icon).
 * @param {Component} that - The `gpii.app.qss` instance.
 * @param {Component} tray - The `gpii.app.tray` instance.
 * @param {Boolean} closeQssOnBlur - If `true`, the QSS will be hidden once the window
 * loses focus. Otherwise, it will stay open.
 */
gpii.app.qss.handleBlur = function (that, tray, closeQssOnBlur) {
    if (closeQssOnBlur) {
        var trayBounds = tray.tray.getBounds(),
            cursorPoint = electron.screen.getCursorScreenPoint();

        if (cursorPoint && trayBounds && !gpii.app.isPointInRect(cursorPoint, trayBounds)) {
            that.hide();
        }
    }
};<|MERGE_RESOLUTION|>--- conflicted
+++ resolved
@@ -271,27 +271,6 @@
 };
 
 /**
-<<<<<<< HEAD
-=======
- * Computes the desired width of the QSS based on the single button size,
- * the width of the side margin and the number of buttons.
- * @param {Number} buttonWidth - The width of a single QSS button
- * @param {Number} sideMargin - The margin between the last QSS button and the
- * right edge of the QSS.
- * @param {Object} qssButtons - The list of QSS buttons
- * @return {Number} The computed QSS width based on the buttons count
- */
-gpii.app.qss.computeQssWidth = function (buttonWidth, sideMargin, qssButtons) {
-    var buttonsCount = qssButtons.length,
-        qssWidth = buttonsCount * buttonWidth + sideMargin;
-
-    fluid.log("QSS Dialog: Computed width - ", qssWidth);
-
-    return qssWidth;
-};
-
-/**
->>>>>>> 5a5f1120
  * Handles the blur event for the QSS which is fired when the window loses focus. The QSS
  * will be closed only if this is the user's preference AND if the blur event was not the
  * result of the user clicking the tray icon (i.e. the mouse pointer is not within the
