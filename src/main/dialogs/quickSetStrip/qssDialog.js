/**
 * The Quick Set Strip dialog
 *
 * Introduces a component that uses an Electron BrowserWindow to represent the QSS.
 * Copyright 2016 Steven Githens
 * Copyright 2016-2017 OCAD University
 *
 * Licensed under the New BSD license. You may not use this file except in
 * compliance with this License.
 * The research leading to these results has received funding from the European Union's
 * Seventh Framework Programme (FP7/2007-2013) under grant agreement no. 289016.
 * You may obtain a copy of the License at
 * https://github.com/GPII/universal/blob/master/LICENSE.txt
 */
"use strict";

var fluid = require("infusion"),
    electron = require("electron");

var gpii = fluid.registerNamespace("gpii");

require("../basic/dialog.js");
require("../basic/blurrable.js");
require("../../../shared/channelUtils.js");

/**
 * A component that represents the Quick Set Strip.
 */
fluid.defaults("gpii.app.qss", {
    gradeNames: ["gpii.app.dialog", "gpii.app.dialog.offScreenHidable", "gpii.app.blurrable"],


    dialogContentMetrics: {
        // metrics are in px
        // The width of the logo together with its left and right margins
        logoWidth: 117,
        // The width of a single button together with its left margin
        buttonWidth: 59,
        closeButtonWidth: 29
    },
    qssButtonTypes: {
        smallButton: "smallButton",
        closeButton: "close"
    },

    model: {
        settings: [],
        // Whether the Morphic logo is currently shown
        isLogoShown: true,
        // Whether blurring should be respected by the dialog
        closeQssOnBlur: null
    },

    modelListeners: {
        settings: {
            funcName: "{that}.fitToScreen",
            args: ["{that}"],
            excludeSource: "init"
        },
        isLogoShown: {
            funcName: "{that}.events.onQssLogoToggled.fire",
            args: ["{change}.value"],
            // it is shown at first
            excludeSource: "init"
        }
    },

    config: {
        destroyOnClose: false,
        awaitWindowReadiness: true,

        attrs: {
            // the width will be computed once component loads up
            height: 64,

            alwaysOnTop: true,
            transparent: false
        },
        params: {
            settings: "{that}.model.settings",
            siteConfig: "{that}.options.siteConfig"
        },
        fileSuffixPath: "qss/index.html"
    },

    events: {
        onQssOpen: null,
        onQssWidgetToggled: null,
        onQssSettingAltered: null,
        onQssLogoToggled: null,
        // This is the incoming event by which the rest of the system and gpiiConnector
        onSettingUpdated: null,
        // This is the event which is relayed across to the renderer process via IPC. We make sure not to do this
        // until it has signalled readiness via onDialogReady (GPII-3818)
        onSettingUpdatedUnbottled: null,

        onUndoIndicatorChanged: null
    },
    listeners: {
        "onSettingUpdated.bottle": {
            funcName: "gpii.app.qss.bottleSettingUpdated",
            args: ["{that}", "{arguments}.0"]
        }
    },

    linkedWindowsGrades: ["gpii.app.psp", "gpii.app.qssWidget",  "gpii.app.qssNotification", "gpii.app.qssMorePanel", "gpii.app.qss"],

    components: {
        channelNotifier: {
            type: "gpii.app.channelNotifier",
            options: {
                events: {
                    onQssOpen: "{qss}.events.onQssOpen",
                    onQssWidgetToggled: "{qss}.events.onQssWidgetToggled",
                    onSettingUpdated: "{qss}.events.onSettingUpdatedUnbottled",
                    onQssLogoToggled: "{qss}.events.onQssLogoToggled",
                    onUndoIndicatorChanged: "{qss}.events.onUndoIndicatorChanged",
                    onIsKeyedInChanged: null
                },
                listeners: {
                    onSettingUpdated: {
                        "funcName": "fluid.log",
                        args: ["QssDialog settingUpdate: ", "{arguments}.0"]
                    }
                },
                modelListeners: {
                    "{qss}.model.isKeyedIn": {
                        "this": "{that}.events.onIsKeyedInChanged",
                        method: "fire",
                        args: ["{change}.value"],
                        excludeSource: "init"
                    }
                }
            }
        },
        channelListener: {
            type: "gpii.app.channelListener",
            options: {
                events: {
                    // Important information
                    // These events are available in the service buttons as well
                    // It can be used to access the main events and utils from them
                    // Usage: "{channelNotifier}.events.onQssResetAllRequired"

                    onQssClosed: null,
                    onQssButtonFocused: null,
                    onQssButtonsFocusLost: null,
                    onQssButtonActivated: null,
                    onQssButtonMouseEnter: null,
                    onQssButtonMouseLeave: null,

                    onQssSettingAltered: "{qss}.events.onQssSettingAltered",
                    onQssNotificationRequired: null,
                    onQssMorePanelRequired: null,
                    onQssUndoRequired: null,
                    onQssResetAllRequired: null,
                    onQssSaveRequired: null,
                    onQssPspToggled: null
                },

                listeners: {
                    onQssClosed: {
                        func: "{qss}.hide"
                    },
                    onQssSettingAltered: {
                        funcName: "fluid.log",
                        args: ["QSS Dialog: Setting altered QSS - ", "{arguments}.0.path", "{arguments}.0.value"]
<<<<<<< HEAD
                    },
                    onQssOpenUsbRequested: {
                        funcName: "gpii.app.openUSB",
                        args: []
=======
>>>>>>> a2ce58ab
                    }
                }
            }
        }
    },
    invokers: {
        show: {
            funcName: "gpii.app.qss.show",
            args: [
                "{that}",
                "{arguments}.0" // params
            ]
        },
        handleBlur: {
            funcName: "gpii.app.qss.handleBlur",
            args: ["{that}", "{tray}", "{that}.model.closeQssOnBlur"]
        },
        updateUndoIndicator: {
            func: "{that}.events.onUndoIndicatorChanged.fire",
            args: [
                "{arguments}.0" // state
            ]
        },
        getQssHorizontalMargin: {
            funcName: "gpii.app.qss.getQssHorizontalMargin",
            args: ["{that}", "{qssWrapper}.qssWidget"]
        },
        getExtendedWidth: {
            funcName: "gpii.app.qss.getExtendedWidth",
            args: ["{that}"]
        },
        fitToScreen: {
            funcName: "gpii.app.qss.fitToScreen",
            args: ["{that}"]
        }
    }
});

gpii.app.qss.bottleSettingUpdated = function (that, newSettings) {
    var fireIt = function () {
        fluid.log("QSS Dialog firing unbottled settings update ", newSettings);
        that.events.onSettingUpdatedUnbottled.fire(newSettings);
    };
    if (that.onDialogReady.disposition) {
        fluid.log("QSS Dialog received settings update in live state, firing now");
        fireIt();
    } else {
        fluid.log("QSS Dialog received settings update before renderer process is ready, bottling: ", newSettings);
        that.onDialogReady.then(fireIt);
    }
};

/**
 * Represents a group of setting data from which we using only the buttonTypes array
 * @typedef {Object} ButtonList
 * @property {String} [path] the path of the prefererence set.
 * @property {SettingSchema} schema.
 * @property {Array} [buttonTypes] array from diffent button types.
 * @property {Number} [tabindex] order of which the buttons will act on keyboard interaction.
 * @property {String} [messageKey] message bundle key used to translate the button's
 * data (like title, hints, etc.).
 * @property {String} [learnMoreLink] url to the help page related to this button's setting.
 * @property {String} [value] default value to the setting.
 */

/**
 * Computes the total width of all of the QSS buttons, based on their sizes inside
 * the BrowserWindow.
 * @param {Object} options - Component options object containing information for buttons
 * @param {Number} modelScaleFactor - Predefined scale factor setting in siteconfig
 * @param {ButtonList[]} buttons - The list of QSS buttons
 * @return {Number} - The total scaled size of the QSS's button
 */
gpii.app.qss.computeQssButtonsWidth = function (options, modelScaleFactor, buttons) {
    var qssButtonTypes   = options.qssButtonTypes,
        buttonWidth      = options.dialogContentMetrics.buttonWidth,
        closeButtonWidth = options.dialogContentMetrics.closeButtonWidth;

    // start off with the first button size and the constant close button
    var buttonsWidth = closeButtonWidth + buttonWidth;
    // check the type of the previous button, if the current is small
    // in the future, we might have the case that there aren't two small sequential buttons
    for (var i = 1; i < buttons.length; i++) {
        if (!buttons[i].buttonTypes.includes(qssButtonTypes.smallButton) ||
            !buttons[i - 1].buttonTypes.includes(qssButtonTypes.smallButton) &&
            buttons[i].path !== qssButtonTypes.closeButton
        ) {
            buttonsWidth += buttonWidth;
        }
    }

    return buttonsWidth * modelScaleFactor;
};

/**
 * Resizes the QSS so that it fits in the available screen size. The resizing process
 * may include hiding or showing the QSS logo depending on the available space. As a
 * result the `scaleFactor` for the QSS will be adjusted but in any case it will not
 * exceed the `maxScaleFactor`.
 * @param {Component} that - The `gpii.app.qss` component.
 */
gpii.app.qss.fitToScreen = function (that) {
    var screenSize = electron.screen.getPrimaryDisplay().workAreaSize,
        qssButtonsWidth = gpii.app.qss.computeQssButtonsWidth(that.options, that.model.scaleFactor, that.model.settings),
        qssLogoWidth = that.options.dialogContentMetrics.logoWidth * that.model.scaleFactor;

    var canFitOnScreenFullSized = screenSize.width > qssButtonsWidth + qssLogoWidth;

    // We would need to hide the logo if there's insufficient space
    that.applier.change("", {
        width: qssButtonsWidth + (canFitOnScreenFullSized && qssLogoWidth),
        isLogoShown: canFitOnScreenFullSized
    });

    gpii.app.resizable.fitToScreen(that);
};

/**
 * Returns the width needed for the button menu to be displayed.
 * As a button menu usually exceeds the bounds of the button, and
 * given the case that the button is at the very edge the QSS (the logo is hidden)
 * we need to know the additional space needed for the proper displaying of
 * the QS as a whole.
 * @param {Component} that - The `gpii.app.qss` instance.
 * @param {Component} qssWidget - The `gpii.app.qssWidget` instance.
 * @return {Number} The total width of the component.
 */
gpii.app.qss.getQssHorizontalMargin = function (that, qssWidget) {
    var scaledButtonWidth = that.model.scaleFactor * that.options.dialogContentMetrics.buttonWidth;
    return (qssWidget.model.width - scaledButtonWidth) / 2;
};

/**
 * Returns the total width of the component which must be taken into account when
 * fitting the window into the available screen space.
 * It is assumed that the first button in the QSS will have a QSS widget
 * menu and it ensures that this menu will be fully visible when displayed.
 * @param {Component} that - The `gpii.app.qss` instance.
 * @param {Component} qssWidget - The `gpii.app.qssWidget` instance.
 * @return {Number} The total width of the component.
 */
gpii.app.qss.getExtendedWidth = function (that) {
    var scaledLogoWidth = that.options.dialogContentMetrics.logoWidth * that.model.scaleFactor,
        qssDesiredMargin = that.getQssHorizontalMargin();
    if (that.model.isLogoShown && scaledLogoWidth > qssDesiredMargin) {
        return that.model.width;
    }

    return that.model.width + that.getQssHorizontalMargin();
};

/**
 * Shows the QSS or focuses it in case it is already shown.
 * @param {Component} that - The `gpii.app.qss` instance.
 * @param {Object} params - The parameters which should be passed to the renderer
 * part of the QSS. These may, for example, inform the renderer if the QSS was
 * opened via an ArrowLeft/ArrowRight key or using the global shortcut.
 */
gpii.app.qss.show = function (that, params) {
    gpii.app.dialog.show(that);

    that.events.onQssOpen.fire(params);
};

/**
 * Handles the blur event for the QSS which is fired when the window loses focus. The QSS
 * will be closed only if this is the user's preference AND if the blur event was not the
 * result of the user clicking the tray icon (i.e. the mouse pointer is not within the
 * bounds of the tray icon).
 * @param {Component} that - The `gpii.app.qss` instance.
 * @param {Component} tray - The `gpii.app.tray` instance.
 * @param {Boolean} closeQssOnBlur - If `true`, the QSS will be hidden once the window
 * loses focus. Otherwise, it will stay open.
 */
gpii.app.qss.handleBlur = function (that, tray, closeQssOnBlur) {
    if (closeQssOnBlur && !tray.isMouseOver()) {
        that.hide();
    }
};<|MERGE_RESOLUTION|>--- conflicted
+++ resolved
@@ -165,13 +165,6 @@
                     onQssSettingAltered: {
                         funcName: "fluid.log",
                         args: ["QSS Dialog: Setting altered QSS - ", "{arguments}.0.path", "{arguments}.0.value"]
-<<<<<<< HEAD
-                    },
-                    onQssOpenUsbRequested: {
-                        funcName: "gpii.app.openUSB",
-                        args: []
-=======
->>>>>>> a2ce58ab
                     }
                 }
             }
