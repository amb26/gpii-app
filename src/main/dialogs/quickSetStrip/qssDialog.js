--- conflicted
+++ resolved
@@ -34,31 +34,13 @@
         closeQssOnBlur: null
     },
 
-<<<<<<< HEAD
-    sideMargin: 5,
-    buttonWidth: 89,
-=======
-    scaleFactor: 1,
-    defaultHeight: 64,
-    defaultWidth: 618,
->>>>>>> caea0297
-
     config: {
         destroyOnClose: false,
         awaitWindowReadiness: true,
 
         attrs: {
-            width: {
-                expander: {
-                    funcName: "gpii.app.qss.computeQssWidth",
-                    args: [
-                        "{that}.options.buttonWidth",
-                        "{that}.options.sideMargin",
-                        "{that}.options.config.params.settings"
-                    ]
-                }
-            },
-            height: 95,
+            width: 618,
+            height: 64,
 
             alwaysOnTop: true,
             transparent: false
@@ -175,8 +157,10 @@
  * @return {Number} The total width of the component.
  */
 gpii.app.qss.getExtendedWidth = function (that, qssWidget) {
-    var scaledButtonWidth = that.model.scaleFactor * that.options.buttonWidth;
-    return that.model.width + (qssWidget.model.width - scaledButtonWidth) / 2;
+    // var scaledButtonWidth = that.model.scaleFactor * that.options.buttonWidth;
+    // return that.model.width + (qssWidget.model.width - scaledButtonWidth) / 2;
+
+    return that.model.width;
 };
 
 /**
