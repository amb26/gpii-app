--- conflicted
+++ resolved
@@ -40,11 +40,7 @@
     extraVerticalOffset: 7,
 
     // A list of QSS setting types for which this widget is applicable.
-<<<<<<< HEAD
-    supportedSettings: ["string", "number", "boolean", "screenCapture", "openUSB", "office"],
-=======
-    supportedSettings: ["string", "number", "boolean", "screenCapture", "openUSB", "volume"],
->>>>>>> 2c847975
+    supportedSettings: ["string", "number", "boolean", "screenCapture", "openUSB", "volume", "office"],
 
     model: {
         setting: {}
