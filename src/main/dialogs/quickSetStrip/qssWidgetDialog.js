/**
 * The Quick Set Strip widget pop-up
 *
 * Introduces a component that uses an Electron BrowserWindow to represent the QSS widget (menu or increment/decrement).
 * Copyright 2016 Steven Githens
 * Copyright 2016-2017 OCAD University
 *
 * Licensed under the New BSD license. You may not use this file except in
 * compliance with this License.
 * The research leading to these results has received funding from the European Union's
 * Seventh Framework Programme (FP7/2007-2013) under grant agreement no. 289016.
 * You may obtain a copy of the License at
 * https://github.com/GPII/universal/blob/master/LICENSE.txt
 */
"use strict";

var fluid = require("infusion");

var gpii = fluid.registerNamespace("gpii");

require("../basic/dialog.js");
require("../basic/blurrable.js");
require("../basic/offScreenHidable.js");
require("../../../shared/channelUtils.js");

/**
 * A blurrable dialog which represents the QSS widget. As this dialog is reused,
 * it is hidden off-screen to avoid content flickering when the displayed setting
 * changes.
 */
fluid.defaults("gpii.app.qssWidget", {
    gradeNames: ["gpii.app.dialog", "gpii.app.blurrable", "gpii.app.dialog.offScreenHidable"],

    /*
     * When setting the size of a `BrowserWindow` Electron sometimes changes its position
     * with a few pixels if the DPI is different than 1. This offset ensures that the dialog's
     * arrow will not be hidden behind the QSS in case Electron decides to position the window
     * lower than it actually has to be.
     */
    extraVerticalOffset: 7,

    // A list of QSS setting types for which this widget is applicable.
    supportedSettings: ["string", "number", "boolean"],

    model: {
        setting: {}
    },

    members: {
        // Used for postponed showing of the dialog (based on an event)
        shouldShow: false
    },

    // Temporary. Should be removed when the widget becomes truly resizable.
    heightMap: {
        "http://registry\\.gpii\\.net/common/language": 400,
        "http://registry\\.gpii\\.net/common/highContrastTheme": 365
    },

    config: {
        params: {
            sounds: {
                boundReached: {
                    expander: {
                        funcName: "{assetsManager}.resolveAssetPath",
                        args: ["{that}.options.sounds.boundReachedErrorSound"]
                    }
                }
            }
        },
        attrs: {
            width: 170,
            height: 255,
            alwaysOnTop: false
        },
        fileSuffixPath: "qssWidget/index.html"
    },

    linkedWindowsGrades: ["gpii.app.psp", "gpii.app.qss", "gpii.app.qssNotification", "gpii.app.qssWidget"],

    sounds: {
        boundReachedErrorSound: "boundReachedError.mp3"
    },

    events: {
        onSettingUpdated: null,
        onQssWidgetToggled: null,
        onQssWidgetSettingAltered: null,
        onQssWidgetNotificationRequired: null,
        onQssWidgetCreated: null
    },

    components: {
        channelNotifier: {
            type: "gpii.app.channelNotifier",
            options: {
                events: {
                    onSettingUpdated: "{qssWidget}.events.onSettingUpdated"
                }
            }
        },
        channelListener: {
            type: "gpii.app.channelListener",
            options: {
                events: {
                    onQssWidgetClosed: null,
                    onQssWidgetNotificationRequired: "{qssWidget}.events.onQssWidgetNotificationRequired",
                    onQssWidgetSettingAltered: "{qssWidget}.events.onQssWidgetSettingAltered",
                    onQssWidgetCreated: "{qssWidget}.events.onQssWidgetCreated"
                },
                listeners: {
                    onQssWidgetClosed: [{
                        func: "{qssWidget}.hide"
                    }, {
                        func: "{gpii.app.qss}.show",
                        args: [
                            "{arguments}.0" // params
                        ]
                    }],
<<<<<<< HEAD
                    onQssWidgetSettingAltered: {
                        funcName: "console.log",
                        args: ["QssWidget - Settings Altered: ", "{arguments}.0"]
=======
                    onQssWidgetSettingAltered: { // XXX dev
                        funcName: "fluid.log",
                        args: ["Settings Altered: ", "{arguments}.0"]
>>>>>>> 53c5ceb7
                    },
                    onQssWidgetCreated: {
                        funcName: "gpii.app.qssWidget.showOnInit",
                        args: ["{qssWidget}"]
                    }
                }
            }
        }
    },
    modelListeners: {
        "isShown": {
            func: "{that}.events.onQssWidgetToggled",
            args: [
                "{that}.model.setting",
                "{change}.value" // isShown
            ]
        },
        "setting": {
            func: "{that}.events.onQssWidgetToggled",
            args: [
                "{change}.value", // setting
                "{that}.model.isShown"
            ]
        }
    },
    invokers: {
        getScaledHeight: {
            funcName: "gpii.app.qssWidget.getScaledHeight",
            args: [
                "{that}",
                "{arguments}.0" // scaleFactor
            ]
        },
        show: {
            funcName: "gpii.app.qssWidget.show",
            args: [
                "{that}",
                "{that}.options.heightMap",
                "{arguments}.0", // setting
                "{arguments}.1",  // elementMetrics
                "{arguments}.2"// activationParams
            ]
        },
        toggle: {
            funcName: "gpii.app.qssWidget.toggle",
            args: [
                "{that}",
                "{arguments}.0", // setting
                "{arguments}.1",  // elementMetrics
                "{arguments}.2"// activationParams
            ]
        }
    }
});

/**
 * Given the new `scaleFactor` that has to be applied, this function computes the new
 * height of the component's `BrowserWindow`. Different from the base implementation
 * because the height of the QSS widget is determined based on the setting which it
 * represents.
 * @param {Component} that - The `gpii.app.dialog` instance.
 * @param {Number} scaleFactor - The new scale factor to be applied.
 * @return {Number} The new height of the `BrowserWindow`.
 */
gpii.app.qssWidget.getScaledHeight = function (that, scaleFactor) {
    var settingPath = fluid.get(that.model.setting, "path"),
        heightMap = that.options.heightMap,
        height = heightMap[settingPath] || that.options.config.attrs.height;

    return scaleFactor * height;
};

/**
 * Called whenever a QSS button is activated. Determines whether the QSS dialog
 * should be shown or hidden.
 * @param {Component} that - The `gpii.app.qssWidget` instance
 * @param {Object} setting - The setting corresponding to the QSS button that
 * has been activated
 * @param {Object} btnCenterOffset - An object containing metrics for the QSS
 * button that has been activated
 * @param {Object} [activationParams] - Parameters sent to the renderer portion
 * of the QSS dialog (e.g. whether the activation occurred via keyboard)
 */
gpii.app.qssWidget.toggle = function (that, setting, btnCenterOffset, activationParams) {
    if (that.model.isShown && that.model.setting.path === setting.path) {
        that.hide();
        return;
    }

    if (that.options.supportedSettings.includes(setting.schema.type)) {
        that.show(setting, btnCenterOffset, activationParams);
    } else {
        that.hide();
    }
};

/**
 * Retrieves the QSS widget dialog's position.
 * @param {Component} that - The `gpii.app.qssWidget` instance
 * @param {Object} btnCenterOffset - An object containing metrics for the QSS
 * button that has been activated.
 * @return {Object} The offset of the widget from the bottom right corner of
 * the screen.
 */
gpii.app.qssWidget.getWidgetPosition = function (that, btnCenterOffset) {
    var extraVerticalOffset = that.options.extraVerticalOffset,
        scaleFactor = that.model.scaleFactor;

    return {
        x: btnCenterOffset.x - that.model.width / 2,
        y: btnCenterOffset.y + scaleFactor * extraVerticalOffset
    };
};

/**
 * Shows the widget window and position it centered with respect to the
 * corresponding QSS button.
 * @param {Component} that - The `gpii.app.qssWidget` instance
 * @param {Object} heightMap - A hash containing the height the QSS widget must
 * have if the `setting` has a path matching a key in the hash.
 * @param {Object} setting - The setting corresponding to the QSS button that
 * has been activated
 * @param {Object} elementMetrics - An object containing metrics for the QSS
 * button that has been activated
 * @param {Object} [activationParams] - Parameters sent to the renderer portion
 * of the QSS dialog (e.g. whether the activation occurred via keyboard)
 */
gpii.app.qssWidget.show = function (that, heightMap, setting, elementMetrics, activationParams) {
    activationParams = activationParams || {};

    gpii.app.applier.replace(that.applier, "setting", setting);
    that.channelNotifier.events.onSettingUpdated.fire(setting, activationParams);

    // store the offset so that the widget can be positioned correctly when
    // the renderer process sends the corresponding message
    var offset = gpii.app.qssWidget.getWidgetPosition(that, elementMetrics);
    that.applier.change("offset", offset);

    var scaleFactor = that.model.scaleFactor,
        height = heightMap[setting.path] || that.options.config.attrs.height;
    that.setRestrictedSize(that.model.width, scaleFactor * height);

    that.shouldShow = true;
};

/**
 * Shows the QSS widget when the renderer process notifies the main process that
 * the view has been initialized.
 * @param {Component} qssWidget - The `gpii.app.qssWidget` instance
 */
gpii.app.qssWidget.showOnInit = function (qssWidget) {
    if (qssWidget.shouldShow) {
        qssWidget.shouldShow = false;
        setTimeout(function () {
            qssWidget.applier.change("isShown", true);
        }, 100);
    }
};<|MERGE_RESOLUTION|>--- conflicted
+++ resolved
@@ -117,15 +117,9 @@
                             "{arguments}.0" // params
                         ]
                     }],
-<<<<<<< HEAD
                     onQssWidgetSettingAltered: {
-                        funcName: "console.log",
+                        funcName: "fluid.log",
                         args: ["QssWidget - Settings Altered: ", "{arguments}.0"]
-=======
-                    onQssWidgetSettingAltered: { // XXX dev
-                        funcName: "fluid.log",
-                        args: ["Settings Altered: ", "{arguments}.0"]
->>>>>>> 53c5ceb7
                     },
                     onQssWidgetCreated: {
                         funcName: "gpii.app.qssWidget.showOnInit",
