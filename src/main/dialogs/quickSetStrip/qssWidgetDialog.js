/**
 * The Quick Set Strip widget pop-up
 *
 * Introduces a component that uses an Electron BrowserWindow to represent the QSS widget (menu or increment/decrement).
 * Copyright 2016 Steven Githens
 * Copyright 2016-2017 OCAD University
 *
 * Licensed under the New BSD license. You may not use this file except in
 * compliance with this License.
 * The research leading to these results has received funding from the European Union's
 * Seventh Framework Programme (FP7/2007-2013) under grant agreement no. 289016.
 * You may obtain a copy of the License at
 * https://github.com/GPII/universal/blob/master/LICENSE.txt
 */
"use strict";

var fluid = require("infusion");

var gpii = fluid.registerNamespace("gpii");

require("../basic/dialog.js");
require("../basic/blurrable.js");
require("../basic/offScreenHidable.js");
require("../../../shared/channelUtils.js");

/**
 * A blurrable dialog which represents the QSS widget. As this dialog is reused,
 * it is hidden off-screen to avoid content flickering when the displayed setting
 * changes.
 */
fluid.defaults("gpii.app.qssWidget", {
<<<<<<< HEAD
    gradeNames: ["gpii.app.dialog", "gpii.app.blurrable", "gpii.app.dialog.offScreenHidable"],
=======
    gradeNames: ["gpii.app.dialog", "gpii.app.scaledDialog", "gpii.app.blurrable", "gpii.app.dialog.offScreenHidable"],

    scaleFactor: 1,
    defaultWidth: 170,
    defaultHeight: 255,

    /*
     * When setting the size of a `BrowserWindow` Electron sometimes changes its position
     * with a few pixels if the DPI is different than 1. This offset ensures that the dialog's
     * arrow will not be hidden behind the QSS in case Electron decides to position the window
     * lower than it actually has to be.
     */
    extraVerticalOffset: 7,
>>>>>>> caea0297

    model: {
        setting: {}
    },

    members: {
        // Used for postponed showing of the dialog (based on an event)
        shouldShow: false
    },

    // Temporary. Should be removed when the widget becomes truly resizable.
    heightMap: {
<<<<<<< HEAD
        "http://registry\\.gpii\\.net/common/language": 637,
        "http://registry\\.gpii\\.net/common/highContrastTheme": 627
=======
        "http://registry\\.gpii\\.net/common/language": {
            expander: {
                funcName: "gpii.app.scale",
                args: [
                    "{that}.options.scaleFactor",
                    400
                ]
            }
        },
        "http://registry\\.gpii\\.net/common/highContrastTheme": {
            expander: {
                funcName: "gpii.app.scale",
                args: [
                    "{that}.options.scaleFactor",
                    365
                ]
            }
        }
>>>>>>> caea0297
    },

    config: {
        params: {
            sounds: {
                boundReached: {
                    expander: {
                        funcName: "{assetsManager}.resolveAssetPath",
                        args: ["{that}.options.sounds.boundReachedErrorSound"]
                    }
                }
            }
        },
        attrs: {
            width: 316,
            height: 430,
            alwaysOnTop: false
        },
        fileSuffixPath: "qssWidget/index.html"
    },

    linkedWindowsGrades: ["gpii.app.psp", "gpii.app.qss", "gpii.app.qssNotification", "gpii.app.qssWidget"],

    sounds: {
        boundReachedErrorSound: "boundReachedError.mp3"
    },

    events: {
        onSettingUpdated: null,
        onQssWidgetToggled: null,
        onQssWidgetSettingAltered: null,
        onQssWidgetNotificationRequired: null
    },

    components: {
        channelNotifier: {
            type: "gpii.app.channelNotifier",
            options: {
                events: {
                    onSettingUpdated: "{qssWidget}.events.onSettingUpdated"
                }
            }
        },
        channelListener: {
            type: "gpii.app.channelListener",
            options: {
                events: {
                    onQssWidgetClosed: null,
                    onQssWidgetNotificationRequired: "{qssWidget}.events.onQssWidgetNotificationRequired",
                    onQssWidgetSettingAltered: "{qssWidget}.events.onQssWidgetSettingAltered",
                    onQssWidgetCreated: null
                },
                listeners: {
                    onQssWidgetClosed: [{
                        func: "{qssWidget}.hide"
                    }, {
                        func: "{gpii.app.qss}.show",
                        args: [
                            "{arguments}.0" // params
                        ]
                    }],
                    onQssWidgetSettingAltered: { // XXX dev
                        funcName: "console.log",
                        args: ["Settings Altered: ", "{arguments}.0"]
                    },
                    onQssWidgetCreated: {
                        funcName: "gpii.app.qssWidget.showOnInit",
                        args: ["{qssWidget}"]
                    }
                }
            }
        }
    },
    modelListeners: {
        "isShown": {
            func: "{that}.events.onQssWidgetToggled",
            args: [
                "{that}.model.setting",
                "{change}.value" // isShown
            ]
        },
        "setting": {
            func: "{that}.events.onQssWidgetToggled",
            args: [
                "{change}.value", // setting
                "{that}.model.isShown"
            ]
        }
    },
    invokers: {
        getScaledHeight: {
            funcName: "gpii.app.qssWidget.getScaledHeight",
            args: [
                "{that}",
                "{arguments}.0" // scaleFactor
            ]
        },
        show: {
            funcName: "gpii.app.qssWidget.show",
            args: [
                "{that}",
                "{that}.options.heightMap",
                "{arguments}.0", // setting
                "{arguments}.1",  // elementMetrics
                "{arguments}.2"// activationParams
            ]
        },
        toggle: {
            funcName: "gpii.app.qssWidget.toggle",
            args: [
                "{that}",
                "{arguments}.0", // setting
                "{arguments}.1",  // elementMetrics
                "{arguments}.2"// activationParams
            ]
        }
    }
});

/**
 * Given the new `scaleFactor` that has to be applied, this function computes the new
 * height of the component's `BrowserWindow`. Different from the base implementation
 * because the height of the QSS widget is determined based on the setting which it
 * represents.
 * @param {Component} that - The `gpii.app.dialog` instance.
 * @param {Number} scaleFactor - The new scale factor to be applied.
 * @return {Number} The new height of the `BrowserWindow`.
 */
gpii.app.qssWidget.getScaledHeight = function (that, scaleFactor) {
    var settingPath = fluid.get(that.model.setting, "path"),
        heightMap = that.options.heightMap,
        height = heightMap[settingPath] || that.options.config.attrs.height;

    return scaleFactor * height;
};

/**
 * Called whenever a QSS button is activated. Determines whether the QSS dialog
 * should be shown or hidden.
 * @param {Component} that - The `gpii.app.qssWidget` instance
 * @param {Object} setting - The setting corresponding to the QSS button that
 * has been activated
 * @param {Object} btnCenterOffset - An object containing metrics for the QSS
 * button that has been activated
 * @param {Object} [activationParams] - Parameters sent to the renderer portion
 * of the QSS dialog (e.g. whether the activation occurred via keyboard)
 */
gpii.app.qssWidget.toggle = function (that, setting, btnCenterOffset, activationParams) {
    if (that.model.isShown && that.model.setting.path === setting.path) {
        that.hide();
        return;
    }

    if (setting.schema.type === "string" || setting.schema.type === "number") {
        that.show(setting, btnCenterOffset, activationParams);
    } else {
        that.hide();
    }
};

/**
 * Retrieves the QSS widget dialog's position.
 * @param {Component} that - The `gpii.app.qssWidget` instance
 * @param {Object} btnCenterOffset - An object containing metrics for the QSS
 * button that has been activated.
 * @return {Object} The offset of the widget from the bottom right corner of
 * the screen.
 */
gpii.app.qssWidget.getWidgetPosition = function (that, btnCenterOffset) {
    var extraVerticalOffset = that.options.extraVerticalOffset,
        scaleFactor = that.options.scaleFactor;

    return {
<<<<<<< HEAD
        x: btnCenterOffset.x - that.model.width / 2,
        y: btnCenterOffset.y
=======
        x: btnCenterOffset.x - that.width / 2,
        y: btnCenterOffset.y + scaleFactor * extraVerticalOffset
>>>>>>> caea0297
    };
};

/**
 * Shows the widget window and position it centered with respect to the
 * corresponding QSS button.
 * @param {Component} that - The `gpii.app.qssWidget` instance
 * @param {Object} heightMap - A hash containing the height the QSS widget must
 * have if the `setting` has a path matching a key in the hash.
 * @param {Object} setting - The setting corresponding to the QSS button that
 * has been activated
 * @param {Object} elementMetrics - An object containing metrics for the QSS
 * button that has been activated
 * @param {Object} [activationParams] - Parameters sent to the renderer portion
 * of the QSS dialog (e.g. whether the activation occurred via keyboard)
 */
gpii.app.qssWidget.show = function (that, heightMap, setting, elementMetrics, activationParams) {
    activationParams = activationParams || {};

    gpii.app.applier.replace(that.applier, "setting", setting);
    that.channelNotifier.events.onSettingUpdated.fire(setting, activationParams);

    // store the offset so that the widget can be positioned correctly when
    // the renderer process sends the corresponding message
    var offset = gpii.app.qssWidget.getWidgetPosition(that, elementMetrics);
    that.applier.change("offset", offset);

    var scaleFactor = that.model.scaleFactor,
        height = heightMap[setting.path] || that.options.config.attrs.height;
    that.setRestrictedSize(that.model.width, scaleFactor * height);

    that.shouldShow = true;
};

/**
 * Shows the QSS widget when the renderer process notifies the main process that
 * the view has been initialized.
 * @param {Component} qssWidget - The `gpii.app.qssWidget` instance
 */
gpii.app.qssWidget.showOnInit = function (qssWidget) {
    if (qssWidget.shouldShow) {
        qssWidget.shouldShow = false;
        setTimeout(function () {
            qssWidget.applier.change("isShown", true);
        }, 100);
    }
};<|MERGE_RESOLUTION|>--- conflicted
+++ resolved
@@ -29,14 +29,7 @@
  * changes.
  */
 fluid.defaults("gpii.app.qssWidget", {
-<<<<<<< HEAD
     gradeNames: ["gpii.app.dialog", "gpii.app.blurrable", "gpii.app.dialog.offScreenHidable"],
-=======
-    gradeNames: ["gpii.app.dialog", "gpii.app.scaledDialog", "gpii.app.blurrable", "gpii.app.dialog.offScreenHidable"],
-
-    scaleFactor: 1,
-    defaultWidth: 170,
-    defaultHeight: 255,
 
     /*
      * When setting the size of a `BrowserWindow` Electron sometimes changes its position
@@ -45,7 +38,6 @@
      * lower than it actually has to be.
      */
     extraVerticalOffset: 7,
->>>>>>> caea0297
 
     model: {
         setting: {}
@@ -58,29 +50,8 @@
 
     // Temporary. Should be removed when the widget becomes truly resizable.
     heightMap: {
-<<<<<<< HEAD
-        "http://registry\\.gpii\\.net/common/language": 637,
-        "http://registry\\.gpii\\.net/common/highContrastTheme": 627
-=======
-        "http://registry\\.gpii\\.net/common/language": {
-            expander: {
-                funcName: "gpii.app.scale",
-                args: [
-                    "{that}.options.scaleFactor",
-                    400
-                ]
-            }
-        },
-        "http://registry\\.gpii\\.net/common/highContrastTheme": {
-            expander: {
-                funcName: "gpii.app.scale",
-                args: [
-                    "{that}.options.scaleFactor",
-                    365
-                ]
-            }
-        }
->>>>>>> caea0297
+        "http://registry\\.gpii\\.net/common/language": 400,
+        "http://registry\\.gpii\\.net/common/highContrastTheme": 365
     },
 
     config: {
@@ -95,8 +66,8 @@
             }
         },
         attrs: {
-            width: 316,
-            height: 430,
+            width: 170,
+            height: 255,
             alwaysOnTop: false
         },
         fileSuffixPath: "qssWidget/index.html"
@@ -251,16 +222,11 @@
  */
 gpii.app.qssWidget.getWidgetPosition = function (that, btnCenterOffset) {
     var extraVerticalOffset = that.options.extraVerticalOffset,
-        scaleFactor = that.options.scaleFactor;
+        scaleFactor = that.model.scaleFactor;
 
     return {
-<<<<<<< HEAD
         x: btnCenterOffset.x - that.model.width / 2,
-        y: btnCenterOffset.y
-=======
-        x: btnCenterOffset.x - that.width / 2,
         y: btnCenterOffset.y + scaleFactor * extraVerticalOffset
->>>>>>> caea0297
     };
 };
 
