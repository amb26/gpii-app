--- conflicted
+++ resolved
@@ -40,11 +40,7 @@
     extraVerticalOffset: 7,
 
     // A list of QSS setting types for which this widget is applicable.
-<<<<<<< HEAD
-    supportedSettings: ["string", "number", "boolean", "screenCapture", "openUSB", "volume", "office", "translateTools", "mouse"],
-=======
-    supportedSettings: ["string", "number", "boolean", "screenCapture", "openUSB", "volume", "office", "translateTools", "mySavedSettings"],
->>>>>>> d9d96dc9
+    supportedSettings: ["string", "number", "boolean", "screenCapture", "openUSB", "volume", "office", "translateTools", "mouse", "mySavedSettings"],
 
     model: {
         setting: {}
