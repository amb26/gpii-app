--- conflicted
+++ resolved
@@ -40,11 +40,7 @@
     extraVerticalOffset: 7,
 
     // A list of QSS setting types for which this widget is applicable.
-<<<<<<< HEAD
-    supportedSettings: ["string", "number", "boolean", "screenCapture", "volume"],
-=======
-    supportedSettings: ["string", "number", "boolean", "screenCapture", "openUSB"],
->>>>>>> 21122064
+    supportedSettings: ["string", "number", "boolean", "screenCapture", "openUSB", "volume"],
 
     model: {
         setting: {}
