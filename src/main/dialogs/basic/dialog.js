/**
 * Base BrowserWindow dialog component
 *
 * A base component for all Electron BrowserWindow dialogs.
 * GPII Application
 * Copyright 2016 Steven Githens
 * Copyright 2016-2017 OCAD University
 *
 * Licensed under the New BSD license. You may not use this file except in
 * compliance with this License.
 * The research leading to these results has received funding from the European Union's
 * Seventh Framework Programme (FP7/2007-2013) under grant agreement no. 289016.
 * You may obtain a copy of the License at
 * https://github.com/GPII/universal/blob/master/LICENSE.txt
 */
"use strict";

var fluid         = require("infusion");
var BrowserWindow = require("electron").BrowserWindow;
var ipcMain       = require("electron").ipcMain;

var gpii  = fluid.registerNamespace("gpii");

require("./resizable.js");

fluid.registerNamespace("gpii.app.dialog");


/**
 * Base dialog component that provides initialization of an Electron `BrowserWindow` and the generation of
 * the file URL that is to be loaded in the same `BrowserWindow`.
 * NOTE: The generated URL is always relative to the working directory of the application (`module.terms()`)
 *
 * It also provides show/hide operations of the window through interaction with the `isShown` property of
 * the component and handles Electron objects cleanup upon destruction.
 *
 * Positioning of the window is relative to the bottom right corner of the screen (contrary to the
 * default Electron positioning behaviour in the center of the screen).
 *
 * Requires:
 * - (optional) `attrs` - used as raw options for `BrowserWindow` generation.
 *   For full options list:  https://github.com/electron/electron/blob/master/docs/api/browser-window.md
 * - relative path from the application's working directory
 *    - `fileSuffixPath` - the suffix to the file
 *    - `filePrefixPath` (optional) - the prefix to the file
 *
 *   For example, a relative path such as `"/src/rendered/waitDialog/index.html"` might be split into:
 *   `prefixPath = "src/renderer"`
 *   `fileSuffixPath = "waitDialog/index.html"`
 */
fluid.defaults("gpii.app.dialog", {
    gradeNames: ["fluid.modelComponent", "gpii.app.resizable"],

    model: {
        isShown: false,
        // the positions of the window,
        // represented as offset from the bottom right corner;
        // by default the window is positioned in the bottom right corner
        offset: {
            x: 0,
            y: 0
        }
    },

    events: {
        onDialogShown: null,
        onDialogHidden: null,
        /*
         * Event fired when the current dialog is fully created (its renderer components
         * have been successfully initialized).
         */
        onDialogReady: null
    },

    config: {
        // dialog behaviour settings
        showInactive: false,

        // Whether to position the dialog after creation. This is used instead of x and y as raw
        // options as they depend on the offset and the latter is not yet defined at the time of the
        // dialog creation
        positionOnInit: true,

        // Whether the window is hidden offscreen and should be treated as such. Its usage is
        // mainly assotiated with the `gpii.app.dialog.offScreenHidable` grade
        hideOffScreen: false,

        // Whether the window can be closed (which will destroy it). In case
        // this setting is active the only way for a window to be closed is through
        // the usage of the `destroy` method and a close command would simply hide the window.
        // This is mainly needed to avoid closing a window using the Alf + F4 combination
        closable: false,

        // Whether to register a listener for BrowserWindow "readiness". The BrowserWindow is ready
        // once all its components are created.
        awaitWindowReadiness: false,

        restrictions: {
            minHeight: null
        },

        // params for the BrowserWindow instance
        params: null,

        // dialog creation options
        attrs: {        // raw attributes used in `BrowserWindow` generation
            width: 800,
            height: 600,
            show: false,
            frame: false,
            transparent: true,
            alwaysOnTop: true,
            skipTaskbar: true,
            type: "toolbar",
            resizable: false
        },
        filePrefixPath: "src/renderer",
        fileSuffixPath: null,           // e.g. "waitDialog/index.html"
        url: {
            expander: {
                funcName: "gpii.app.dialog.buildFileUrl",
                args: [
                    "{that}.options.config.filePrefixPath",
                    "{that}.options.config.fileSuffixPath"
                ]
            }
        }
    },
    members: {
        width:  "{that}.options.config.attrs.width", // the actual width of the content
        height: "{that}.options.config.attrs.height", // the actual height of the content

<<<<<<< HEAD
        /*
         * A unique identifier to the component that is to be used by its BrowserWindow instance
         * for backward relation.
         */
        relatedCmpId: null,
=======
        // Blurrable dialogs will have the `gradeNames` property which will contain
        // all gradeNames of the current component. Useful when performing checks about
        // the component if only its dialog is available.
>>>>>>> 09e20d94
        dialog: {
            expander: {
                funcName: "gpii.app.dialog.makeDialog",
                args: [
                    "{that}",
                    "{that}.options.config.attrs",
                    "{that}.options.config.url",
                    "{that}.options.config.params"
                ]
            }
        }
    },

    modelListeners: {
        isShown: {
            funcName: "gpii.app.dialog.toggle",
            args: ["{that}", "{change}.value", "{that}.options.config.showInactive"],
            namespace: "impl",
            excludeSource: "init"
        }
    },
    listeners: {
        "onCreate.positionOnInit": {
            funcName: "gpii.app.dialog.positionOnInit",
            args: ["{that}"]
        },
        "onCreate.registerDialogReadyListener": {
            funcName: "gpii.app.dialog.registerDailogReadyListener",
            args: "{that}"
        },
        "onDestroy.cleanupElectron": {
            this: "{that}.dialog",
            method: "destroy"
        }
    },
    invokers: {
        // Changing the position of a BrowserWindow when the scale factor is different than
        // the default one (100%) changes the window's size (either width or height).
        // To ensure its size is correct simply set the size of the window again with the one
        // that has already been stored.
        // Related Electron issue: https://github.com/electron/electron/issues/9477
        // Once fixed we can move back to uising the native `setPosition` method of the
        // `BrowserWindow` instead of `setBounds`.
        setPosition: {
            funcName: "gpii.app.dialog.setBounds",
            args: [
                "{that}",
                "{that}.options.config.restrictions",
                "{that}.width",
                "{that}.height",
                "{arguments}.0", // offsetX
                "{arguments}.1"  // offsetY
            ]
        },
        setBounds: {
            funcName: "gpii.app.dialog.setBounds",
            args: [
                "{that}",
                "{that}.options.config.restrictions",
                "{arguments}.0", // width
                "{arguments}.1", // height
                "{arguments}.2", // offsetX
                "{arguments}.3"  // offsetY
            ]
        },
        setRestrictedSize: {
            funcName: "gpii.app.dialog.setRestrictedSize",
            args: [
                "{that}",
                "{that}.options.config.restrictions",
                "{arguments}.0", // width
                "{arguments}.1"  // height
            ]
        },
        showImp: {
            funcName: "gpii.app.dialog.showImp",
            args: [
                "{that}",
                "{arguments}.0" // showInactive
            ]
        },
        hideImpl: {
            this: "{that}.dialog",
            method: "hide"
        },
        show: {
            funcName: "gpii.app.dialog.show",
            args: ["{that}"]
        },
        hide: {
            changePath: "isShown",
            value: false
        },
        focus: {
            this: "{that}.dialog",
            method: "focus"
        },
        close: {
            this: "{that}.dialog",
            method: "close"
        }
    }
});


/**
 * Builds a file URL inside the application **Working Directory**.
 * @param {String} prefixPath - Prefix for the file path, e.g. "src/renderer"
 * @param {String} suffixPath - Suffix for the file path, e.g. "index.html"
 * @return {String} The generated URL
 */
gpii.app.dialog.buildFileUrl = function (prefixPath, suffixPath) {

    var appHomePath = fluid.module.terms()["gpii-app"];

    return fluid.stringTemplate(
        "file://%homePath/%prefixPath/%suffixPath",
        {
            homePath: appHomePath,
            prefixPath: prefixPath,
            suffixPath: suffixPath
        });
};

/**
 * Creates a dialog. This is done upfront to avoid the delay from creating a new
 * dialog every time the displayed content should change.
 * @param {Component} that - The `gpii.app.dialog` instance
 * @param {Object} windowOptions - The raw Electron `BrowserWindow` settings
 * @param {String} url - The URL to be loaded in the `BrowserWindow`
 * @param {Object} params -  Options that are to be supplied to the render process of
 * the newly created BrowserWindow
 * @return {BrowserWindow} The Electron `BrowserWindow` component
 */
gpii.app.dialog.makeDialog = function (that, windowOptions, url, params) {
    var dialog = new BrowserWindow(windowOptions);

    dialog.loadURL(url);

<<<<<<< HEAD
    that.relatedCmpId = fluid.allocateGuid();
    // Keep record in the window itself for its wrapping dialog instance
    dialog.relatedCmpId = that.relatedCmpId;

=======
>>>>>>> 09e20d94
    // Approach for sharing initial options for the renderer process
    // proposed in: https://github.com/electron/electron/issues/1095
    dialog.params = params || {};

    // ensure the window is hidden properly
    if (that.options.config.hideOffScreen && !windowOptions.show) {
        gpii.app.dialog.offScreenHidable.moveOffScreen(dialog);
        dialog.show();
    }

    if (!that.options.config.closable) {
        // As proposed in https://github.com/electron/electron/issues/6702
        dialog.on("close", function (e) {
            that.hide();
            e.preventDefault();
        });
    }

    return dialog;
};

/**
 * Positions the dialog (if needed) after it has been created.
 * @param {Component} that - The `gpii.app.dialog` instance.
 */
gpii.app.dialog.positionOnInit = function (that) {
    if (that.options.config.positionOnInit) {
        that.setPosition();
    }
};

/**
 * Listens for a notification from the corresponding BrowserWindow for components' initialization.
 * It uses a shared channel for dialog creation - `onDialogReady` - where every BrowserWindow of a `gpii.app.dialog`
 * type may sent a notification for its creation. Messages in this shared channel are distinguished based on
 * an unique identifier that is sent with the notification. The sent identifier corresponds to
 * a `gpii.app.dialog` instance's grade.
 * @param {Component} that - The instance of `gpii.app.dialog` component
 */
gpii.app.dialog.registerDailogReadyListener = function (that) {
    // Use a local function so that its we can de-register the channel listener when needed
    function handleReadyResponse(event, relatedCmpId) {
        if (that.dialog.relatedCmpId === relatedCmpId) {
            that.events.onDialogReady.fire();

            // detach current dialog's "ready listener"
            ipcMain.removeListener("onDialogReady", handleReadyResponse);
        }
    }

    if (that.options.config.awaitWindowReadiness) {
        // register listener that is to be removed once a notification for the current dialog is received
        ipcMain.on("onDialogReady", handleReadyResponse);
    }
};

/**
 * Shows the window if it is currently hidden or focuses it otherwise.
 * This is the simplest way for showing a dialog. If the dialog has
 * other rules for showing itself, this invoker can be overridden.
 * @param {Component} that - The `gpii.app.dialog` instance.
 */
gpii.app.dialog.show = function (that) {
    if (that.model.isShown) {
        that.focus();
    } else {
        that.applier.change("isShown", true);
    }
};

/**
 * Shows the window by calling the appropriate native `BrowserWindow` method
 * depending on whether the window should be focused when shown. This is a
 * low level utility function which could be useful in case the `show` invoker
 * is overridden.
 * @param {Component} that - The `gpii.app.dialog` instance.
 * @param {Boolean} showInactive - If `true`, the dialog should not have focus
 * when shown. Otherwise it will.
 */
gpii.app.dialog.showImp = function (that, showInactive) {
    var showMethod = showInactive ?
        that.dialog.showInactive :
        that.dialog.show;

    showMethod.call(that.dialog);
};

/**
 * Default show/hide behaviour of the electron `BrowserWindow` dialog, depending
 * on the `isShown` flag state.
 * @param {Component} that - The diolog component to be shown
 * @param {Boolean} isShown - Whether the window has to be shown
 * @param {Boolean} showInactive - Whether the window has to be shown inactive (not focused)
 */
gpii.app.dialog.toggle = function (that, isShown, showInactive) {
    if (isShown) {
        that.showImp(showInactive);
        that.events.onDialogShown.fire();
    } else {
        that.hideImpl();
        that.events.onDialogHidden.fire();
    }
};

/**
 * Both resizes the current window and positions it appropriately.
 * @param {Component} that - The `gpii.app.dialog` instance
 * @param {Object} restrictions - Restrictions for resizing and positioning the window
 * @param {Number} width - The new width for the window
 * @param {Number} height - The new height for the window
 * @param {Number} offsetX - The x offset from the right edge of the screen.
 * @param {Number} offsetY - The y offset from the bottom edge of the screen.
 */
gpii.app.dialog.setBounds = function (that, restrictions, width, height, offsetX, offsetY) {
    // As default use currently set values
    offsetX  = fluid.isValue(offsetX) ? offsetX : that.model.offset.x;
    offsetY  = fluid.isValue(offsetY) ? offsetY : that.model.offset.y;
    width    = fluid.isValue(width)   ? width : that.width;
    height   = fluid.isValue(height)  ? height : that.height;

    // apply restrictions
    if (restrictions.minHeight) {
        height = Math.max(height, restrictions.minHeight);
    }

    var bounds = gpii.browserWindow.computeWindowBounds(width, height, offsetX, offsetY);

    that.width = bounds.width;
    that.height = bounds.height;
    that.applier.change("offset", { x: offsetX, y: offsetY });

    that.dialog.setBounds(bounds);
};

/**
 * Resizes the Electron BrowserWindow. Ensures that the window will be resized to fit
 * vertically in the available screen area.
 * @param {Component} that - The `gpii.app.dialog` instance
 * @param {Object} restrictions - Restrictions for resizing and positioning the window
 * @param {Number} [width] - The desired width for the window
 * @param {Number} [height] - The desired height for the window
 */
gpii.app.dialog.setRestrictedSize = function (that, restrictions, width, height) {
    // ensure the whole window is visible
    var offset = that.model.offset;

    width  = width  || that.width;
    height = height || that.height;

    // apply restrictions
    if (restrictions.minHeight) {
        height = Math.max(height, restrictions.minHeight);
    }

    var size = gpii.browserWindow.computeWindowSize(width, height, offset.x, offset.y);

    that.width  = size.width;
    that.height = size.height;

    that.dialog.setSize(size.width, size.height);
};

/**
 * A generic channel extension which listens for locale changes and
 * notifies the associated `BrowserWindow`.
 */
fluid.defaults("gpii.app.i18n.channel", {
    gradeNames: "fluid.modelComponent",

    modelListeners: {
        "{app}.model.locale": {
            funcName: "gpii.app.notifyWindow",
            args: [
                "{dialog}.dialog",
                "onLocaleChanged",
                "{app}.model.locale"
            ]
        }
    }
});

/**
 * Listens for events from the renderer process (the BrowserWindow).
 */
fluid.defaults("gpii.app.channelListener", {
    gradeNames: ["gpii.app.shared.simpleChannelListener"],
    ipcTarget: ipcMain
});

/**
 * Notifies the render process for main events.
 */
fluid.defaults("gpii.app.channelNotifier", {
    gradeNames: ["gpii.app.common.simpleChannelNotifier", "gpii.app.i18n.channel"],
    // TODO improve `i18n.channel` to use event instead of a direct notifying
    ipcTarget: "{dialog}.dialog.webContents" // get the closest dialog
});<|MERGE_RESOLUTION|>--- conflicted
+++ resolved
@@ -130,17 +130,9 @@
         width:  "{that}.options.config.attrs.width", // the actual width of the content
         height: "{that}.options.config.attrs.height", // the actual height of the content
 
-<<<<<<< HEAD
-        /*
-         * A unique identifier to the component that is to be used by its BrowserWindow instance
-         * for backward relation.
-         */
-        relatedCmpId: null,
-=======
         // Blurrable dialogs will have the `gradeNames` property which will contain
         // all gradeNames of the current component. Useful when performing checks about
         // the component if only its dialog is available.
->>>>>>> 09e20d94
         dialog: {
             expander: {
                 funcName: "gpii.app.dialog.makeDialog",
@@ -280,13 +272,12 @@
 
     dialog.loadURL(url);
 
-<<<<<<< HEAD
-    that.relatedCmpId = fluid.allocateGuid();
-    // Keep record in the window itself for its wrapping dialog instance
-    dialog.relatedCmpId = that.relatedCmpId;
-
-=======
->>>>>>> 09e20d94
+    /*
+     * Use the component's unique identifier as a way for backward relation from the
+     * BrowserWindow. Keep that id in the window itself.
+     */
+    dialog.relatedCmpId = that.id;
+
     // Approach for sharing initial options for the renderer process
     // proposed in: https://github.com/electron/electron/issues/1095
     dialog.params = params || {};
@@ -323,13 +314,13 @@
  * It uses a shared channel for dialog creation - `onDialogReady` - where every BrowserWindow of a `gpii.app.dialog`
  * type may sent a notification for its creation. Messages in this shared channel are distinguished based on
  * an unique identifier that is sent with the notification. The sent identifier corresponds to
- * a `gpii.app.dialog` instance's grade.
+ * the id of a `gpii.app.dialog` instance.
  * @param {Component} that - The instance of `gpii.app.dialog` component
  */
 gpii.app.dialog.registerDailogReadyListener = function (that) {
     // Use a local function so that its we can de-register the channel listener when needed
     function handleReadyResponse(event, relatedCmpId) {
-        if (that.dialog.relatedCmpId === relatedCmpId) {
+        if (that.id === relatedCmpId) {
             that.events.onDialogReady.fire();
 
             // detach current dialog's "ready listener"
