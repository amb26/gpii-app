/*!
GPII Application
Copyright 2016 Steven Githens
Copyright 2016-2017 OCAD University

Licensed under the New BSD license. You may not use this file except in
compliance with this License.
The research leading to these results has received funding from the European Union's
Seventh Framework Programme (FP7/2007-2013) under grant agreement no. 289016.
You may obtain a copy of the License at
https://github.com/GPII/universal/blob/master/LICENSE.txt
*/
"use strict";

var fluid     = require("infusion");
var WebSocket = require("ws");

var gpii = fluid.registerNamespace("gpii");

require("./surveyParser.js");

// XXX TEST
require("./surveyServer.js");

/**
 * Send/receive survey data to/from the survey server
 * occurred
 */
fluid.defaults("gpii.app.surveyConnector", {
    gradeNames: ["fluid.modelComponent"],

    model: {
        machineId: "machine_id",
        // TODO move
        userId: "{app}.model.keyedInUserToken"
    },

    config: {
        // {1} - survey server implementation
        // TODO update when survey server is implemented
        surveyServerUrl: "ws://localhost:3333"
    },

    components: {
        surveyParser: {
            type: "gpii.app.surveyParser"
        }
    },

    members: {
        socket: "@expand:gpii.app.surveyConnector.connect({that}.options.config, {that}.events.onSocketOpened.fire)"
    },

    listeners: {
        "onSocketOpened.register": {
            funcName: "gpii.app.surveyConnector.register",
            args: ["{that}.socket", "{that}.events"]
        }
    },

    events: {
        onSocketOpened: null,
        /*
         * A survey payload is received.
         */
        onSurveyRequired: null,
        /*
         * A list of survey triggers that are to be registered
         */
        onTriggerReceived: null
    },

    invokers: {
        requestTriggers: {
            funcName: "gpii.app.surveyConnector.requestTriggers",
            args: [
                "{that}.socket",
                "{that}.model",
                "{that}.events"
            ]
        },
        notifyTriggerOccurred: {
            funcName: "gpii.app.surveyConnector.notifyTriggerOccurred",
            args: [
                "{that}.socket",
                "{arguments}.0"
            ]
        }
    }
});


/**
 * TODO
 */
<<<<<<< HEAD
gpii.app.surveyConnector.register = function (socket, events) {
    // socket.on("surveyPayload", events.onSurveyRequired.fire); // JSON.parse
    // socket.on("surveyTriggers", events.onTriggersReceived.fire);
};


gpii.app.surveyConnector.notifyTriggerOccurred = function (socket, trigger, that) {
    // XXX {1} Posible implementation
    // socket.send("surveyTrigger", { triggerId: trigger.id });

    console.log("Survey Trigger Occured: ", trigger);
    // XXX mocked behaviour
    var surveyRawPayloadFixture = {
        survey: {
            "url": "https://survey.az1.qualtrics.com/jfe/form/SV_7QWbGd4JuGmSu33",
            "window": {
                "height": 600,  //optional
                "width": 800,   //optional
                "userResizable": true,
                "titleBar": {
                    "title": "GPII Auto-Personalization Survey",
                    // "icon": "icon asset", //use gear-cloud icon by default
                    "closeButton": true,     //default
                    "minimizeButton": false, //default
                    "maximizeButton": false  //default
                }
            }
        }
    };
    var surveyOptions = that.surveyParser.parseSurveyPayload(surveyRawPayloadFixture);
    that.events.onSurveyRequired.fire(surveyOptions);
=======
gpii.app.surveyConnector.connect = function (config, callback) {
    var ws = new WebSocket(config.surveyServerUrl);
    ws.on("open", callback);

    return ws;
};

/**
 * TODO
 */
gpii.app.surveyConnector.register = function (socket, events) {
    socket.on("message", function (message) {
        message = JSON.parse(message);
        // Single key payload
        var type = Object.keys(message)[0],
            payload = message[type];
        
        switch (type) {
            case "survey":
                events.onSurveyRequired.fire(payload);
                break;
            case "surveyTrigger":
                events.onTriggerReceived.fire(payload);
                break;
            default:
                console.log("SurveyConnector - Unrecognized message type: ", message);
        }
    });
>>>>>>> 44ffefca
};

/**
 * TODO
 */
gpii.app.surveyConnector.requestTriggers = function (socket, payload) {
     // send `machineId` & `userId`
    socket.send(JSON.stringify({
        type: "triggersRequest",
        payload: payload
    }));
};

<<<<<<< HEAD
gpii.app.surveyConnector.requestTriggers  = function (socket, payload, events) {
    // socket.send("keyedIn", payload);

    var triggerFixture = {
        surveyTrigger: {
            conditions: [
                {
                    "minutesSinceKeyIn": 3
                }
            ],
            id: "id",
            urlTriggerHandler: "URL of the survey server to handle the surveyTriggerEvent"
        }
    };
    events.onTriggersReceived.fire(triggerFixture.surveyTrigger);
=======
/**
 * TODO
 */
gpii.app.surveyConnector.notifyTriggerOccurred = function (socket, trigger) {
    socket.send(JSON.stringify({
        type: "triggerOccurred",
        payload: trigger
    }));
>>>>>>> 44ffefca
};<|MERGE_RESOLUTION|>--- conflicted
+++ resolved
@@ -54,7 +54,7 @@
     listeners: {
         "onSocketOpened.register": {
             funcName: "gpii.app.surveyConnector.register",
-            args: ["{that}.socket", "{that}.events"]
+            args: ["{that}.socket", "{that}.events", "{surveyParser}"]
         }
     },
 
@@ -93,39 +93,6 @@
 /**
  * TODO
  */
-<<<<<<< HEAD
-gpii.app.surveyConnector.register = function (socket, events) {
-    // socket.on("surveyPayload", events.onSurveyRequired.fire); // JSON.parse
-    // socket.on("surveyTriggers", events.onTriggersReceived.fire);
-};
-
-
-gpii.app.surveyConnector.notifyTriggerOccurred = function (socket, trigger, that) {
-    // XXX {1} Posible implementation
-    // socket.send("surveyTrigger", { triggerId: trigger.id });
-
-    console.log("Survey Trigger Occured: ", trigger);
-    // XXX mocked behaviour
-    var surveyRawPayloadFixture = {
-        survey: {
-            "url": "https://survey.az1.qualtrics.com/jfe/form/SV_7QWbGd4JuGmSu33",
-            "window": {
-                "height": 600,  //optional
-                "width": 800,   //optional
-                "userResizable": true,
-                "titleBar": {
-                    "title": "GPII Auto-Personalization Survey",
-                    // "icon": "icon asset", //use gear-cloud icon by default
-                    "closeButton": true,     //default
-                    "minimizeButton": false, //default
-                    "maximizeButton": false  //default
-                }
-            }
-        }
-    };
-    var surveyOptions = that.surveyParser.parseSurveyPayload(surveyRawPayloadFixture);
-    that.events.onSurveyRequired.fire(surveyOptions);
-=======
 gpii.app.surveyConnector.connect = function (config, callback) {
     var ws = new WebSocket(config.surveyServerUrl);
     ws.on("open", callback);
@@ -136,25 +103,25 @@
 /**
  * TODO
  */
-gpii.app.surveyConnector.register = function (socket, events) {
+gpii.app.surveyConnector.register = function (socket, events, surveyParser) {
     socket.on("message", function (message) {
         message = JSON.parse(message);
         // Single key payload
         var type = Object.keys(message)[0],
             payload = message[type];
-        
+
         switch (type) {
-            case "survey":
-                events.onSurveyRequired.fire(payload);
-                break;
-            case "surveyTrigger":
-                events.onTriggerReceived.fire(payload);
-                break;
-            default:
-                console.log("SurveyConnector - Unrecognized message type: ", message);
+        case "survey":
+            var surveyOptions = surveyParser.parseSurveyPayload(payload);
+            events.onSurveyRequired.fire(surveyOptions);
+            break;
+        case "surveyTrigger":
+            events.onTriggerReceived.fire(payload);
+            break;
+        default:
+            console.log("SurveyConnector - Unrecognized message type: ", message);
         }
     });
->>>>>>> 44ffefca
 };
 
 /**
@@ -168,23 +135,6 @@
     }));
 };
 
-<<<<<<< HEAD
-gpii.app.surveyConnector.requestTriggers  = function (socket, payload, events) {
-    // socket.send("keyedIn", payload);
-
-    var triggerFixture = {
-        surveyTrigger: {
-            conditions: [
-                {
-                    "minutesSinceKeyIn": 3
-                }
-            ],
-            id: "id",
-            urlTriggerHandler: "URL of the survey server to handle the surveyTriggerEvent"
-        }
-    };
-    events.onTriggersReceived.fire(triggerFixture.surveyTrigger);
-=======
 /**
  * TODO
  */
@@ -193,5 +143,4 @@
         type: "triggerOccurred",
         payload: trigger
     }));
->>>>>>> 44ffefca
 };