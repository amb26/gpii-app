/**
 * A connector for survey related operations
 *
 * Responsible for requesting survey triggers, notifying that the desired conditions have
 * been met and instructing the PSP what survey to show.
 * Copyright 2017 Raising the Floor - International
 *
 * Licensed under the New BSD license. You may not use this file except in
 * compliance with this License.
 * The research leading to these results has received funding from the European Union's
 * Seventh Framework Programme (FP7/2007-2013) under grant agreement no. 289016.
 * You may obtain a copy of the License at
 * https://github.com/GPII/universal/blob/master/LICENSE.txt
 */
"use strict";

var fluid = require("infusion"),
    gpii = fluid.registerNamespace("gpii"),
    URL = require("url").URL,
    URLSearchParams = require("url").URLSearchParams;

/**
 * A component which is responsible for:
 * 1. Requesting the survey triggers when a user keys in (see the `requestTriggers` invoker).
 * 2. Firing an event (`onTriggerDataReceived`) when the triggers are sent to it.
 * 3. Informing the interested parties that the a survey trigger has been fulfilled (see the
 * `notifyTriggerOccurred` invoker).
 * 4. Firing an event (`onSurveyRequired`) if and when a survey needs to be shown by the PSP.
 *
 * This component does not provide an implementation for its invokers, nor does it fire the
 * events mentioned above on its own. This is left to the implementors. Currently, the only
 * implementation of this component is the `gpii.app.staticSurveyConnector` which simply
 * serves static payloads whenever its invokers are called. When the smart survey server is
 * available, there should be an implementor which communicates with it via HTTP(S) and fires
 * the appropriate events according to the server's responses.
 *
 * In the future, when a user keyes in, the `surveyConnector` would request the survey triggers
 * by issuing a request to the corresponding server route with the following JSON parameter:
 *     {
 *         keyedInUserToken: <keyedInUserToken>, // the token of the currently keyed in user
 *         machineId: <machineId> // the installation id of the OS
 *     }
 *
 * The response of the server would be an array of trigger objects in the following format:
 *     {
 *         id: <trigger_id>, // mandatory, used to distinguish the triggers
 *         conditions: {
 *             // lists all conditions that need to be satisfied for this trigger
 *         }
 *     }
 *
 * When the conditions for a survey trigger have been satisfied, the `surveyConnector`
 * would issue a request to the corresponding server route with the following JSON parameter:
 *     {
 *         trigger: <triggerObject> // the trigger which has occurred
 *     }
 *
 * Finally, the message that the survey server will send in order for the PSP to show a survey would
 * look like this:
 *    {
 *        url: <the Qualtrics survey's URL>,
 *        closeOnSubmit: <true | false> // whether the survey should close automatically when completed
 *        window: { // parameters for the `BrowserWindow` in which the survey would open
 *            // Below are given some configuration parameters with their default values
 *            width: 800,
 *            height: 600,
 *            resizable: true,
 *            title: "Morphic Survey",
 *            closable: true, // whether the survey can be closed via a button in the titlebar
 *            minimizable: false, // whether the survey can be minimized via a button in the titlebar
 *            maximizable: false // whether the survey can be maximied via a button in the titlebar
 *        }
 *    }
 * Any valid configuration option for the `BrowserWindow` can also be specified in the `window`
 * object of the payload above without the need for any further actions on the PSP's side.
 */
fluid.defaults("gpii.app.surveyConnector", {
    gradeNames: ["fluid.modelComponent"],

    model: {
        machineId: null,
        keyedInUserToken: null,
        qssSettings: []
    },

    events: {
        onSurveyRequired: null,
        onTriggerDataReceived: null
    },

    invokers: {
        requestTriggers: {
            funcName: "fluid.identity",
            args: ["{that}", "{that}.model"]
        },
        notifyTriggerOccurred: {
            funcName: "fluid.identity",
            args: [
                "{that}",
                "{arguments}.0" // trigger
            ]
        }
    }
});

fluid.defaults("gpii.app.staticSurveyConnector", {
    gradeNames: ["gpii.app.surveyConnector"],
    qssSettingPrefix: "http://registry\\.gpii\\.net/common/",
    config: {
        triggersFixture: "@expand:fluid.require({that}.options.paths.triggersFixture)",
        surveysFixture: "@expand:fluid.require({that}.options.paths.surveysFixture)"
    },
    invokers: {
        requestTriggers: {
            funcName: "gpii.app.staticSurveyConnector.requestTriggers",
            args: ["{that}"]
        },
        notifyTriggerOccurred: {
            funcName: "gpii.app.staticSurveyConnector.notifyTriggerOccurred",
            args: [
                "{that}",
                "{arguments}.0" // triggerPayload
            ]
        }
    },
    paths: {
        triggersFixture: "%gpii-app/testData/survey/triggers.json5",
        surveysFixture: "%gpii-app/testData/survey/surveys.json5"
    }
});

/**
 * Used to retrieve the survey triggers. For this implementation a static
 * payload will always be served.
 * @param {Component} that - The `gpii.app.staticSurveyConnector` instance.
 */
gpii.app.staticSurveyConnector.requestTriggers = function (that) {
    that.events.onTriggerDataReceived.fire(that.options.config.triggersFixture);
};

/**
 * Should be called when a trigger's conditions are met. As a result, a static
 * payload (with keyedInUserToken and machineId added as query paramenters) for
 * the survey to be displayed will be sent via the `onSurveyRequired` event.
 * @param {Component} that - The `gpii.app.staticSurveyConnector` instance.
 */
<<<<<<< HEAD
gpii.app.staticSurveyConnector.notifyTriggerOccurred = function (that, triggerPayload) {
    var surveyFixture = fluid.copy(that.options.config.surveysFixture)[triggerPayload.id];

    fluid.log("StaticSurveyConnector: Trigger occurred - " + triggerPayload);

    if (surveyFixture) {
        surveyFixture.url = fluid.stringTemplate(surveyFixture.url, that.model);

        that.events.onSurveyRequired.fire(surveyFixture);
    } else {
        fluid.fail("StaticSurveyConnector: Missing survey for trigger: " + triggerPayload.id);
    }
=======
gpii.app.staticSurveyConnector.notifyTriggerOccurred = function (that) {
    var fixture = fluid.copy(that.options.config.surveyFixture);
    fixture.url = gpii.app.staticSurveyConnector.getSurveyUrl(that, fixture);
    that.events.onSurveyRequired.fire(fixture);
};

/**
 * This function produces the URL of the survey which is to be displayed by adding
 * any additional information that is necessary. The URL is created as follows:
 * 1. The URL from the survey fixture is used at first.
 * 2. The "keyedInUserToken" and the "machineId" are added to the search portion
 * of the URL.
 * 3. All QSS settings whose values have been modified by the user are also added
 * to the search part of the URL.
 * @param {Component} that - The `gpii.app.staticSurveyConnector` instance.
 * @param {Object} fixture - An object describing the survey which is to be shown.
 * @param {String} fixture.url - The URL of the survey to be loaded.
 * @return {String} The URL with all additional information of the survey to be shown.
 */
gpii.app.staticSurveyConnector.getSurveyUrl = function (that, fixture) {
    var url = new URL(fixture.url),
        searchParams = new URLSearchParams(),
        qssSettingPrefix = that.options.qssSettingPrefix;

    searchParams.set("keyedInUserToken", that.model.keyedInUserToken);
    searchParams.set("machineId", that.model.machineId);

    fluid.each(that.model.qssSettings, function (setting) {
        var path = setting.path,
            value = setting.value,
            defaultValue = setting.schema["default"];

        if (path.startsWith(qssSettingPrefix) && !fluid.model.diff(value, defaultValue)) {
            var settingKey = path.slice(qssSettingPrefix.length);
            searchParams.set(settingKey, value);
        }
    });

    url.search = searchParams;

    return url.toString();
>>>>>>> 18e7af46
};<|MERGE_RESOLUTION|>--- conflicted
+++ resolved
@@ -143,25 +143,21 @@
  * payload (with keyedInUserToken and machineId added as query paramenters) for
  * the survey to be displayed will be sent via the `onSurveyRequired` event.
  * @param {Component} that - The `gpii.app.staticSurveyConnector` instance.
+ * @param {Object} triggerPayload - An object describing the trigger whose
+ * conditions have been met.
  */
-<<<<<<< HEAD
 gpii.app.staticSurveyConnector.notifyTriggerOccurred = function (that, triggerPayload) {
     var surveyFixture = fluid.copy(that.options.config.surveysFixture)[triggerPayload.id];
 
     fluid.log("StaticSurveyConnector: Trigger occurred - " + triggerPayload);
 
     if (surveyFixture) {
-        surveyFixture.url = fluid.stringTemplate(surveyFixture.url, that.model);
+        surveyFixture.url = gpii.app.staticSurveyConnector.getSurveyUrl(that, surveyFixture);
 
         that.events.onSurveyRequired.fire(surveyFixture);
     } else {
         fluid.fail("StaticSurveyConnector: Missing survey for trigger: " + triggerPayload.id);
     }
-=======
-gpii.app.staticSurveyConnector.notifyTriggerOccurred = function (that) {
-    var fixture = fluid.copy(that.options.config.surveyFixture);
-    fixture.url = gpii.app.staticSurveyConnector.getSurveyUrl(that, fixture);
-    that.events.onSurveyRequired.fire(fixture);
 };
 
 /**
@@ -199,5 +195,4 @@
     url.search = searchParams;
 
     return url.toString();
->>>>>>> 18e7af46
 };