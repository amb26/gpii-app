--- conflicted
+++ resolved
@@ -26,101 +26,6 @@
 require("./common/undoStack.js");
 
 /**
-<<<<<<< HEAD
-=======
- * A QSS wrapper which defines default values for its settings. The default
- * values are applied every time a user keys in or out or changes his active
- * preference set (in case there is more than one available set).
- */
-fluid.defaults("gpii.app.resettableQssWrapper", {
-    gradeNames: ["gpii.app.qssWrapper"],
-
-    members: {
-        previousState: {
-            gpiiKey: null,
-            activeSet: null
-        }
-    },
-
-    listeners: {
-        // override the existing listener
-        "onPreferencesUpdated.applyPrefSettings": {
-            func: "gpii.app.resettableQssWrapper.applyDecoratedPreferenceSettings",
-            args: [
-                "{that}",
-                "{that}.options.defaultQssSettings",
-                "{arguments}.0"
-            ]
-        }
-    },
-
-    // The default values of the QSS settings
-    defaultQssSettings: [{
-        "path": "http://registry\\.gpii\\.net/common/language",
-        "value": "en-US"
-    }, {
-        "path": "http://registry\\.gpii\\.net/common/DPIScale",
-        "value": 0
-    }, {
-        "path": "http://registry\\.gpii\\.net/common/captions/enabled",
-        "value": false
-    }, {
-        "path": "http://registry\\.gpii\\.net/common/highContrastTheme",
-        "value": "regular-contrast"
-    }, {
-        "path": "http://registry\\.gpii\\.net/common/selfVoicing/enabled",
-        "value": false
-    }]
-});
-
-/**
- * Similar to `gpii.app.qssWrapper.applyPreferenceSettings`. In addition to
- * propagating the changes to the QSS, this function also takes care of
- * notifying the QSS if it is necessary to apply the default values for its
- * settings.
- * @param {Component} that - The `gpii.app.resettableQssWrapper` instance.
- * @param {Object[]} defaultQssSettings - An array containing the default
- * values of the QSS settings. Each setting is identified by its path and each
- * object in the array contains the default value for that setting.
- * @param {module:gpiiConnector.Preferences} preferences - The new preferences
- * that are delivered to the QSS wrapper.
- */
-gpii.app.resettableQssWrapper.applyDecoratedPreferenceSettings = function (that, defaultQssSettings, preferences) {
-    var settings = gpii.app.qssWrapper.getPreferencesSettings(preferences && preferences.settingGroups),
-        notUndoable = false;
-
-    /**
-     * If this check fails, it means that the new preference set is due to a
-     * new setting being added to the user's preferences as a result of a
-     *change to that setting from the QSS.
-     */
-    if (that.previousState.gpiiKey !== preferences.gpiiKey || that.previousState.activeSet !== preferences.activeSet) {
-        notUndoable = true;
-
-        // merge new settings with the original qss settings
-        fluid.each(defaultQssSettings, function (defaultSetting) {
-            var prefSetting = fluid.find_if(settings, function (setting) {
-                return setting.path === defaultSetting.path;
-            });
-
-            if (!prefSetting) {
-                settings.push(defaultSetting);
-            }
-        });
-    }
-
-    that.previousState = {
-        gpiiKey: preferences.gpiiKey,
-        activeSet: preferences.activeSet
-    };
-
-    fluid.each(settings, function (setting) {
-        that.updateSetting(setting, notUndoable);
-    });
-};
-
-/**
->>>>>>> 09e20d94
  * A component which coordinates the operation of all QSS related components
  * (the QSS itself and its widget, tooltip, notification and "More" dialogs,
  * as well as the undo stack). It also takes care of loading the QSS settings
@@ -413,51 +318,6 @@
 };
 
 /**
-<<<<<<< HEAD
-=======
- * Returns all available settings (including subsettings) in the provided
- * item (either a setting group or a setting). In case the passed argument
- * is a setting, it is also added to the resulting list.
- * @param {module:gpiiConnector.SettingGroup | module:gpiiConnector.SettingDescriptor} item - The
- * setting group or the setting from which to retrieve settings
- * @return {module:gpiiConnector.SettingDescriptor[]} An array of all available
- * settings for that `item`.
- */
-gpii.app.qssWrapper.getItemSettings = function (item) {
-    var settings = [];
-
-    fluid.each(item.settings, function (setting) {
-        settings.push(setting);
-        if (setting.settings) {
-            var subsettings = gpii.app.qssWrapper.getItemSettings(setting);
-            settings = settings.concat(subsettings);
-        }
-    });
-
-    return settings;
-};
-
-/**
- * Returns all settings (including subsettings) available in the provided
- * settings groups.
- * @param {module:gpiiConnector.SettingGroup[]} settingGroups - An array with
- * setting group items as per the parsed message in the `gpiiConnector`.
- * @return {module:gpiiConnector.SettingDescriptor[]} An array of all available
- * settings.
- */
-gpii.app.qssWrapper.getPreferencesSettings = function (settingGroups) {
-    var settings = [];
-
-    fluid.each(settingGroups, function (settingGroup) {
-        var settingGroupSettings = gpii.app.qssWrapper.getItemSettings(settingGroup);
-        settings = settings.concat(settingGroupSettings);
-    });
-
-    return settings;
-};
-
-/**
->>>>>>> 09e20d94
  * When new preferences are delivered to the QSS wrapper, this function takes
  * care of notifying the QSS about the changes which should in turn update its
  * internal models and UI. Note that settings changes as a result of a change
