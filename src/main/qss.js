/**
 * The Quick Set Strip dialog
 *
 * Introduces a component that uses an Electron BrowserWindow to represent the QSS.
 * Copyright 2016 Steven Githens
 * Copyright 2016-2017 OCAD University
 *
 * Licensed under the New BSD license. You may not use this file except in
 * compliance with this License.
 * The research leading to these results has received funding from the European Union's
 * Seventh Framework Programme (FP7/2007-2013) under grant agreement no. 289016.
 * You may obtain a copy of the License at
 * https://github.com/GPII/universal/blob/master/LICENSE.txt
 */
"use strict";

var fluid = require("infusion");

var gpii = fluid.registerNamespace("gpii");

require("./dialogs/quickSetStrip/qssDialog.js");
require("./dialogs/quickSetStrip/qssTooltipDialog.js");
require("./dialogs/quickSetStrip/qssWidgetDialog.js");
require("./dialogs/quickSetStrip/qssNotificationDialog.js");
require("./dialogs/quickSetStrip/qssMorePanel.js");
require("./common/undoStack.js");

/**
 * A component which coordinates the operation of all QSS related components
 * (the QSS itself and its widget, tooltip, notification and "More" dialogs,
 * as well as the undo stack). It also takes care of loading the QSS settings
 * from a local configuration file.
 */
fluid.defaults("gpii.app.qssWrapper", {
    gradeNames: "fluid.modelComponent",


    /*
     * Additional options for QSS settings. These are options that are always
     * valid and may be dependent on some local configuration.
     * Currently they are used for the "site configuration" for conditionally
     * hiding the "Save" button.
     */
    settingOptions: {
        /*
         * The list of hidden settings. These settings are removed from the QSS settings
         * and a placeholder is left at their place.
         */
        hiddenSettings: [],

        // paths might be needed for some reason
        settingPaths: {
            language: "http://registry\\.gpii\\.net/common/language"
        },

        settingMessagesPrefix: "gpii_app_qss_settings",

        languageOptionLabelTemplate:  {
            currentLanguageGroup: "%native",
            genericLanguage: "%native · %local"
        },
        defaultLanguage: "en-US"
    },

    settingsFixturePath: "%gpii-app/testData/qss/settings.json",
    loadedSettings: {
        expander: {
            funcName: "gpii.app.qssWrapper.loadSettings",
            args: [
                "{assetsManager}",
                "{systemLanguageListener}.model.installedLanguages",
                "{messageBundles}.model.locale",
                "{messageBundles}.model.messages",
                "{that}.options.settingOptions",
                "{that}.options.settingsFixturePath"
            ]
        }
    },

    settingMessagesPrefix: "gpii_app_qss_settings",

    siteConfig: {
        scaleFactor: 1,
        urls: {
            account: "http://morphic.world/account"
        }
    },

    model: {
        messages: {
            restartWarningNotification: null
        },

        isKeyedIn: false,
        keyedInUserToken: null,
        settings: "{that}.options.loadedSettings",


        scaleFactor: "{that}.options.siteConfig.scaleFactor",

        // user preferences
        closeQssOnBlur: false,
        disableRestartWarning: false
    },

    events: {
        onSettingUpdated: null,
        onActivePreferenceSetAltered: null,
        onUndoRequired: null,
        onResetAllRequired: null,
        onSaveRequired: null,
        onQssPspOpen: null,
        onQssPspClose: null
    },

    listeners: {
        onSettingUpdated: {
            funcName: "{that}.updateSetting",
            args: [
                "{arguments}.0" // setting
            ]
        },
        "onUndoRequired.activateUndo": {
            func: "{undoStack}.undo"
        },
        onResetAllRequired: {
            func: "{app}.resetAllToStandard"
        },
        "onSaveRequired.issuesSaveSettingsRequest": {
            funcName: "gpii.app.qssWrapper.saveSettings",
            args: [
                "{that}",
                "{pspChannel}",
                "{qssNotification}",
                "{gpii.app.qss}",
                "{arguments}.0"
            ]
        }
    },

    modelListeners: {
        "keyedInUserToken": {
            this: "{qssNotification}",
            method: "hide",
            excludeSource: "init"
        },

        "{messageBundles}.model.locale": {
            func: "{that}.updateSettingTranslations",
            excludeSource: "init"
        },

        // All interested in setting updates
        "{qssWrapper}.model.settings.*": [
            { // Undo Stack
                funcName: "{undoStack}.registerUndoableChange",
                args: ["{change}.oldValue"],
                excludeSource: ["gpii.app.undoStack.undo", "gpii.app.undoStack.notUndoable", "init"]
            }, { // QSS
                func: "{qss}.events.onSettingUpdated.fire",
                args: ["{change}.value"],
                excludeSource: ["init", "qss"]
            }, { // QSS Widget
                funcName: "gpii.app.qssWidget.updateIfMatching",
                args: ["{qssWidget}", "{change}.value"],
                excludeSource: ["init", "qssWidget"]
            }, {
                funcName: "{that}.showRestartWarningNotification",
                args: ["{change}.value"],
                excludeSource: ["init"]
            }
        ]
    },

    invokers: {
        updateSettings: {
            funcName: "gpii.app.qssWrapper.updateSettings",
            args: [
                "{that}",
                "{arguments}.0", // settings
                "{arguments}.0"  // notUndoable
            ]
        },
        updateSetting: {
            funcName: "gpii.app.qssWrapper.updateSetting",
            args: [
                "{that}",
                "{arguments}.0", // updatedSetting
                "{arguments}.1"  // notUndoable
            ]
        },
        getSetting: {
            funcName: "gpii.app.qssWrapper.getSetting",
            args: [
                "{that}.model.settings",
                "{arguments}.0" // settingPath
            ]
        },
        alterSetting: {
            funcName: "gpii.app.qssWrapper.alterSetting",
            args: [
                "{that}",
                "{arguments}.0", // updatedSetting
                "{arguments}.1" // source
            ]
        },
        showRestartWarningNotification: {
            funcName: "gpii.app.qssWrapper.showRestartWarningNotification",
            args: [
                "{that}",
                "{qss}",
                "{qssNotification}",
                "{arguments}.0" // updatedSetting
            ]
        },
        updateSettingTranslations: {
            funcName: "gpii.app.qssWrapper.updateSettingTranslations",
            args: [
                "{that}",
                "{messageBundles}.model.messages",
                "{that}.model.settings"
            ]
        },
        updateLanguageSettingOptions: {
            funcName: "gpii.app.qssWrapper.updateLanguageSettingOptions",
            args: [
                "{that}",
                "{messageBundles}.model.locale",
                "{systemLanguageListener}.model.installedLanguages"
            ]
        }
    },

    components: {
        undoStack: {
            type: "gpii.app.undoInWrapper"
        },
        qss: {
            type: "gpii.app.qssInWrapper"
        },
        qssWidget: {
            type: "gpii.app.qssWidget",
            options: {
                model: {
                    scaleFactor: "{qssWrapper}.model.scaleFactor"
                },
                listeners: {
                    onQssWidgetSettingAltered: {
                        func: "{qssWrapper}.alterSetting",
                        args: [
                            "{arguments}.0", // updatedSetting
                            "qssWidget"
                        ]
                    },
                    onQssWidgetNotificationRequired: {
                        func: "{qssNotification}.show",
                        args: [{
                            description: "{arguments}.0.description",
                            closeOnBlur: "{arguments}.0.closeOnBlur",
                            focusOnClose: "{that}.dialog"
                        }]
                    }
                },
                modelListeners: {
                    // Ensure the widget window is closed with the QSS
                    "{gpii.app.qss}.model.isShown": {
                        // it won't hurt if this is called even if QSS shows up
                        func: "{that}.hide"
                    }
                }
            }
        },
        qssTooltip: {
            type: "gpii.app.qssTooltipDialog",
            options: {
                model: {
                    isKeyedIn: "{qssWrapper}.model.isKeyedIn",
                    scaleFactor: "{qssWrapper}.model.scaleFactor"
                },
                listeners: {
                    "{gpii.app.qss}.channelListener.events.onQssButtonMouseEnter": [{
                        func: "{that}.hide"
                    }, {
                        func: "{that}.showIfPossible",
                        args: [
                            "{arguments}.0", // setting
                            "@expand:gpii.app.qssWrapper.getButtonPosition({gpii.app.qss}, {arguments}.1)"  // btnCenterOffset
                        ]
                    }],

                    "{gpii.app.qss}.events.onDialogHidden": {
                        func: "{that}.hide"
                    },
                    "{gpii.app.qss}.events.onBlur": {
                        func: "{that}.hide"
                    },
                    "{gpii.app.qss}.channelListener.events.onQssButtonActivated": {
                        func: "{that}.hide"
                    },
                    "{gpii.app.qss}.channelListener.events.onQssButtonsFocusLost": {
                        func: "{that}.hide"
                    },
                    "{gpii.app.qss}.channelListener.events.onQssButtonMouseLeave": {
                        func: "{that}.hide"
                    }
                }
            }
        },
        qssNotification: {
            type: "gpii.app.qssNotification",
            options: {
                model: {
                    scaleFactor: "{qssWrapper}.model.scaleFactor"
                }
            }
        },
        qssMorePanel: {
            type: "gpii.app.qssMorePanel",
            options: {
                model: {
                    scaleFactor: "{qssWrapper}.model.scaleFactor"
                }
            }
        }
    }
});


/**
 * Shows a notification to the user in case the changed setting requires applications
 * to be restarted in order to be fully applied (restartWarning),
 * and in case the user hasn't disabled such (restartWarning) notificaions.
 * @param {Component} that - The `gpii.qss.buttonPresenter` instance.
 * @param {Component} qss - The `gpii.app.qssDialog` instance.
 * @param {Component} qssNotification - The `gpii.app.qssNotification` instance.
 * @param {Object} updatedSetting - The `gpii.app.qssNotification` instance.
 */
gpii.app.qssWrapper.showRestartWarningNotification = function (that, qss, qssNotification, updatedSetting) {
    if (updatedSetting.restartWarning && !that.model.disableRestartWarning) {
        var description = fluid.stringTemplate(that.model.messages.restartWarningNotification, {
            settingTitle: updatedSetting.schema.title
        });

        qssNotification.show({
            description: description,
            closeOnBlur: false,
            focusOnClose: qss.dialog
        });
    }
};

/**
 * Notifies the `gpii.pspChannel` to trigger preferences save and shows a confirmation message.
 * @param {Component} that - The `gpii.app.qssWrapper` instance.
 * @param {Component} pspChannel - The `gpii.pspChannel` instance.
 * @param {Component} qssNotification - The `gpii.app.qssNotification` instance.
 * @param {Component} qss - The `gpii.app.qss` instance.
 * @param {String} description - The message that should be shown in the QSS notification.
 */
gpii.app.qssWrapper.saveSettings = function (that, pspChannel, qssNotification, qss, description) {
    // Instead of sending a request via the pspChannel, the pspChannel is used directly.
    var saveButtonClickCount = pspChannel.model.saveButtonClickCount || 0;
    pspChannel.applier.change("saveButtonClickCount", saveButtonClickCount + 1, null, "PSP");

    description = fluid.stringTemplate(description, {
        accountUrl: that.options.siteConfig.urls.account
    });

    qssNotification.show({
        description: description,
        focusOnClose: qss.dialog,
        closeOnBlur: true
    });
};

/**
 * Whenever a button in the QSS is focused, hides the QSS widget and the PSP in case
 * the setting for the newly focused button is different from the QSS widget's setting
 * (or the setting for the PSP button respectively).
 * @param {Component} that - The `gpii.app.qss` instance.
 * @param {Component} qssWidget - The `gpii.app.qssWidget` instance.
 * @param {Object} setting - the setting for the newly focused QSS button.
 */
gpii.app.qss.hideQssMenus = function (that, qssWidget, setting) {
    if (setting.path !== qssWidget.model.setting.path) {
        qssWidget.hide();
    }

    if (setting.path !== that.options.pspButtonPath) {
        that.events.onQssPspClose.fire();
    }
};

/**
 * When a setting's value in the QSS is modified and if the setting can be undone, adds
 * the change that has occurred to the undo stack.
 * @param {Component} that - The `gpii.app.undoStack` instance.
 * @param {Object} oldValue - The previous value of the setting before its modification.
 */
gpii.app.qssWrapper.registerUndoableChange = function (that, oldValue) {
    var isChangeUndoable = !fluid.find_if(
        that.options.unwatchedSettings,
        function (excludedPath) { return oldValue.path === excludedPath; });

    if (isChangeUndoable) {
        that.registerChange(oldValue);
    }
};

/**
 * When the "Undo" button is pressed, reverts the topmost change in the undo stack.
 * Actually, a change is reverted by applying the previous value of the setting.
 * @param {Component} qssWrapper - The `gpii.app.undoStack` instance.
 * @param {Object} change - The change to be reverted.
 */
gpii.app.undoStack.revertChange = function (qssWrapper, change) {
    qssWrapper.alterSetting({
        path:  change.path,
        value: change.value
    }, "gpii.app.undoStack.undo");
};

/**
 * Updates only the value of a QSS setting. Called when the change originated from
 * outside the QSS or the QSS widget.
 * @param {Component} that - The `gpii.app.qssWrapper` component
 * @param {Object} updatedSetting - The setting with updated state
 * @param {Boolean} notUndoable - Whether the setting is undoable or not
 */
gpii.app.qssWrapper.updateSetting = function (that, updatedSetting, notUndoable) {
    var updateNamespace = notUndoable ? "gpii.app.undoStack.notUndoable" : null;

    that.alterSetting(
        fluid.filterKeys(updatedSetting, ["path", "value"]),
        updateNamespace
    );
};

/**
 * When new preferences are delivered to the QSS wrapper, this function takes
 * care of notifying the QSS about the changes which should in turn update its
 * internal models and UI. Note that settings changes as a result of a change
 * in the preference set are not undoable.
 * @param {Component} that - The `gpii.app.qssWrapper` instance.
 * @param {Object[]} settings - Setting changes to be applied
 * @param {String} settings.path - The path of the setting to be updated
 * @param {Any} settings.value - The new value of the setting
 * @param {Boolean} notUndoable - Whether these setting changes are undoable
 */
gpii.app.qssWrapper.updateSettings = function (that, settings, notUndoable) {
    fluid.each(settings, function (setting) {
        that.updateSetting(setting, notUndoable);
    });
};

/**
 * Returns the primary subtag of a language code e.g. if the locale is "en-US"
 * the primary part would be "en".
 * @param {String} locale - A language code in the format: "code-region"
 * @return {String} The primary language subtag
 */
gpii.app.qssWrapper.getPrimaryLanguage = function (locale) {
    return locale && locale.split("-")[0];
};

/**
 * Generates a language setting option label out of a provided language metadata.
 * @param {String} languageOptionLabelTemplate - The template for every language label
 * @param {Object} languageMetadata - The language metadata that includes different labels
 * for the language
 * @param {String} languageMetadata.native - The name of the language in its native form
 * @param {String} languageMetadata.local - The name of the language in the currently applied language
 * @param {String} languageMetadata.english - The name of the of the language in English
 * @return {String} The desired language label
 */
gpii.app.qssWrapper.getLanguageLabel = function (languageOptionLabelTemplate, languageMetadata) {
    languageMetadata.local = languageMetadata.local || languageMetadata.english;

    // Native labels might be coming in full lowercase
    languageMetadata["native"] = gpii.flowManager.capitalizeFirstLetter(languageMetadata["native"]);

    var systemPrimaryLang = gpii.app.qssWrapper.getPrimaryLanguage(languageMetadata.currentLocale),
        currentPrimaryLang = gpii.app.qssWrapper.getPrimaryLanguage(languageMetadata.code);

    /*
     * We wouldn't want to display both the native representation
     * and the main language as they are redundant
     */
    return systemPrimaryLang === currentPrimaryLang ?
        fluid.stringTemplate(languageOptionLabelTemplate.currentLanguageGroup, languageMetadata) :
        fluid.stringTemplate(languageOptionLabelTemplate.genericLanguage, languageMetadata);
};


/**
 * Generates a list of language labels out of the provided languages metadata.
 * @param {Object} settingOptions - The QSS settings specific options
 * @param {String} settingOptions.languageOptionLabelTemplate - The template for every language label
 * @param {String} locale - The current OS locale
 * @param {Object[]} installedLanguages - A list of all languages metadata
 * @return {String[]} The list of labels
 */
gpii.app.qssWrapper.buildLanguageLabels = function (settingOptions, locale, installedLanguages) {
    return installedLanguages.map(function (languageMetadata) {
        languageMetadata.currentLocale = locale;

        return gpii.app.qssWrapper.getLanguageLabel(
            settingOptions.languageOptionLabelTemplate,
            languageMetadata
        );
    });
};



/**
 * Applies special order to the languages metadata that is to be used for generating
 * the language options.
 * The languages are sorted in ascending order according to their English names;
 * The current default language is positioned on top of the list.
 * @param {Object} settingOptions - The options specific to settings
 * @param {Object[]} languagesMetadata - The list of languages metadata for all installed languages
 * @return {Object[]} The ordered metadata
 */
gpii.app.qssWrapper.orderLanguagesMetadata = function (settingOptions, languagesMetadata) {
    // sort by their english labels in ascending order
    languagesMetadata.sort(function (a, b) { return a.english > b.english; });

    // Move the default language at the top
    var defaultLanguageIdx = languagesMetadata.findIndex(function (lang) {
        return lang.code.toLowerCase() === settingOptions.defaultLanguage.toLowerCase();
    });
    if ( defaultLanguageIdx > -1 ) {
        var language = languagesMetadata.splice(defaultLanguageIdx, 1);
        languagesMetadata.unshift(language[0]);
    }

    return languagesMetadata;
};


/**
 * Updates the given language setting so that it contains a proper list of options. The list includes
 * only languages that are currently installed on the machine.
 * @param {Object} settingOptions - The QSS settings specific options
 * @param {Object} locale - The QSS settings specific options
 * @param {Object[]} installedLanguages - The languages that are currently installed in the OS
 * @param {Object} languageSetting - The language setting that is to be populated with language keys and labels
 */
gpii.app.qssWrapper.populateLanguageSettingOptions = function (settingOptions, locale, installedLanguages, languageSetting) {
    // move default language to the top of the list
    var languagesMetadata = fluid.values(installedLanguages);

    var orderedLanguagesMetadata = gpii.app.qssWrapper.orderLanguagesMetadata(settingOptions, languagesMetadata);

    // keep the order but generate readable labels
    var orderedLangLabels = gpii.app.qssWrapper.buildLanguageLabels(settingOptions, locale, orderedLanguagesMetadata);
    var orderedLangCodes = orderedLanguagesMetadata.map(function (language) { return language.code; });


    languageSetting.schema.keys = orderedLangCodes;
    languageSetting.schema["enum"] = orderedLangLabels;

    fluid.log("populateLanguageSettingOptions - decorate language setting: ", locale, installedLanguages, languageSetting);
};

/**
 * Retrieves synchronously the QSS settings from a file on the local machine
 * and resolves any assets that they reference with respect to the `gpii-app`
 * folder.
 * It also applies any other mutations to the settings, such as hiding and translations.
 * @param {Component} assetsManager - The `gpii.app.assetsManager` instance.
 * @param {Object[]} installedLanguages - The languages that are currently installed on the OS
 * @param {Object} locale - The current OS language
 * @param {Object} messageBundles - The available message bundles
 * @param {Object} settingOptions - The options for setting mutations
 * @param {String} settingsFixturePath - The path to the file containing the QSS
 * settings with respect to the `gpii-app` folder.
 * @return {Object[]} An array of the loaded settings
 */
gpii.app.qssWrapper.loadSettings = function (assetsManager, installedLanguages, locale, messageBundles, settingOptions, settingsFixturePath) {
    var loadedSettings = fluid.require(settingsFixturePath);

    fluid.each(loadedSettings, function (loadedSetting) {
        // Resolve dynamic settings, where the function grade is identified by the 'type' field.
        loadedSetting.schema = fluid.transform(loadedSetting.schema, function (schemaItem) {
            var togo;
            if (schemaItem && schemaItem.type) {
                // Call the function, and use the result as the value.
                var result = fluid.invokeGradedFunction(schemaItem.type);
                togo = schemaItem.path ? fluid.get(result, schemaItem.path) : result;
            } else {
                togo = schemaItem;
            }
            return togo;
        });

        var imageAsset = loadedSetting.schema.image;
        if (imageAsset) {
            loadedSetting.schema.image = assetsManager.resolveAssetPath(imageAsset);
        }

        var helpImageAsset = loadedSetting.schema.helpImage;
        if (helpImageAsset) {
            loadedSetting.schema.helpImage = assetsManager.resolveAssetPath(helpImageAsset);
        }
    });

    // more dynamic loading
    var languageSetting = fluid.find_if(loadedSettings, function (setting) {
        return setting.path === settingOptions.settingPaths.language;
    });
    gpii.app.qssWrapper.populateLanguageSettingOptions(settingOptions, locale, installedLanguages, languageSetting);

    // sync the language value as well
    languageSetting.value = locale;

    /*
     * Hide settings
     */
    if (settingOptions.hiddenSettings) {
        fluid.each(settingOptions.hiddenSettings, function (hiddenSettingPath) {
            var settingToHideIdx = loadedSettings.findIndex(function (setting) {
                return setting.path === hiddenSettingPath;
            });

            if (settingToHideIdx > -1) {
                // Ensure there isn't any metadata left for the button
                // Make the button a placeholder (a button in hidden state)
                loadedSettings[settingToHideIdx] = {
                    path: null,
                    schema: {
                        /*
                         * In the renderer the type property is used for choosing the proper handling
                         * approach. Use a special type of "disabled" so that the button (placeholder) is
                         * represented disable fashion.
                         */
                        type: "disabled",
                        title: ""
                    },
                    // Preserve the styling of the corresponding QSS button
                    buttonTypes: loadedSettings[settingToHideIdx].buttonTypes
                };
            }
        });
    }

    /*
     * Translations
     */
    loadedSettings = gpii.app.qssWrapper.applySettingTranslations(settingOptions, messageBundles, loadedSettings);


    return loadedSettings;
};


/**
 * Find a QSS setting by its path.
 * @param {Object[]} settings - The QSS settings list
 * @param {String} path - The path of the searched setting
 * @return {Object} The desired QSS setting
 */
gpii.app.qssWrapper.getSetting = function (settings, path) {
    return fluid.find_if(settings, function (setting) {
        return setting.path === path;
    });
};

/**
 * Update a QSS setting (all of its data). Called when the change originated from the
 * QSS or the QSS widget.
 * @param {Component} that - The `gpii.app.qssWrapper` instance.
 * @param {Object} updatedSetting - The new setting. The setting with the same path in
 * the QSS will be replaced.
 * @param {String} [source] - The source of the update.
 */
gpii.app.qssWrapper.alterSetting = function (that, updatedSetting, source) {
    var settingIndex = that.model.settings.findIndex(function (setting) {
        return setting.path === updatedSetting.path && !fluid.model.diff(setting, updatedSetting);
    });

    if (settingIndex !== -1) {
        that.applier.change("settings." + settingIndex, updatedSetting, null, source);
    }
};


/**
 * Given the metrics of the focused/activated QSS button, computes the coordinates of
 * the topmost middle point of the button with respect to the bottom right corner of
 * the QSS.
 * @param {Component} qss - The `gpii.app.qss` instance.
 * @param {Object} buttonElemMetrics - An object containing metrics for the QSS button
 * that has been interacted with.
 * @return {Object} the coordinates of the topmost middle point of the corresponding QSS
 * button.
 */
gpii.app.qssWrapper.getButtonPosition = function (qss, buttonElemMetrics) {
    var scaleFactor = qss.model.scaleFactor,
        offsetLeft = scaleFactor * buttonElemMetrics.offsetLeft,
        offsetTop = scaleFactor * buttonElemMetrics.offsetTop,
        buttonWidth = scaleFactor * buttonElemMetrics.width;

    return {
        x: qss.model.width - offsetLeft - buttonWidth / 2,
        y: qss.model.height - offsetTop
    };
};

/**
 * Translate the given setting by updating its text properties with the passed messages.
 * @param {Object} qssSettingMessages - The QSS settings messages. Currently, a qss setting
 * has the following messages: title, tooltip, [tip], [enum], [footerTip]
 * @param {Object} setting - The setting to be applied messages to
 * @return {Object} A translated copy of the QSS setting
 */
gpii.app.qssWrapper.applySettingTranslation = function (qssSettingMessages, setting) {
    var translatedSetting = fluid.copy(setting);

    var message = qssSettingMessages[translatedSetting.messageKey];

    if (message) {
        translatedSetting.tooltip = message.tooltip;
        translatedSetting.tip = message.tip;
<<<<<<< HEAD
        translatedSetting.extendedTip = message.extendedTip;

        if (message.footerTip) {
=======
        if (fluid.isValue(message.footerTip)) {
>>>>>>> dbb9fb92
            translatedSetting.widget = translatedSetting.widget || {};
            translatedSetting.widget.footerTip = message.footerTip;
        }

        translatedSetting.schema.title = message.title;
        if (message["enum"]) {
            translatedSetting.schema["enum"] = message["enum"];
        }
    }

    return translatedSetting;
};



/**
 * Apply translations to all settings using the existing messages "mega" bundle. A translated QSS setting is a setting
 * with all its text properties updated with the current locale messages. A translation is notified trough the changeApplier.
 * N.B. - this function updates given objects in place
 * @param {Object} settingOptions - Specific options for the QSS settings
 * @param {Object} messageBundles - Messages for the current locale
 * @param {Object[]} qssSettingControls - The list of QSS settings to be applied translations to
 * @return {Object[]} The QSS settings with updated translations
 */
gpii.app.qssWrapper.applySettingTranslations = function (settingOptions, messageBundles, qssSettingControls) {
    var qssSettingMessagesGroup = settingOptions.settingMessagesPrefix,
        qssSettingMessages = messageBundles[qssSettingMessagesGroup];

    fluid.log("qssWrapper#applySettingTranslations: ", messageBundles);

    // Straight forward translations
    var translatedSettings = qssSettingControls.map(function (setting) {
        return gpii.app.qssWrapper.applySettingTranslation(qssSettingMessages, setting);
    });

    return translatedSettings;
};

/**
 * Updates setting translations corresponding to a change in the locale.
 * @param {Component} that - The `gpii.app.qssWrapper` instance
 * @param {Object} messageBundles - Messages for the current locale
 * @param {Object[]} qssSettingControls - The list of QSS settings to be applied translations to
 */
gpii.app.qssWrapper.updateSettingTranslations = function (that, messageBundles, qssSettingControls) {
    fluid.log("qssWrapper#updateSettingTranslations: ", messageBundles);

    var translatedSettings = gpii.app.qssWrapper.applySettingTranslations(
        that.options.settingOptions,
        messageBundles,
        qssSettingControls
    );

    // save settings with translations
    fluid.each(translatedSettings, function (setting) {
        that.alterSetting(setting, "gpii.app.undoStack.notUndoable");
    });
};

/**
 * Updates the language setting options. They can change dynamically as the OS currently
 * installed languages are displayed as options.
 * @param {Component} that - The gpii.app.qssWrapper` instance
 * @param {String} locale - The current locale for the OS
 * @param {Object[]} installedLanguages - Currently installed languages
 */
gpii.app.qssWrapper.updateLanguageSettingOptions = function (that, locale, installedLanguages) {
    var languageSetting = fluid.copy(that.getSetting(that.options.settingOptions.settingPaths.language));
    gpii.app.qssWrapper.populateLanguageSettingOptions(that.options.settingOptions, locale, installedLanguages, languageSetting);

    fluid.log("qssWrapper#updateLanguageSettingOptions: ", languageSetting);

    that.alterSetting(languageSetting, "gpii.app.undoStack.notUndoable");
};

/**
 * Propagates a setting update to the QSS widget only if the setting has the same path
 * as the one which the widget is currently displaying.
 * @param {Component} qssWidget - The `gpii.app.qssWidget` instance.
 * @param {Object} updatedSetting - The new setting.
 */
gpii.app.qssWidget.updateIfMatching = function (qssWidget, updatedSetting) {
    if (qssWidget.model.setting.path === updatedSetting.path) {
        qssWidget.events.onSettingUpdated.fire(updatedSetting);
    }
};

/**
 * Configuration for using the `gpii.app.qss` in the QSS wrapper component.
 */
fluid.defaults("gpii.app.qssInWrapper", {
    gradeNames: "gpii.app.qss",
    model: {
        isKeyedIn: "{qssWrapper}.model.isKeyedIn",
        closeQssOnBlur: "{qssWrapper}.model.closeQssOnBlur",
        scaleFactor: "{qssWrapper}.model.scaleFactor"
    },
    config: {
        params: {
            settings: "{qssWrapper}.model.settings"
        }
    },
    pspButtonPath: "psp",
    events: {
        onQssPspClose: "{qssWrapper}.events.onQssPspClose",
        onUndoIndicatorChanged: null,

        onQssWidgetToggled: "{qssWidget}.events.onQssWidgetToggled"
    },
    listeners: {
        onQssSettingAltered: {
            func: "{qssWrapper}.alterSetting",
            args: [
                "{arguments}.0", // updatedSetting
                "qss"
            ]
        },
        "{channelListener}.events.onQssButtonFocused": [{
            func: "{qssTooltip}.showIfPossible",
            args: [
                "{arguments}.0", // setting
                "@expand:gpii.app.qssWrapper.getButtonPosition({gpii.app.qss}, {arguments}.1)"  // btnCenterOffset
            ]
        }, {
            funcName: "gpii.app.qss.hideQssMenus",
            args: [
                "{that}",
                "{qssWidget}",
                "{arguments}.0" // setting
            ]
        }],
        "{channelListener}.events.onQssButtonActivated": {
            func: "{qssWidget}.toggle",
            args: [
                "{arguments}.0", // setting
                "@expand:gpii.app.qssWrapper.getButtonPosition({gpii.app.qss}, {arguments}.1)",  // btnCenterOffset
                "{arguments}.2"  // activationParams
            ]
        },
        "{channelListener}.events.onQssNotificationRequired": {
            func: "{qssNotification}.show",
            args: [{
                description: "{arguments}.0.description",
                closeOnBlur: "{arguments}.0.closeOnBlur",
                focusOnClose: "{that}.dialog"
            }] // notificationParams
        },
        "{channelListener}.events.onQssMorePanelRequired": {
            func: "{qssMorePanel}.toggle"
        },
        "{channelListener}.events.onQssUndoRequired": "{qssWrapper}.events.onUndoRequired",
        "{channelListener}.events.onQssResetAllRequired": "{qssWrapper}.events.onResetAllRequired",
        "{channelListener}.events.onQssSaveRequired": "{qssWrapper}.events.onSaveRequired",
        "{channelListener}.events.onQssPspOpen": "{qssWrapper}.events.onQssPspOpen"
    }
});

/**
 * Configuration for using the `gpii.app.undoInWrapper` in the QSS wrapper component.
 */
fluid.defaults("gpii.app.undoInWrapper", {
    gradeNames: "gpii.app.undoStack",
    // paths of settings that are not undoable
    unwatchedSettings: ["appTextZoom"],

    listeners: {
        "onChangeUndone.applyChange": {
            funcName: "gpii.app.undoStack.revertChange",
            args: [
                "{qssWrapper}",
                "{arguments}.0" // change
            ]
        },
        "{qssWrapper}.events.onActivePreferenceSetAltered": {
            func: "{that}.clear"
        }
    },
    modelListeners: {
        "{qssWrapper}.model.keyedInUserToken": {
            func: "{that}.clear"
        },

        "hasChanges": {
            func: "{qss}.updateUndoIndicator",
            args: ["{change}.value"]
        }
    },
    invokers: {
        registerUndoableChange: {
            funcName: "gpii.app.qssWrapper.registerUndoableChange",
            args: [
                "{undoStack}",
                "{arguments}.0" // oldValue
            ]
        }
    }
});<|MERGE_RESOLUTION|>--- conflicted
+++ resolved
@@ -723,13 +723,9 @@
     if (message) {
         translatedSetting.tooltip = message.tooltip;
         translatedSetting.tip = message.tip;
-<<<<<<< HEAD
         translatedSetting.extendedTip = message.extendedTip;
 
-        if (message.footerTip) {
-=======
         if (fluid.isValue(message.footerTip)) {
->>>>>>> dbb9fb92
             translatedSetting.widget = translatedSetting.widget || {};
             translatedSetting.widget.footerTip = message.footerTip;
         }
