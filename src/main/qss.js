/**
 * The Quick Set Strip dialog
 *
 * Introduces a component that uses an Electron BrowserWindow to represent the QSS.
 * Copyright 2016 Steven Githens
 * Copyright 2016-2017 OCAD University
 *
 * Licensed under the New BSD license. You may not use this file except in
 * compliance with this License.
 * The research leading to these results has received funding from the European Union's
 * Seventh Framework Programme (FP7/2007-2013) under grant agreement no. 289016.
 * You may obtain a copy of the License at
 * https://github.com/GPII/universal/blob/master/LICENSE.txt
 */
"use strict";

var fluid = require("infusion");

var gpii = fluid.registerNamespace("gpii");

require("./dialogs/quickSetStrip/qssDialog.js");
require("./dialogs/quickSetStrip/qssTooltipDialog.js");
require("./dialogs/quickSetStrip/qssWidgetDialog.js");
require("./dialogs/quickSetStrip/qssNotificationDialog.js");
require("./dialogs/quickSetStrip/qssMorePanel.js");
require("./common/undoStack.js");

/**
 * A component which coordinates the operation of all QSS related components
 * (the QSS itself and its widget, tooltip, notification and "More" dialogs,
 * as well as the undo stack). It also takes care of loading the QSS settings
 * from a local configuration file.
 */
fluid.defaults("gpii.app.qssWrapper", {
    gradeNames: "fluid.modelComponent",


    /*
     * Additional options for QSS settings. These are options that are always
     * valid and may be dependent on some local configuration.
     * Currently they are used for the "site configuration" for conditionally
     * hiding the "Save" button.
     */
    settingOptions: {
        /*
         * The list of hidden settings. These settings are removed from the QSS settings
         * and a placeholder is left at their place.
         */
        hiddenSettings: [],

        // paths might be needed for some reason
        settingPaths: {
            language: "http://registry\\.gpii\\.net/common/language",
            volume: "http://registry\\.gpii\\.net/common/volume",
            psp: "psp"
        },

        settingMessagesPrefix: "gpii_app_qss_settings",

        languageOptionLabelTemplate:  {
            currentLanguageGroup: "%native",
            genericLanguage: "%native · %local"
        },
        // This language should always be positioned on top of the
        // language setting choices
        systemDefaultLanguage: "en-US"
    },

    settingsFixturePath: "%gpii-app/testData/qss/settings.json",
    loadedSettings: {
        expander: {
            funcName: "gpii.app.qssWrapper.loadSettings",
            args: [
                "{assetsManager}",
                "{systemLanguageListener}.model.installedLanguages",
                "{messageBundles}.model.locale",
                "{messageBundles}.model.messages",
                "{that}.options.settingOptions",
                "{that}.options.settingsFixturePath",
                "{that}.options.siteConfig"
            ]
        }
    },

    settingMessagesPrefix: "gpii_app_qss_settings",

    siteConfig: {
        scaleFactor: 1,
        urls: {
            account: "http://morphic.world/account"
        },
        messages: {
            keyedOut: "To save your settings you need to setup a Morphic Account."
        }
    },

    model: {
        messages: {
            restartWarningNotification: null
        },

        isKeyedIn: false,
        keyedInUserToken: null,
        notificationShown: false, // used to check if the notification is already shown
        settings: "{that}.options.loadedSettings",


        scaleFactor: "{that}.options.siteConfig.scaleFactor",

        // user preferences
        closeQssOnBlur: false,
        disableRestartWarning: false
    },

    events: {
        onSettingUpdated: null,
        onActivePreferenceSetAltered: null,
        onUndoRequired: null,
        onResetAllRequired: null,
        onSaveRequired: null,
        onQssPspToggled: null,
        onQssPspClose: null
    },

    listeners: {
        onSettingUpdated: {
            funcName: "{that}.updateSetting",
            args: [
                "{arguments}.0" // setting
            ]
        },
        "onUndoRequired.activateUndo": {
            func: "{undoStack}.undo"
        },
        onResetAllRequired: {
            func: "{app}.resetAllToStandard"
        },
        "onSaveRequired.issuesSaveSettingsRequest": {
            funcName: "gpii.app.qssWrapper.saveSettings",
            args: [
                "{that}",
                "{pspChannel}",
                "{qssNotification}",
                "{gpii.app.qss}",
                "{arguments}.0"
            ]
        },
        "onCreate": {
            funcName: "gpii.app.qssWrapper.showQssOnStart",
            args: ["{that}.options.siteConfig.showQssOnStart", "{gpii.app.qss}"]
        }
    },

    modelListeners: {
        "keyedInUserToken": {
            this: "{qssNotification}",
            method: "hide",
            excludeSource: "init"
        },

        "{messageBundles}.model.locale": {
            func: "{that}.updateSettingTranslations",
            excludeSource: "init"
        },

        // All interested in setting updates
        "{qssWrapper}.model.settings.*": [
            { // Undo Stack
                funcName: "{undoStack}.registerUndoableChange",
                args: ["{change}.oldValue"],
                excludeSource: ["gpii.app.undoStack.undo", "gpii.app.undoStack.notUndoable", "init"]
            }, { // QSS
                func: "{qss}.events.onSettingUpdated.fire",
                args: ["{change}.value"],
                excludeSource: ["init", "qss"]
            }, { // QSS Widget
                funcName: "gpii.app.qssWidget.updateIfMatching",
                args: ["{qssWidget}", "{change}.value"],
                excludeSource: ["init", "qssWidget"]
            }, {
                funcName: "{that}.showRestartWarningNotification",
                args: ["{change}.value"],
                excludeSource: ["init"]
            }
        ]
    },

    invokers: {
        updateSettings: {
            funcName: "gpii.app.qssWrapper.updateSettings",
            args: [
                "{that}",
                "{arguments}.0", // settings
                "{arguments}.0"  // notUndoable
            ]
        },
        updateSetting: {
            funcName: "gpii.app.qssWrapper.updateSetting",
            args: [
                "{that}",
                "{arguments}.0", // updatedSetting
                "{arguments}.1"  // notUndoable
            ]
        },
        getSetting: {
            funcName: "gpii.app.qssWrapper.getSetting",
            args: [
                "{that}.model.settings",
                "{arguments}.0" // settingPath
            ]
        },
        alterSetting: {
            funcName: "gpii.app.qssWrapper.alterSetting",
            args: [
                "{that}",
                "{arguments}.0", // updatedSetting
                "{arguments}.1" // source
            ]
        },
        showRestartWarningNotification: {
            funcName: "gpii.app.qssWrapper.showRestartWarningNotification",
            args: [
                "{that}",
                "{qss}",
                "{qssNotification}",
                "{arguments}.0" // updatedSetting
            ]
        },
        updateSettingTranslations: {
            funcName: "gpii.app.qssWrapper.updateSettingTranslations",
            args: [
                "{that}",
                "{messageBundles}.model.messages",
                "{that}.model.settings"
            ]
        },
        updateLanguageSettingOptions: {
            funcName: "gpii.app.qssWrapper.updateLanguageSettingOptions",
            args: [
                "{that}",
                "{messageBundles}.model.locale",
                "{systemLanguageListener}.model.installedLanguages"
            ]
        }
    },

    components: {
        undoStack: {
            type: "gpii.app.undoInWrapper"
        },
        qss: {
            type: "gpii.app.qssInWrapper"
        },
        qssWidget: {
            type: "gpii.app.qssWidget",
            options: {
                model: {
                    scaleFactor: "{qssWrapper}.model.scaleFactor"
                },
                listeners: {
                    onQssWidgetSettingAltered: {
                        func: "{qssWrapper}.alterSetting",
                        args: [
                            "{arguments}.0", // updatedSetting
                            "qssWidget"
                        ]
                    },
                    onQssWidgetNotificationRequired: {
                        func: "{qssNotification}.show",
                        args: [{
                            description: "{arguments}.0.description",
                            closeOnBlur: "{arguments}.0.closeOnBlur",
                            focusOnClose: "{that}.dialog"
                        }]
                    }
                },
                modelListeners: {
                    // Ensure the widget window is closed with the QSS
                    "{gpii.app.qss}.model.isShown": {
                        // it won't hurt if this is called even if QSS shows up
                        func: "{that}.hide"
                    }
                }
            }
        },
        qssTooltip: {
            type: "gpii.app.qssTooltipDialog",
            options: {
                model: {
                    isKeyedIn: "{qssWrapper}.model.isKeyedIn",
                    scaleFactor: "{qssWrapper}.model.scaleFactor"
                },
                listeners: {
                    "{gpii.app.qss}.channelListener.events.onQssButtonMouseEnter": [{
                        func: "{that}.hide"
                    }, {
                        func: "gpii.app.qssWrapper.showTooltipIfPossible",
                        args: [
                            "{qssWrapper}",
                            "{that}",
                            "{arguments}.0", // setting
                            "@expand:gpii.app.qssWrapper.getButtonPosition({gpii.app.qss}, {arguments}.1)"  // btnCenterOffset
                        ]
                    }],
                    "{gpii.app.qss}.channelListener.events.onQssButtonFocused": {
                        func: "gpii.app.qssWrapper.showTooltipIfPossible",
                        args: [
                            "{qssWrapper}",
                            "{that}",
                            "{arguments}.0", // setting
                            "@expand:gpii.app.qssWrapper.getButtonPosition({gpii.app.qss}, {arguments}.1)"  // btnCenterOffset
                        ]
                    },

                    "{gpii.app.qss}.events.onDialogHidden": {
                        func: "{that}.hide"
                    },
                    "{gpii.app.qss}.events.onBlur": {
                        func: "{that}.hide"
                    },
                    "{gpii.app.qss}.channelListener.events.onQssButtonActivated": {
                        func: "{that}.hide"
                    },
                    "{gpii.app.qss}.channelListener.events.onQssButtonsFocusLost": {
                        func: "{that}.hide"
                    },
                    "{gpii.app.qss}.channelListener.events.onQssButtonMouseLeave": {
                        func: "{that}.hide"
                    }
                }
            }
        },
        qssNotification: {
            type: "gpii.app.qssNotification",
            options: {
                model: {
                    scaleFactor: "{qssWrapper}.model.scaleFactor"
                }
            }
        },
        qssMorePanel: {
            type: "gpii.app.qssMorePanel",
            options: {
                model: {
                    scaleFactor: "{qssWrapper}.model.scaleFactor"
                }
            }
        }
    }
});


/**
 * Shows a notification to the user in case the changed setting requires applications
 * to be restarted in order to be fully applied (restartWarning),
 * and in case the user hasn't disabled such (restartWarning) notificaions.
 * @param {Component} that - The `gpii.qss.buttonPresenter` instance.
 * @param {Component} qss - The `gpii.app.qssDialog` instance.
 * @param {Component} qssNotification - The `gpii.app.qssNotification` instance.
 * @param {Object} updatedSetting - The `gpii.app.qssNotification` instance.
 */
gpii.app.qssWrapper.showRestartWarningNotification = function (that, qss, qssNotification, updatedSetting) {
    // The notification is shown only once, and only if it's not a keyIn event
    if (!that.model.notificationShown && !that.model.isKeyedIn) {

        that.model.notificationShown = true;
        if (updatedSetting.restartWarning && !that.model.disableRestartWarning) {
            var description = fluid.stringTemplate(that.model.messages.restartWarningNotification, {
                settingTitle: updatedSetting.schema.title
            });

            qssNotification.show({
                description: description,
                closeOnBlur: false,
                focusOnClose: qss.dialog
            });
        }
    }
};

/**
 * Notifies the `gpii.pspChannel` to trigger preferences save and shows a confirmation message.
 * @param {Component} that - The `gpii.app.qssWrapper` instance.
 * @param {Component} pspChannel - The `gpii.pspChannel` instance.
 * @param {Component} qssNotification - The `gpii.app.qssNotification` instance.
 * @param {Component} qss - The `gpii.app.qss` instance.
 * @param {String} description - The message that should be shown in the QSS notification.
 */
gpii.app.qssWrapper.saveSettings = function (that, pspChannel, qssNotification, qss, description) {
    // Instead of sending a request via the pspChannel, the pspChannel is used directly.
    var saveButtonClickCount = pspChannel.model.saveButtonClickCount || 0;
    pspChannel.applier.change("saveButtonClickCount", saveButtonClickCount + 1, null, "PSP");

    description = fluid.stringTemplate(description, {
        accountUrl: that.options.siteConfig.urls.account,
        messageKeyedOut: that.options.siteConfig.messages.keyedOut
    });

    qssNotification.show({
        description: description,
        focusOnClose: qss.dialog,
        closeOnBlur: true
    });
};

/**
 * Whenever a button in the QSS is focused, hides the QSS widget and the PSP in case
 * the setting for the newly focused button is different from the QSS widget's setting
 * (or the setting for the PSP button respectively).
 * @param {Component} that - The `gpii.app.qss` instance.
 * @param {Component} qssWidget - The `gpii.app.qssWidget` instance.
 * @param {Object} setting - the setting for the newly focused QSS button.
 */
gpii.app.qss.hideQssMenus = function (that, qssWidget, setting) {
    if (setting.path !== qssWidget.model.setting.path) {
        qssWidget.hide();
    }

    if (setting.path !== that.options.pspButtonPath) {
        that.events.onQssPspClose.fire();
    }
};

/**
 * When a setting's value in the QSS is modified and if the setting can be undone, adds
 * the change that has occurred to the undo stack.
 * @param {Component} that - The `gpii.app.undoStack` instance.
 * @param {Object} oldValue - The previous value of the setting before its modification.
 */
gpii.app.qssWrapper.registerUndoableChange = function (that, oldValue) {
    var isChangeUndoable = !fluid.find_if(
        that.options.unwatchedSettings,
        function (excludedPath) { return oldValue.path === excludedPath; });

    if (isChangeUndoable) {
        that.registerChange(oldValue);
    }
};

/**
 * When the "Undo" button is pressed, reverts the topmost change in the undo stack.
 * Actually, a change is reverted by applying the previous value of the setting.
 * @param {Component} qssWrapper - The `gpii.app.undoStack` instance.
 * @param {Object} change - The change to be reverted.
 */
gpii.app.undoStack.revertChange = function (qssWrapper, change) {
    qssWrapper.alterSetting({
        path:  change.path,
        value: change.value
    }, "gpii.app.undoStack.undo");
};

/**
 * Updates only the value of a QSS setting. Called when the change originated from
 * outside the QSS or the QSS widget.
 * @param {Component} that - The `gpii.app.qssWrapper` component
 * @param {Object} updatedSetting - The setting with updated state
 * @param {Boolean} notUndoable - Whether the setting is undoable or not
 */
gpii.app.qssWrapper.updateSetting = function (that, updatedSetting, notUndoable) {
    var updateNamespace = notUndoable ? "gpii.app.undoStack.notUndoable" : null;

    that.alterSetting(
        fluid.filterKeys(updatedSetting, ["path", "value"]),
        updateNamespace
    );
};

/**
 * When new preferences are delivered to the QSS wrapper, this function takes
 * care of notifying the QSS about the changes which should in turn update its
 * internal models and UI. Note that settings changes as a result of a change
 * in the preference set are not undoable.
 * @param {Component} that - The `gpii.app.qssWrapper` instance.
 * @param {Object[]} settings - Setting changes to be applied
 * @param {String} settings.path - The path of the setting to be updated
 * @param {Any} settings.value - The new value of the setting
 * @param {Boolean} notUndoable - Whether these setting changes are undoable
 */
gpii.app.qssWrapper.updateSettings = function (that, settings, notUndoable) {
    fluid.each(settings, function (setting) {
        that.updateSetting(setting, notUndoable);
    });
};

/**
 * Returns the primary subtag of a language code e.g. if the locale is "en-US"
 * the primary part would be "en".
 * @param {String} locale - A language code in the format: "code-region"
 * @return {String} The primary language subtag
 */
gpii.app.qssWrapper.getPrimaryLanguage = function (locale) {
    return locale && locale.split("-")[0];
};

/**
 * Generates a language setting option label out of a provided language metadata.
 * @param {String} languageOptionLabelTemplate - The template for every language label
 * @param {Object} languageMetadata - The language metadata that includes different labels
 * for the language
 * @param {String} languageMetadata.native - The name of the language in its native form
 * @param {String} languageMetadata.local - The name of the language in the currently applied language
 * @param {String} languageMetadata.english - The name of the of the language in English
 * @return {String} The desired language label
 */
gpii.app.qssWrapper.getLanguageLabel = function (languageOptionLabelTemplate, languageMetadata) {
    languageMetadata.local = languageMetadata.local || languageMetadata.english;

    // Native labels might be coming in full lowercase
    languageMetadata["native"] = gpii.flowManager.capitalizeFirstLetter(languageMetadata["native"]);

    var systemPrimaryLang = gpii.app.qssWrapper.getPrimaryLanguage(languageMetadata.currentLocale),
        currentPrimaryLang = gpii.app.qssWrapper.getPrimaryLanguage(languageMetadata.code);

    /*
     * We wouldn't want to display both the native representation
     * and the main language as they are redundant
     */
    return systemPrimaryLang === currentPrimaryLang ?
        fluid.stringTemplate(languageOptionLabelTemplate.currentLanguageGroup, languageMetadata) :
        fluid.stringTemplate(languageOptionLabelTemplate.genericLanguage, languageMetadata);
};


/**
 * Generates a list of language labels out of the provided languages metadata.
 * @param {Object} settingOptions - The QSS settings specific options
 * @param {String} settingOptions.languageOptionLabelTemplate - The template for every language label
 * @param {String} locale - The current OS locale
 * @param {Object[]} installedLanguages - A list of all languages metadata
 * @return {String[]} The list of labels
 */
gpii.app.qssWrapper.buildLanguageLabels = function (settingOptions, locale, installedLanguages) {
    return installedLanguages.map(function (languageMetadata) {
        languageMetadata.currentLocale = locale;

        return gpii.app.qssWrapper.getLanguageLabel(
            settingOptions.languageOptionLabelTemplate,
            languageMetadata
        );
    });
};



/**
 * Applies special order to the languages metadata that is to be used for generating
 * the language options.
 * The languages are sorted in ascending order according to their English names;
 * The current default language is positioned on top of the list.
 * @param {Object} settingOptions - The options specific to settings
 * @param {Object[]} languagesMetadata - The list of languages metadata for all installed languages
 * @return {Object[]} The ordered metadata
 */
gpii.app.qssWrapper.orderLanguagesMetadata = function (settingOptions, languagesMetadata) {
    // sort by their english labels in ascending order
    languagesMetadata.sort(function (a, b) { return a.english > b.english; });

    // Move the default language at the top
    var systemDefaultLanguageIdx = languagesMetadata.findIndex(function (lang) {
        return lang.code.toLowerCase() === settingOptions.systemDefaultLanguage.toLowerCase();
    });
    if ( systemDefaultLanguageIdx > -1 ) {
        var language = languagesMetadata.splice(systemDefaultLanguageIdx, 1);
        languagesMetadata.unshift(language[0]);
    }

    return languagesMetadata;
};


/**
 * Updates the given language setting so that it contains a proper list of options. The list includes
 * only languages that are currently installed on the machine.
 * @param {Object} settingOptions - The QSS settings specific options
 * @param {Object} locale - The QSS settings specific options
 * @param {Object[]} installedLanguages - The languages that are currently installed in the OS
 * @param {Object} languageSetting - The language setting that is to be populated with language keys and labels
 */
gpii.app.qssWrapper.populateLanguageSettingOptions = function (settingOptions, locale, installedLanguages, languageSetting) {
    if (fluid.isValue(languageSetting)) {
        // move default language to the top of the list
        var languagesMetadata = fluid.values(installedLanguages);

        var orderedLanguagesMetadata = gpii.app.qssWrapper.orderLanguagesMetadata(settingOptions, languagesMetadata);

        // keep the order but generate readable labels
        var orderedLangLabels = gpii.app.qssWrapper.buildLanguageLabels(settingOptions, locale, orderedLanguagesMetadata);
        var orderedLangCodes = orderedLanguagesMetadata.map(function (language) { return language.code; });

        languageSetting.schema.keys = orderedLangCodes;
        languageSetting.schema["enum"] = orderedLangLabels;

        fluid.log("populateLanguageSettingOptions - decorate language setting: ", locale, installedLanguages, languageSetting);
    }
};

/**
 * Retrieves synchronously the QSS settings from a file on the local machine
 * and resolves any assets that they reference with respect to the `gpii-app`
 * folder.
 * It also applies any other mutations to the settings, such as hiding and translations.
 * @param {Component} assetsManager - The `gpii.app.assetsManager` instance.
 * @param {Object[]} installedLanguages - The languages that are currently installed on the OS
 * @param {Object} locale - The current OS language
 * @param {Object} messageBundles - The available message bundles
 * @param {Object} settingOptions - The options for setting mutations
 * @param {String} settingsFixturePath - The path to the file containing the QSS
 * settings with respect to the `gpii-app` folder.
 * @param {Object} siteConfig - instance of the siteConfig object
 * @return {Object[]} An array of the loaded settings
 */

gpii.app.qssWrapper.loadSettings = function (assetsManager, installedLanguages, locale, messageBundles, settingOptions, settingsFixturePath, siteConfig) {
    var availableSettings = fluid.require(settingsFixturePath), // list of all available buttons
        loadedSettings = availableSettings; // by default we are getting all of the buttons

    if (gpii.app.hasButtonList(siteConfig)) { // checking if we have a valid button list in the siteConfig
        // filtering the buttons based on buttonList array
        loadedSettings = gpii.app.filterButtonList(siteConfig.buttonList, availableSettings);
    }

    fluid.each(loadedSettings, function (loadedSetting) {
        // Resolve dynamic settings, where the function grade is identified by the 'type' field.
        loadedSetting.schema = fluid.transform(loadedSetting.schema, function (schemaItem) {
            var togo;
            if (schemaItem && schemaItem.type) {
                // Call the function, and use the result as the value.
                var result = fluid.invokeGradedFunction(schemaItem.type);
                togo = schemaItem.path ? fluid.get(result, schemaItem.path) : result;
            } else {
                togo = schemaItem;
            }
            return togo;
        });

        var imageAsset = loadedSetting.schema.image;
        if (imageAsset) {
            loadedSetting.schema.image = assetsManager.resolveAssetPath(imageAsset);
        }

        var helpImageAsset = loadedSetting.schema.helpImage;
        if (helpImageAsset) {
            loadedSetting.schema.helpImage = assetsManager.resolveAssetPath(helpImageAsset);
        }
    });

    // more dynamic loading
    var languageSetting = fluid.find_if(loadedSettings, function (setting) {
        return setting.path === settingOptions.settingPaths.language;
    });
<<<<<<< HEAD
    var volumeSetting = fluid.find_if(loadedSettings, function (setting) {
        return setting.path === settingOptions.settingPaths.volume;
    });
    gpii.app.qssWrapper.populateLanguageSettingOptions(settingOptions, locale, installedLanguages, languageSetting);

    // sync the language and volume value as well
    languageSetting.value = locale;
    volumeSetting.value = gpii.windows.nativeSettingsHandler.GetVolume().value;
=======
    if (fluid.isValue(languageSetting)) {
        gpii.app.qssWrapper.populateLanguageSettingOptions(settingOptions, locale, installedLanguages, languageSetting);
        // sync the language value as well
        languageSetting.value = locale;
    }
>>>>>>> 21122064

    /*
     * Hide settings
     */
    if (settingOptions.hiddenSettings) {
        fluid.each(settingOptions.hiddenSettings, function (hiddenSettingPath) {
            var settingToHideIdx = loadedSettings.findIndex(function (setting) {
                return setting.path === hiddenSettingPath;
            });

            if (settingToHideIdx > -1) {
                // Ensure there isn't any metadata left for the button
                // Make the button a placeholder (a button in hidden state)
                loadedSettings[settingToHideIdx] = {
                    path: null,
                    schema: {
                        /*
                         * In the renderer the type property is used for choosing the proper handling
                         * approach. Use a special type of "disabled" so that the button (placeholder) is
                         * represented disable fashion.
                         */
                        type: "disabled",
                        title: ""
                    },
                    // Preserve the styling of the corresponding QSS button
                    buttonTypes: loadedSettings[settingToHideIdx].buttonTypes
                };
            }
        });
    }

    /*
     * Translations
     */
    loadedSettings = gpii.app.qssWrapper.applySettingTranslations(settingOptions, messageBundles, loadedSettings);


    return loadedSettings;
};


/**
 * Find a QSS setting by its path.
 * @param {Object[]} settings - The QSS settings list
 * @param {String} path - The path of the searched setting
 * @return {Object} The desired QSS setting
 */
gpii.app.qssWrapper.getSetting = function (settings, path) {
    return fluid.find_if(settings, function (setting) {
        return setting.path === path;
    });
};

/**
 * Update a QSS setting (all of its data). Called when the change originated from the
 * QSS or the QSS widget.
 * @param {Component} that - The `gpii.app.qssWrapper` instance.
 * @param {Object} updatedSetting - The new setting. The setting with the same path in
 * the QSS will be replaced.
 * @param {String} [source] - The source of the update.
 */
gpii.app.qssWrapper.alterSetting = function (that, updatedSetting, source) {
    if (fluid.isValue(updatedSetting)) { // adding a check just in case of some missteps
        var settingIndex = that.model.settings.findIndex(function (setting) {
            return setting.path === updatedSetting.path && !fluid.model.diff(setting, updatedSetting);
        });

        if (settingIndex !== -1) {
            that.applier.change("settings." + settingIndex, updatedSetting, null, source);
        }
    }
};


/**
 * Given the metrics of the focused/activated QSS button, computes the coordinates of
 * the topmost middle point of the button with respect to the bottom right corner of
 * the QSS.
 * @param {Component} qss - The `gpii.app.qss` instance.
 * @param {Object} buttonElemMetrics - An object containing metrics for the QSS button
 * that has been interacted with.
 * @return {Object} the coordinates of the topmost middle point of the corresponding QSS
 * button.
 */
gpii.app.qssWrapper.getButtonPosition = function (qss, buttonElemMetrics) {
    var scaleFactor = qss.model.scaleFactor,
        offsetLeft = scaleFactor * buttonElemMetrics.offsetLeft,
        offsetTop = scaleFactor * buttonElemMetrics.offsetTop,
        buttonWidth = scaleFactor * buttonElemMetrics.width;

    return {
        x: qss.model.width - offsetLeft - buttonWidth / 2,
        y: qss.model.height - offsetTop
    };
};

/**
 * Translate the given setting by updating its text properties with the passed messages.
 * @param {Object} qssSettingMessages - The QSS settings messages. Currently, a qss setting
 * has the following messages: title, tooltip, [tip], [enum], [footerTip]
 * @param {Object} setting - The setting to be applied messages to
 * @return {Object} A translated copy of the QSS setting
 */
gpii.app.qssWrapper.applySettingTranslation = function (qssSettingMessages, setting) {
    var translatedSetting = fluid.copy(setting);

    var message = qssSettingMessages[translatedSetting.messageKey];

    if (message) {
        translatedSetting.tooltip = message.tooltip;
        translatedSetting.tip = message.tip;
        translatedSetting.extendedTip = message.extendedTip;
        translatedSetting.switchTitle = message.switchTitle;

        if (fluid.isValue(message.footerTip)) {
            translatedSetting.widget = translatedSetting.widget || {};
            translatedSetting.widget.footerTip = message.footerTip;
        }

        translatedSetting.schema.title = message.title;
        if (message["enum"]) {
            translatedSetting.schema["enum"] = message["enum"];
        }
    }

    return translatedSetting;
};

/**
 * Apply translations to all settings using the existing messages "mega" bundle. A translated QSS setting is a setting
 * with all its text properties updated with the current locale messages. A translation is notified trough the changeApplier.
 * N.B. - this function updates given objects in place
 * @param {Object} settingOptions - Specific options for the QSS settings
 * @param {Object} messageBundles - Messages for the current locale
 * @param {Object[]} qssSettingControls - The list of QSS settings to be applied translations to
 * @return {Object[]} The QSS settings with updated translations
 */
gpii.app.qssWrapper.applySettingTranslations = function (settingOptions, messageBundles, qssSettingControls) {
    var qssSettingMessagesGroup = settingOptions.settingMessagesPrefix,
        qssSettingMessages = messageBundles[qssSettingMessagesGroup];

    fluid.log("qssWrapper#applySettingTranslations: ", messageBundles);

    // Straight forward translations
    var translatedSettings = qssSettingControls.map(function (setting) {
        return gpii.app.qssWrapper.applySettingTranslation(qssSettingMessages, setting);
    });

    return translatedSettings;
};

/**
 * Updates setting translations corresponding to a change in the locale.
 * @param {Component} that - The `gpii.app.qssWrapper` instance
 * @param {Object} messageBundles - Messages for the current locale
 * @param {Object[]} qssSettingControls - The list of QSS settings to be applied translations to
 */
gpii.app.qssWrapper.updateSettingTranslations = function (that, messageBundles, qssSettingControls) {
    fluid.log("qssWrapper#updateSettingTranslations: ", messageBundles);

    var translatedSettings = gpii.app.qssWrapper.applySettingTranslations(
        that.options.settingOptions,
        messageBundles,
        qssSettingControls
    );

    // save settings with translations
    fluid.each(translatedSettings, function (setting) {
        that.alterSetting(setting, "gpii.app.undoStack.notUndoable");
    });
};

/**
 * Updates the language setting options. They can change dynamically as the OS currently
 * installed languages are displayed as options.
 * @param {Component} that - The gpii.app.qssWrapper` instance
 * @param {String} locale - The current locale for the OS
 * @param {Object[]} installedLanguages - Currently installed languages
 */
gpii.app.qssWrapper.updateLanguageSettingOptions = function (that, locale, installedLanguages) {
    var languageSetting = fluid.copy(that.getSetting(that.options.settingOptions.settingPaths.language));
    gpii.app.qssWrapper.populateLanguageSettingOptions(that.options.settingOptions, locale, installedLanguages, languageSetting);

    fluid.log("qssWrapper#updateLanguageSettingOptions: ", languageSetting);

    that.alterSetting(languageSetting, "gpii.app.undoStack.notUndoable");
};

/**
 * Propagates a setting update to the QSS widget only if the setting has the same path
 * as the one which the widget is currently displaying.
 * @param {Component} qssWidget - The `gpii.app.qssWidget` instance.
 * @param {Object} updatedSetting - The new setting.
 */
gpii.app.qssWidget.updateIfMatching = function (qssWidget, updatedSetting) {
    if (qssWidget.model.setting.path === updatedSetting.path) {
        qssWidget.events.onSettingUpdated.fire(updatedSetting);
    }
};

/**
 * Shows the tooltip in case all constrains for displaying are met.
 * @param {Component} qssWrapper - The `gpii.app.qssWrapper` instance
 * @param {Component} qssTooltip - The `gpii.app.qssTooltip` instance
 * @param {Object} setting - The setting for whose button a tooltip needs to be shown.
 * @param {Object} btnOffset - An object containing metrics for the QSS button.
 */
gpii.app.qssWrapper.showTooltipIfPossible = function (qssWrapper, qssTooltip, setting, btnOffset) {
    if (!qssWrapper.qssWidget.model.isShown) {
        qssTooltip.showIfPossible(setting, btnOffset);
    }
};

/**
 * Shows the QSS if the flag is set to true
 * @param {Boolean} showQssOnStart - true/false flag
 * @param {Component} qss - The `gpii.app.qssDialog` instance
 */
gpii.app.qssWrapper.showQssOnStart = function (showQssOnStart, qss) {
    // auto-show the QSS only if the flag is set to true
    if (showQssOnStart) {
        // showing it
        qss.show();
    }
};

/**
 * Configuration for using the `gpii.app.qss` in the QSS wrapper component.
 */
fluid.defaults("gpii.app.qssInWrapper", {
    gradeNames: "gpii.app.qss",
    model: {
        isKeyedIn: "{qssWrapper}.model.isKeyedIn",
        closeQssOnBlur: "{qssWrapper}.model.closeQssOnBlur",
        scaleFactor: "{qssWrapper}.model.scaleFactor",
        settings: "{qssWrapper}.model.settings"
    },
    config: {
        params: {
            settings: "{qssWrapper}.model.settings"
        }
    },
    siteConfig: "{qssWrapper}.options.siteConfig",
    pspButtonPath: "psp",
    events: {
        onQssPspClose: "{qssWrapper}.events.onQssPspClose",
        onUndoIndicatorChanged: null,

        onQssWidgetToggled: "{qssWidget}.events.onQssWidgetToggled"
    },
    listeners: {
        onQssSettingAltered: {
            func: "{qssWrapper}.alterSetting",
            args: [
                "{arguments}.0", // updatedSetting
                "qss"
            ]
        },
        "{channelListener}.events.onQssButtonFocused": {
            funcName: "gpii.app.qss.hideQssMenus",
            args: [
                "{that}",
                "{qssWidget}",
                "{arguments}.0" // setting
            ]
        },
        "{channelListener}.events.onQssButtonActivated": {
            func: "{qssWidget}.toggle",
            args: [
                "{arguments}.0", // setting
                "@expand:gpii.app.qssWrapper.getButtonPosition({gpii.app.qss}, {arguments}.1)",  // btnCenterOffset
                "{arguments}.2"  // activationParams
            ]
        },
        "{channelListener}.events.onQssNotificationRequired": {
            func: "{qssNotification}.show",
            args: [{
                description: "{arguments}.0.description",
                closeOnBlur: "{arguments}.0.closeOnBlur",
                focusOnClose: "{that}.dialog"
            }] // notificationParams
        },
        "{channelListener}.events.onQssMorePanelRequired": {
            func: "{qssMorePanel}.toggle"
        },
        "{channelListener}.events.onQssUndoRequired": "{qssWrapper}.events.onUndoRequired",
        "{channelListener}.events.onQssResetAllRequired": "{qssWrapper}.events.onResetAllRequired",
        "{channelListener}.events.onQssSaveRequired": "{qssWrapper}.events.onSaveRequired",
        "{channelListener}.events.onQssPspToggled": "{qssWrapper}.events.onQssPspToggled"
    }
});

/**
 * Configuration for using the `gpii.app.undoInWrapper` in the QSS wrapper component.
 */
fluid.defaults("gpii.app.undoInWrapper", {
    gradeNames: "gpii.app.undoStack",
    // paths of settings that are not undoable
    unwatchedSettings: ["appTextZoom"],

    listeners: {
        "onChangeUndone.applyChange": {
            funcName: "gpii.app.undoStack.revertChange",
            args: [
                "{qssWrapper}",
                "{arguments}.0" // change
            ]
        },
        "{qssWrapper}.events.onActivePreferenceSetAltered": {
            func: "{that}.clear"
        }
    },
    modelListeners: {
        "{qssWrapper}.model.keyedInUserToken": {
            func: "{that}.clear"
        },

        "hasChanges": {
            func: "{qss}.updateUndoIndicator",
            args: ["{change}.value"]
        }
    },
    invokers: {
        registerUndoableChange: {
            funcName: "gpii.app.qssWrapper.registerUndoableChange",
            args: [
                "{undoStack}",
                "{arguments}.0" // oldValue
            ]
        }
    }
});<|MERGE_RESOLUTION|>--- conflicted
+++ resolved
@@ -649,22 +649,20 @@
     var languageSetting = fluid.find_if(loadedSettings, function (setting) {
         return setting.path === settingOptions.settingPaths.language;
     });
-<<<<<<< HEAD
+
     var volumeSetting = fluid.find_if(loadedSettings, function (setting) {
         return setting.path === settingOptions.settingPaths.volume;
     });
-    gpii.app.qssWrapper.populateLanguageSettingOptions(settingOptions, locale, installedLanguages, languageSetting);
-
-    // sync the language and volume value as well
-    languageSetting.value = locale;
-    volumeSetting.value = gpii.windows.nativeSettingsHandler.GetVolume().value;
-=======
+
     if (fluid.isValue(languageSetting)) {
         gpii.app.qssWrapper.populateLanguageSettingOptions(settingOptions, locale, installedLanguages, languageSetting);
         // sync the language value as well
         languageSetting.value = locale;
     }
->>>>>>> 21122064
+
+    if (fluid.isValue(volumeSetting) && fluid.isValue(gpii.windows.nativeSettingsHandler)) {
+        volumeSetting.value = gpii.windows.nativeSettingsHandler.GetVolume().value;
+    }
 
     /*
      * Hide settings
