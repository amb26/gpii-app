/**
 * The Quick Set Strip dialog
 *
 * Introduces a component that uses an Electron BrowserWindow to represent the QSS.
 * Copyright 2016 Steven Githens
 * Copyright 2016-2017 OCAD University
 *
 * Licensed under the New BSD license. You may not use this file except in
 * compliance with this License.
 * The research leading to these results has received funding from the European Union's
 * Seventh Framework Programme (FP7/2007-2013) under grant agreement no. 289016.
 * You may obtain a copy of the License at
 * https://github.com/GPII/universal/blob/master/LICENSE.txt
 */
"use strict";

var fluid = require("infusion");

var gpii = fluid.registerNamespace("gpii");

require("./dialogs/quickSetStrip/qssDialog.js");
require("./dialogs/quickSetStrip/qssTooltipDialog.js");
require("./dialogs/quickSetStrip/qssWidgetDialog.js");
require("./dialogs/quickSetStrip/qssNotificationDialog.js");
require("./dialogs/quickSetStrip/qssMorePanel.js");
require("./common/undoStack.js");

/**
 * A component which coordinates the operation of all QSS related components
 * (the QSS itself and its widget, tooltip, notification and "More" dialogs,
 * as well as the undo stack). It also takes care of loading the QSS settings
 * from a local configuration file.
 */
fluid.defaults("gpii.app.qssWrapper", {
    gradeNames: "fluid.modelComponent",


    /*
     * Additional options for QSS settings. These are options that are always
     * valid and may be dependent on some local configuration.
     * Currently they are used for the "site configuration" for conditionally
     * disabling the "Save" button.
     */
    settingOptions: {
        disabledSettings: []
    },

    settingsPath: "%gpii-app/testData/qss/settings.json",
    loadedSettings: {
        expander: {
            funcName: "gpii.app.qssWrapper.loadSettings",
            args: [
                "{that}",
                "{that}.options.settingOptions",
                "{assetsManager}",
                "{that}.options.settingsPath"
            ]
        }
    },

<<<<<<< HEAD
    settingMessagesPrefix: "gpii_app_qss_settings",
=======
    scaleFactor: 1,
>>>>>>> f70ef39d

    model: {
        isKeyedIn: false,
        settings: "{that}.options.loadedSettings"
    },

    events: {
        onSettingUpdated: null,
        onActivePreferenceSetAltered: null,
        onUndoRequired: null,
        onSaveRequired: null,
        onQssPspOpen: null,
        onQssPspClose: null
    },

    listeners: {
        onSettingUpdated: {
            funcName: "{that}.updateSetting",
            args: [
                "{arguments}.0" // setting
            ]
        },
        "onUndoRequired.activateUndo": {
            func: "{undoStack}.undo"
        },
        onSaveRequired: {
            funcName: "gpii.app.qssWrapper.saveSettings",
            args: [
                "{that}",
                "{flowManager}",
                "{qssNotification}",
                "{gpii.app.qss}",
                "{arguments}.0"
            ]
        }
    },

    modelListeners: {
        "{messageBundles}.model.locale": {
            func: "{that}.applySettingsTranslations",
            excludeSource: "init"
        },

        // All interested in setting updates
        "{qssWrapper}.model.settings.*": [
            { // Undo Stack
                funcName: "{undoStack}.registerUndoableChange",
                args: ["{change}.oldValue"],
                excludeSource: ["gpii.app.undoStack.undo", "gpii.app.undoStack.notUndoable", "init"]
            }, { // QSS
                func: "{qss}.events.onSettingUpdated.fire",
                args: ["{change}.value"],
                excludeSource: ["init", "qss"]
            }, { // QSS Widget
                funcName: "gpii.app.qssWidget.updateIfMatching",
                args: ["{qssWidget}", "{change}.value"],
                excludeSource: ["init", "qssWidget"]
            }
        ]
    },

    invokers: {
        updateSettings: {
            funcName: "gpii.app.qssWrapper.updateSettings",
            args: [
                "{that}",
                "{arguments}.0", // settings
                "{arguments}.0"  // notUndoable
            ]
        },
        updateSetting: {
            funcName: "gpii.app.qssWrapper.updateSetting",
            args: [
                "{that}",
                "{arguments}.0", // updatedSetting
                "{arguments}.1"  // notUndoable
            ]
        },
        alterSetting: {
            funcName: "gpii.app.qssWrapper.alterSetting",
            args: [
                "{that}",
                "{arguments}.0", // updatedSetting
                "{arguments}.1" // source
            ]
        },
        applySettingsTranslations: {
            funcName: "gpii.app.qssWrapper.applySettingsTranslations",
            args: [
                "{that}",
                "{messageBundles}.model.messages",
                "{that}.model.settings"
            ]
        }
    },

    components: {
        undoStack: {
            type: "gpii.app.undoInWrapper"
        },
        qss: {
            type: "gpii.app.qssInWrapper",
            options: {
                scaleFactor: "{qssWrapper}.options.scaleFactor"
            }
        },
        qssWidget: {
            type: "gpii.app.qssWidget",
            options: {
                scaleFactor: "{qssWrapper}.options.scaleFactor",
                listeners: {
                    onQssWidgetSettingAltered: {
                        func: "{qssWrapper}.alterSetting",
                        args: [
                            "{arguments}.0", // updatedSetting
                            "qssWidget"
                        ]
                    },
                    onQssWidgetNotificationRequired: {
                        func: "{qssNotification}.show",
                        args: [{
                            description: "{arguments}.0",
                            focusOnClose: "{that}.dialog"
                        }]
                    }
                },
                modelListeners: {
                    // Ensure the widget window is closed with the QSS
                    "{gpii.app.qss}.model.isShown": {
                        // it won't hurt if this is called even if QSS shows up
                        func: "{that}.hide"
                    }
                }
            }
        },
        qssTooltip: {
            type: "gpii.app.qssTooltipDialog",
            options: {
                scaleFactor: "{qssWrapper}.options.scaleFactor",
                model: {
                    isKeyedIn: "{qssWrapper}.model.isKeyedIn"
                },
                listeners: {
                    // TODO list events for a method
                    "{gpii.app.qss}.channelListener.events.onQssButtonMouseEnter": {
                        func: "{that}.showIfPossible",
                        args: [
                            "{arguments}.0", // setting
                            "@expand:gpii.app.qssWrapper.getButtonPosition({gpii.app.qss}, {arguments}.1)"  // btnCenterOffset
                        ]
                    },

                    "{gpii.app.qss}.events.onDialogHidden": {
                        func: "{that}.hide"
                    },
                    "{gpii.app.qss}.channelListener.events.onQssButtonActivated": {
                        func: "{that}.hide"
                    },
                    "{gpii.app.qss}.channelListener.events.onQssButtonsFocusLost": {
                        func: "{that}.hide"
                    },
                    "{gpii.app.qss}.channelListener.events.onQssButtonMouseLeave": {
                        func: "{that}.hide"
                    }
                }
            }
        },
        qssNotification: {
            type: "gpii.app.qssNotification",
            options: {
                scaleFactor: "{qssWrapper}.options.scaleFactor"
            }
        },
        qssMorePanel: {
            type: "gpii.app.qssMorePanel",
            options: {
                scaleFactor: "{qssWrapper}.options.scaleFactor"
            }
        }
    }
});

/**
 * If there is a keyed in user, saves his settings and shows a confirmation message.
 * If there is no keyed in user, a warning message is shown.
 * @param {Component} that - The `gpii.app.qssWrapper` instance.
 * @param {Component} flowManager - The `gpii.flowManager` instance.
 * @param {Component} qssNotification - The `gpii.app.qssNotification` instance.
 * @param {Component} qss - The `gpii.app.qss` instance.
 * @param {String} description - The message that should be shown in the QSS notification.
 */
gpii.app.qssWrapper.saveSettings = function (that, flowManager, qssNotification, qss, description) {
    // Request that the settings are saved only if there is a keyed in user
    if (that.model.isKeyedIn) {
        // Instead of sending a request via the pspChannel, the flowManager is used directly.
        var pspChannel = flowManager.pspChannel,
            saveButtonClickCount = pspChannel.model.saveButtonClickCount || 0;
        pspChannel.applier.change("saveButtonClickCount", saveButtonClickCount + 1, null, "PSP");
    }

    qssNotification.show({
        description: description,
        focusOnClose: qss.dialog
    });
};

/**
 * Whenever a button in the QSS is focused, hides the QSS widget and the PSP in case
 * the setting for the newly focused button is different from the QSS widget's setting
 * (or the setting for the PSP button respectively).
 * @param {Component} that - The `gpii.app.qss` instance.
 * @param {Component} qssWidget - The `gpii.app.qssWidget` instance.
 * @param {Object} setting - the setting for the newly focused QSS button.
 */
gpii.app.qss.hideQssMenus = function (that, qssWidget, setting) {
    if (setting.path !== qssWidget.model.setting.path) {
        qssWidget.hide();
    }

    if (setting.path !== that.options.pspButtonPath) {
        that.events.onQssPspClose.fire();
    }
};

/**
 * When a setting's value in the QSS is modified and if the setting can be undone, adds
 * the change that has occurred to the undo stack.
 * @param {Component} that - The `gpii.app.undoStack` instance.
 * @param {Object} oldValue - The previous value of the setting before its modification.
 */
gpii.app.qssWrapper.registerUndoableChange = function (that, oldValue) {
    var isChangeUndoable = !fluid.find_if(
        that.options.unwatchedSettings,
        function (excludedPath) { return oldValue.path === excludedPath; });

    if (isChangeUndoable) {
        that.registerChange(oldValue);
    }
};

/**
 * When the "Undo" button is pressed, reverts the topmost change in the undo stack.
 * Actually, a change is reverted by applying the previous value of the setting.
 * @param {Component} qssWrapper - The `gpii.app.undoStack` instance.
 * @param {Object} change - The change to be reverted.
 */
gpii.app.undoStack.revertChange = function (qssWrapper, change) {
    qssWrapper.alterSetting({
        path:  change.path,
        value: change.value
    }, "gpii.app.undoStack.undo");
};

/**
 * Updates only the value of a QSS setting. Called when the change originated from
 * outside the QSS or the QSS widget.
 * @param {Component} that - The `gpii.app.qssWrapper` component
 * @param {Object} updatedSetting - The setting with updated state
 * @param {Boolean} notUndoable - Whether the setting is undoable or not
 */
gpii.app.qssWrapper.updateSetting = function (that, updatedSetting, notUndoable) {
    var updateNamespace = notUndoable ? "gpii.app.undoStack.notUndoable" : null;

    that.alterSetting(
        fluid.filterKeys(updatedSetting, ["path", "value"]),
        updateNamespace
    );
};

/**
 * When new preferences are delivered to the QSS wrapper, this function takes
 * care of notifying the QSS about the changes which should in turn update its
 * internal models and UI. Note that settings changes as a result of a change
 * in the preference set are not undoable.
 * @param {Component} that - The `gpii.app.qssWrapper` instance.
 * @param {Object[]} settings - Setting changes to be applied
 * @param {String} settings.path - The path of the setting to be updated
 * @param {Any} settings.value - The new value of the setting
 * @param {Boolean} notUndoable - Whether these setting changes are undoable
 */
gpii.app.qssWrapper.updateSettings = function (that, settings, notUndoable) {
    fluid.each(settings, function (setting) {
        that.updateSetting(setting, notUndoable);
    });
};

/**
 * Retrieves synchronously the QSS settings from a file on the local machine
 * and resolves any assets that they reference with respect to the `gpii-app`
 * folder.
 * It also applies any other mutations to the settings, such as disabling.
 * @param {Component} that - The instance of `gpii.app.qssWrapper` component
 * @param {Object} settingOptions - The options for setting mutations
 * @param {Component} assetsManager - The `gpii.app.assetsManager` instance.
 * @param {String} settingsPath - The path to the file containing the QSS
 * settings with respect to the `gpii-app` folder.
 * @return {Object[]} An array of the loaded settings
 */
gpii.app.qssWrapper.loadSettings = function (that, settingOptions, assetsManager, settingsPath) {
    var loadedSettings = fluid.require(settingsPath);

    fluid.each(loadedSettings, function (loadedSetting) {
        var imageAsset = loadedSetting.schema.image;
        if (imageAsset) {
            loadedSetting.schema.image = assetsManager.resolveAssetPath(imageAsset);
        }
    });

    /*
     * Disable settings
     */
    if (settingOptions.disabledSettings) {
        fluid.each(settingOptions.disabledSettings, function (disabledSettingPath) {
            var settingToDisable = loadedSettings.find(function (setting) {
                return setting.path === disabledSettingPath;
            });

            /*
             * In the renderer the type property is used for choosing the proper handling
             * approach. Use a special such type that is handled in disable fashion.
             */
            if (settingToDisable) {
                settingToDisable.schema.type = "disabled";
            }
        });
    }

    return loadedSettings;
};

/**
 * Update a QSS setting (all of its data). Called when the change originated from the
 * QSS or the QSS widget.
 * @param {Component} that - The `gpii.app.qssWrapper` instance.
 * @param {Object} updatedSetting - The new setting. The setting with the same path in
 * the QSS will be replaced.
 * @param {String} [source] - The source of the update.
 */
gpii.app.qssWrapper.alterSetting = function (that, updatedSetting, source) {
    var settingIndex = that.model.settings.findIndex(function (setting) {
        return setting.path === updatedSetting.path && !fluid.model.diff(setting, updatedSetting);
    });

    if (settingIndex !== -1) {
        that.applier.change("settings." + settingIndex, updatedSetting, null, source);
    }
};


/**
 * Given the metrics of the focused/activated QSS button, computes the coordinates of
 * the topmost middle point of the button with respect to the bottom right corner of
 * the QSS.
 * @param {Component} qss - The `gpii.app.qss` instance.
 * @param {Object} buttonElemMetrics - An object containing metrics for the QSS button
 * that has been interacted with.
 * @return {Object} the coordinates of the topmost middle point of the corresponding QSS
 * button.
 */
gpii.app.qssWrapper.getButtonPosition = function (qss, buttonElemMetrics) {
    return {
        x: qss.width - buttonElemMetrics.offsetLeft - (buttonElemMetrics.width / 2),
        y: buttonElemMetrics.height
    };
};

/**
 * Propagates a setting update to the QSS widget only if the setting has the same path
 * as the one which the widget is currently displaying.
 * @param {Component} qssWidget - The `gpii.app.qssWidget` instance.
 * @param {Object} updatedSetting - The new setting.
 */
gpii.app.qssWidget.updateIfMatching = function (qssWidget, updatedSetting) {
    if (qssWidget.model.setting.path === updatedSetting.path) {
        qssWidget.events.onSettingUpdated.fire(updatedSetting);
    }
};

/**
 * Configuration for using the `gpii.app.qss` in the QSS wrapper component.
 */
fluid.defaults("gpii.app.qssInWrapper", {
    gradeNames: "gpii.app.qss",
    config: {
        params: {
            settings: "{qssWrapper}.model.settings"
        }
    },
    pspButtonPath: "psp",
    model: {
        isKeyedIn: "{qssWrapper}.model.isKeyedIn"
    },
    events: {
        onQssPspClose: "{qssWrapper}.events.onQssPspClose",
        onUndoIndicatorChanged: null,

        onQssWidgetToggled: "{qssWidget}.events.onQssWidgetToggled"
    },
    listeners: {
        onDialogReady: {
            funcName: "{qssWrapper}.applySettingsTranslations"
        },
        "{channelListener}.events.onQssButtonFocused": [{
            func: "{qssTooltip}.showIfPossible",
            args: [
                "{arguments}.0", // setting
                "@expand:gpii.app.qssWrapper.getButtonPosition({gpii.app.qss}, {arguments}.1)"  // btnCenterOffset
            ]
        }, {
            funcName: "gpii.app.qss.hideQssMenus",
            args: [
                "{that}",
                "{qssWidget}",
                "{arguments}.0" // setting
            ]
        }],
        "{channelListener}.events.onQssButtonActivated": [{
            func: "{qssWidget}.toggle",
            args: [
                "{arguments}.0", // setting
                "@expand:gpii.app.qssWrapper.getButtonPosition({gpii.app.qss}, {arguments}.1)",  // btnCenterOffset
                "{arguments}.2"  // activationParams
            ]
        }, {
            func: "{qssNotification}.hide"
        }, {
            func: "{qssMorePanel}.hide"
        }],
        onQssSettingAltered: {
            func: "{qssWrapper}.alterSetting",
            args: [
                "{arguments}.0", // updatedSetting
                "qss"
            ]
        },
        "{channelListener}.events.onQssNotificationRequired": {
            func: "{qssNotification}.show",
            args: [{
                description: "{arguments}.0",
                focusOnClose: "{that}.dialog"
            }] // notificationParams
        },
        "{channelListener}.events.onQssMorePanelRequired": {
            func: "{qssMorePanel}.show"
        },
        "{channelListener}.events.onQssUndoRequired": "{qssWrapper}.events.onUndoRequired",
        "{channelListener}.events.onQssSaveRequired": "{qssWrapper}.events.onSaveRequired",
        "{channelListener}.events.onQssPspOpen":      "{qssWrapper}.events.onQssPspOpen"
    }
});

/**
 * Configuration for using the `gpii.app.undoInWrapper` in the QSS wrapper component.
 */
fluid.defaults("gpii.app.undoInWrapper", {
    gradeNames: "gpii.app.undoStack",
    // paths of settings that are not undoable
    unwatchedSettings: ["appTextZoom"],

    listeners: {
        "onChangeUndone.applyChange": {
            funcName: "gpii.app.undoStack.revertChange",
            args: [
                "{qssWrapper}",
                "{arguments}.0" // change
            ]
        },
        "{qssWrapper}.events.onActivePreferenceSetAltered": {
            func: "{that}.clear"
        }
    },
    modelListeners: {
        "{qssWrapper}.model.keyedInUserToken": {
            func: "{that}.clear"
        },

        "hasChanges": {
            func: "{qss}.updateUndoIndicator",
            args: ["{change}.value"]
        }
    },
    invokers: {
        registerUndoableChange: {
            funcName: "gpii.app.qssWrapper.registerUndoableChange",
            args: [
                "{undoStack}",
                "{arguments}.0" // oldValue
            ]
        }
    }
});

/**
 * Translate the given setting by updating its text properties with the passed messages.
 * @param {Component} that  - The instance of `gpii.app.qssWrapper` component
 * @param {Object} qssSettingMessages - The QSS settings messages. Currently, a qss setting
 * has the following messages: title, tooltip, [tip], [enum], [footerTip]
 * @param {Object} setting - The setting to be applied messages to
 * @return {Object} A translated copy of the QSS setting
 */
gpii.app.qssWrapper.applySettingTranslation = function (that, qssSettingMessages, setting) {
    var translatedSetting = fluid.copy(setting);

    var message = qssSettingMessages[translatedSetting.messageKey];

    if (message) {
        translatedSetting.tooltip = message.tooltip;
        translatedSetting.tip = message.tip;
        if (translatedSetting.widget) {
            translatedSetting.widget.footerTip = message.footerTip;
        }

        translatedSetting.schema.title = message.title;
        if (message["enum"]) {
            translatedSetting.schema["enum"] = message["enum"];
        }
    }

    return translatedSetting;
};

/**
 * Apply translations to all settings using the existing messages "mega" bundle. A translated QSS setting is a setting
 * with all its text properties updated with the current locale messages. A translation is notified trough the changeApplier.
 * @param {Component} that - The `gpii.app.qssWrapper` instance
 * @param {Object} messagesBundle - Messages for the current locale
 * @param {Object[]} qssSettingControls - The list of QSS settings to be applied translations to
 */
gpii.app.qssWrapper.applySettingsTranslations = function (that, messagesBundle, qssSettingControls) {
    var qssSettingMessagesGroup = that.options.settingMessagesPrefix,
        qssSettingMessages = messagesBundle[qssSettingMessagesGroup];

    fluid.each(qssSettingControls, function (setting) {
        var translatedSetting = gpii.app.qssWrapper.applySettingTranslation(
            that,
            qssSettingMessages,
            setting
        );

        that.alterSetting(translatedSetting, "gpii.app.undoStack.notUndoable");
    });
};<|MERGE_RESOLUTION|>--- conflicted
+++ resolved
@@ -58,11 +58,9 @@
         }
     },
 
-<<<<<<< HEAD
     settingMessagesPrefix: "gpii_app_qss_settings",
-=======
+
     scaleFactor: 1,
->>>>>>> f70ef39d
 
     model: {
         isKeyedIn: false,
