/**
 * The Quick Set Strip dialog
 *
 * Introduces a component that uses an Electron BrowserWindow to represent the QSS.
 * Copyright 2016 Steven Githens
 * Copyright 2016-2017 OCAD University
 *
 * Licensed under the New BSD license. You may not use this file except in
 * compliance with this License.
 * The research leading to these results has received funding from the European Union's
 * Seventh Framework Programme (FP7/2007-2013) under grant agreement no. 289016.
 * You may obtain a copy of the License at
 * https://github.com/GPII/universal/blob/master/LICENSE.txt
 */
"use strict";

var fluid = require("infusion");

var gpii = fluid.registerNamespace("gpii");

require("./dialogs/quickSetStrip/qssDialog.js");
require("./dialogs/quickSetStrip/qssTooltipDialog.js");
require("./dialogs/quickSetStrip/qssWidgetDialog.js");
require("./dialogs/quickSetStrip/qssNotificationDialog.js");
require("./dialogs/quickSetStrip/qssMorePanel.js");
require("./common/undoStack.js");

/**
 * A component which coordinates the operation of all QSS related components
 * (the QSS itself and its widget, tooltip, notification and "More" dialogs,
 * as well as the undo stack). It also takes care of loading the QSS settings
 * from a local configuration file.
 */
fluid.defaults("gpii.app.qssWrapper", {
    gradeNames: "fluid.modelComponent",


    /*
     * Additional options for QSS settings. These are options that are always
     * valid and may be dependent on some local configuration.
     * Currently they are used for the "site configuration" for conditionally
     * hiding the "Save" button.
     */
    settingOptions: {
        /*
         * The list of hidden settings. These settings are removed from the QSS settings
         * and a placeholder is left at their place.
         */
        hiddenSettings: [],

        // paths might be needed for some reason
        settingPaths: {
            language: "http://registry\\.gpii\\.net/common/language"
        },

        settingMessagesPrefix: "gpii_app_qss_settings",

        languageOptionLabelTemplate:  {
            currentLanguageGroup: "%native",
            genericLanguage: "%native · %local"
        },
        defaultLanguage: "en-US"
    },

    settingsFixturePath: "%gpii-app/testData/qss/settings.json",
    loadedSettings: {
        expander: {
            funcName: "gpii.app.qssWrapper.loadSettings",
            args: [
                "{assetsManager}",
                "{systemLanguageListener}.model.installedLanguages",
                "{messageBundles}.model.locale",
                "{messageBundles}.model.messages",
                "{that}.options.settingOptions",
                "{that}.options.settingsFixturePath"
            ]
        }
    },

    settingMessagesPrefix: "gpii_app_qss_settings",

    siteConfig: {
        scaleFactor: 1,
        urls: {
            account: "http://morphic.world/account"
        }
    },

    model: {
        messages: {
            restartWarningNotification: null
        },

        isKeyedIn: false,
        keyedInUserToken: null,
        settings: "{that}.options.loadedSettings",


        scaleFactor: "{that}.options.siteConfig.scaleFactor",

        // user preferences
        closeQssOnBlur: false,
        disableRestartWarning: false
    },

    events: {
        onSettingUpdated: null,
        onActivePreferenceSetAltered: null,
        onUndoRequired: null,
        onResetAllRequired: null,
        onSaveRequired: null,
        onQssPspOpen: null,
        onQssPspClose: null
    },

    listeners: {
        onSettingUpdated: {
            funcName: "{that}.updateSetting",
            args: [
                "{arguments}.0" // setting
            ]
        },
        "onUndoRequired.activateUndo": {
            func: "{undoStack}.undo"
        },
        onResetAllRequired: {
            func: "{app}.resetAllToStandard"
        },
        "onSaveRequired.issuesSaveSettingsRequest": {
            funcName: "gpii.app.qssWrapper.saveSettings",
            args: [
                "{that}",
                "{pspChannel}",
                "{qssNotification}",
                "{gpii.app.qss}",
                "{arguments}.0"
            ]
        }
    },

    modelListeners: {
        "keyedInUserToken": {
            this: "{qssNotification}",
            method: "hide",
            excludeSource: "init"
        },

        "{messageBundles}.model.locale": {
            func: "{that}.updateSettingTranslations",
            excludeSource: "init"
        },

        // All interested in setting updates
        "{qssWrapper}.model.settings.*": [
            { // Undo Stack
                funcName: "{undoStack}.registerUndoableChange",
                args: ["{change}.oldValue"],
                excludeSource: ["gpii.app.undoStack.undo", "gpii.app.undoStack.notUndoable", "init"]
            }, { // QSS
                func: "{qss}.events.onSettingUpdated.fire",
                args: ["{change}.value"],
                excludeSource: ["init", "qss"]
            }, { // QSS Widget
                funcName: "gpii.app.qssWidget.updateIfMatching",
                args: ["{qssWidget}", "{change}.value"],
                excludeSource: ["init", "qssWidget"]
            }, {
                funcName: "{that}.showRestartWarningNotification",
                args: ["{change}.value"],
                excludeSource: ["init"]
            }
        ]
    },

    invokers: {
        updateSettings: {
            funcName: "gpii.app.qssWrapper.updateSettings",
            args: [
                "{that}",
                "{arguments}.0", // settings
                "{arguments}.0"  // notUndoable
            ]
        },
        updateSetting: {
            funcName: "gpii.app.qssWrapper.updateSetting",
            args: [
                "{that}",
                "{arguments}.0", // updatedSetting
                "{arguments}.1"  // notUndoable
            ]
        },
        getSetting: {
            funcName: "gpii.app.qssWrapper.getSetting",
            args: [
                "{that}.model.settings",
                "{arguments}.0" // settingPath
            ]
        },
        alterSetting: {
            funcName: "gpii.app.qssWrapper.alterSetting",
            args: [
                "{that}",
                "{arguments}.0", // updatedSetting
                "{arguments}.1" // source
            ]
        },
        showRestartWarningNotification: {
            funcName: "gpii.app.qssWrapper.showRestartWarningNotification",
            args: [
                "{that}",
                "{qss}",
                "{qssNotification}",
                "{arguments}.0" // updatedSetting
            ]
        },
        updateSettingTranslations: {
            funcName: "gpii.app.qssWrapper.updateSettingTranslations",
            args: [
                "{that}",
                "{messageBundles}.model.messages",
                "{that}.model.settings"
            ]
        },
        updateLanguageSettingOptions: {
            funcName: "gpii.app.qssWrapper.updateLanguageSettingOptions",
            args: [
                "{that}",
                "{messageBundles}.model.locale",
                "{systemLanguageListener}.model.installedLanguages"
            ]
        }
    },

    components: {
        undoStack: {
            type: "gpii.app.undoInWrapper"
        },
        qss: {
            type: "gpii.app.qssInWrapper"
        },
        qssWidget: {
            type: "gpii.app.qssWidget",
            options: {
                model: {
                    scaleFactor: "{qssWrapper}.model.scaleFactor"
                },
                listeners: {
                    onQssWidgetSettingAltered: {
                        func: "{qssWrapper}.alterSetting",
                        args: [
                            "{arguments}.0", // updatedSetting
                            "qssWidget"
                        ]
                    },
                    onQssWidgetNotificationRequired: {
                        func: "{qssNotification}.show",
                        args: [{
                            description: "{arguments}.0.description",
                            closeOnBlur: "{arguments}.0.closeOnBlur",
                            focusOnClose: "{that}.dialog"
                        }]
                    }
                },
                modelListeners: {
                    // Ensure the widget window is closed with the QSS
                    "{gpii.app.qss}.model.isShown": {
                        // it won't hurt if this is called even if QSS shows up
                        func: "{that}.hide"
                    }
                }
            }
        },
        qssTooltip: {
            type: "gpii.app.qssTooltipDialog",
            options: {
                model: {
                    isKeyedIn: "{qssWrapper}.model.isKeyedIn",
                    scaleFactor: "{qssWrapper}.model.scaleFactor"
                },
                listeners: {
                    "{gpii.app.qss}.channelListener.events.onQssButtonMouseEnter": [{
                        func: "{that}.hide"
                    }, {
                        func: "{that}.showIfPossible",
                        args: [
                            "{arguments}.0", // setting
                            "@expand:gpii.app.qssWrapper.getButtonPosition({gpii.app.qss}, {arguments}.1)"  // btnCenterOffset
                        ]
                    }],

                    "{gpii.app.qss}.events.onDialogHidden": {
                        func: "{that}.hide"
                    },
                    "{gpii.app.qss}.events.onBlur": {
                        func: "{that}.hide"
                    },
                    "{gpii.app.qss}.channelListener.events.onQssButtonActivated": {
                        func: "{that}.hide"
                    },
                    "{gpii.app.qss}.channelListener.events.onQssButtonsFocusLost": {
                        func: "{that}.hide"
                    },
                    "{gpii.app.qss}.channelListener.events.onQssButtonMouseLeave": {
                        func: "{that}.hide"
                    }
                }
            }
        },
        qssNotification: {
            type: "gpii.app.qssNotification",
            options: {
                model: {
                    scaleFactor: "{qssWrapper}.model.scaleFactor"
                }
            }
        },
        qssMorePanel: {
            type: "gpii.app.qssMorePanel",
            options: {
                model: {
                    scaleFactor: "{qssWrapper}.model.scaleFactor"
                }
            }
        }
    }
});


/**
 * Shows a notification to the user in case the changed setting requires applications
 * to be restarted in order to be fully applied (restartWarning),
 * and in case the user hasn't disabled such (restartWarning) notificaions.
 * @param {Component} that - The `gpii.qss.buttonPresenter` instance.
 * @param {Component} qss - The `gpii.app.qssDialog` instance.
 * @param {Component} qssNotification - The `gpii.app.qssNotification` instance.
 * @param {Object} updatedSetting - The `gpii.app.qssNotification` instance.
 */
gpii.app.qssWrapper.showRestartWarningNotification = function (that, qss, qssNotification, updatedSetting) {
    if (updatedSetting.restartWarning && !that.model.disableRestartWarning) {
        var description = fluid.stringTemplate(that.model.messages.restartWarningNotification, {
            settingTitle: updatedSetting.schema.title
        });

        qssNotification.show({
            description: description,
            closeOnBlur: false,
            focusOnClose: qss.dialog
        });
    }
};

/**
 * Notifies the `gpii.pspChannel` to trigger preferences save and shows a confirmation message.
 * @param {Component} that - The `gpii.app.qssWrapper` instance.
 * @param {Component} pspChannel - The `gpii.pspChannel` instance.
 * @param {Component} qssNotification - The `gpii.app.qssNotification` instance.
 * @param {Component} qss - The `gpii.app.qss` instance.
 * @param {String} description - The message that should be shown in the QSS notification.
 */
gpii.app.qssWrapper.saveSettings = function (that, pspChannel, qssNotification, qss, description) {
    // Instead of sending a request via the pspChannel, the pspChannel is used directly.
    var saveButtonClickCount = pspChannel.model.saveButtonClickCount || 0;
    pspChannel.applier.change("saveButtonClickCount", saveButtonClickCount + 1, null, "PSP");

    description = fluid.stringTemplate(description, {
        accountUrl: that.options.siteConfig.urls.account
    });

    qssNotification.show({
        description: description,
        focusOnClose: qss.dialog,
        closeOnBlur: true
    });
};

/**
 * Whenever a button in the QSS is focused, hides the QSS widget and the PSP in case
 * the setting for the newly focused button is different from the QSS widget's setting
 * (or the setting for the PSP button respectively).
 * @param {Component} that - The `gpii.app.qss` instance.
 * @param {Component} qssWidget - The `gpii.app.qssWidget` instance.
 * @param {Object} setting - the setting for the newly focused QSS button.
 */
gpii.app.qss.hideQssMenus = function (that, qssWidget, setting) {
    if (setting.path !== qssWidget.model.setting.path) {
        qssWidget.hide();
    }

    if (setting.path !== that.options.pspButtonPath) {
        that.events.onQssPspClose.fire();
    }
};

/**
 * When a setting's value in the QSS is modified and if the setting can be undone, adds
 * the change that has occurred to the undo stack.
 * @param {Component} that - The `gpii.app.undoStack` instance.
 * @param {Object} oldValue - The previous value of the setting before its modification.
 */
gpii.app.qssWrapper.registerUndoableChange = function (that, oldValue) {
    var isChangeUndoable = !fluid.find_if(
        that.options.unwatchedSettings,
        function (excludedPath) { return oldValue.path === excludedPath; });

    if (isChangeUndoable) {
        that.registerChange(oldValue);
    }
};

/**
 * When the "Undo" button is pressed, reverts the topmost change in the undo stack.
 * Actually, a change is reverted by applying the previous value of the setting.
 * @param {Component} qssWrapper - The `gpii.app.undoStack` instance.
 * @param {Object} change - The change to be reverted.
 */
gpii.app.undoStack.revertChange = function (qssWrapper, change) {
    qssWrapper.alterSetting({
        path:  change.path,
        value: change.value
    }, "gpii.app.undoStack.undo");
};

/**
 * Updates only the value of a QSS setting. Called when the change originated from
 * outside the QSS or the QSS widget.
 * @param {Component} that - The `gpii.app.qssWrapper` component
 * @param {Object} updatedSetting - The setting with updated state
 * @param {Boolean} notUndoable - Whether the setting is undoable or not
 */
gpii.app.qssWrapper.updateSetting = function (that, updatedSetting, notUndoable) {
    var updateNamespace = notUndoable ? "gpii.app.undoStack.notUndoable" : null;

    that.alterSetting(
        fluid.filterKeys(updatedSetting, ["path", "value"]),
        updateNamespace
    );
};

/**
 * When new preferences are delivered to the QSS wrapper, this function takes
 * care of notifying the QSS about the changes which should in turn update its
 * internal models and UI. Note that settings changes as a result of a change
 * in the preference set are not undoable.
 * @param {Component} that - The `gpii.app.qssWrapper` instance.
 * @param {Object[]} settings - Setting changes to be applied
 * @param {String} settings.path - The path of the setting to be updated
 * @param {Any} settings.value - The new value of the setting
 * @param {Boolean} notUndoable - Whether these setting changes are undoable
 */
gpii.app.qssWrapper.updateSettings = function (that, settings, notUndoable) {
    fluid.each(settings, function (setting) {
        that.updateSetting(setting, notUndoable);
    });
};

/**
 * Returns the primary subtag of a language code e.g. if the locale is "en-US"
 * the primary part would be "en".
 * @param {String} locale - A language code in the format: "code-region"
 * @return {String} The primary language subtag
 */
gpii.app.qssWrapper.getPrimaryLanguage = function (locale) {
    return locale && locale.split("-")[0];
};

/**
 * Generates a language setting option label out of a provided language metadata.
 * @param {String} languageOptionLabelTemplate - The template for every language label
 * @param {Object} languageMetadata - The language metadata that includes different labels
 * for the language
 * @param {String} languageMetadata.native - The name of the language in its native form
 * @param {String} languageMetadata.local - The name of the language in the currently applied language
 * @param {String} languageMetadata.english - The name of the of the language in English
 * @return {String} The desired language label
 */
gpii.app.qssWrapper.getLanguageLabel = function (languageOptionLabelTemplate, languageMetadata) {
    languageMetadata.local = languageMetadata.local || languageMetadata.english;

    // Native labels might be coming in full lowercase
    languageMetadata["native"] = gpii.flowManager.capitalizeFirstLetter(languageMetadata["native"]);

    var systemPrimaryLang = gpii.app.qssWrapper.getPrimaryLanguage(languageMetadata.currentLocale),
        currentPrimaryLang = gpii.app.qssWrapper.getPrimaryLanguage(languageMetadata.code);

    /*
     * We wouldn't want to display both the native representation
     * and the main language as they are redundant
     */
    return systemPrimaryLang === currentPrimaryLang ?
        fluid.stringTemplate(languageOptionLabelTemplate.currentLanguageGroup, languageMetadata) :
        fluid.stringTemplate(languageOptionLabelTemplate.genericLanguage, languageMetadata);
};


/**
 * Generates a list of language labels out of the provided languages metadata.
 * @param {Object} settingOptions - The QSS settings specific options
 * @param {String} settingOptions.languageOptionLabelTemplate - The template for every language label
 * @param {String} locale - The current OS locale
 * @param {Object[]} installedLanguages - A list of all languages metadata
 * @return {String[]} The list of labels
 */
gpii.app.qssWrapper.buildLanguageLabels = function (settingOptions, locale, installedLanguages) {
    return installedLanguages.map(function (languageMetadata) {
        languageMetadata.currentLocale = locale;

        return gpii.app.qssWrapper.getLanguageLabel(
            settingOptions.languageOptionLabelTemplate,
            languageMetadata
        );
    });
};



/**
 * Applies special order to the languages metadata that is to be used for generating
 * the language options.
 * The languages are sorted in ascending order according to their English names;
 * The current default language is positioned on top of the list.
 * @param {Object} settingOptions - The options specific to settings
 * @param {Object[]} languagesMetadata - The list of languages metadata for all installed languages
 * @return {Object[]} The ordered metadata
 */
gpii.app.qssWrapper.orderLanguagesMetadata = function (settingOptions, languagesMetadata) {
    // sort by their english labels in ascending order
    languagesMetadata.sort(function (a, b) { return a.english > b.english; });

    // Move the default language at the top
    var defaultLanguageIdx = languagesMetadata.findIndex(function (lang) {
        return lang.code.toLowerCase() === settingOptions.defaultLanguage.toLowerCase();
    });
    if ( defaultLanguageIdx > -1 ) {
        var language = languagesMetadata.splice(defaultLanguageIdx, 1);
        languagesMetadata.unshift(language[0]);
    }

    return languagesMetadata;
};


/**
 * Updates the given language setting so that it contains a proper list of options. The list includes
 * only languages that are currently installed on the machine.
 * @param {Object} settingOptions - The QSS settings specific options
 * @param {Object} locale - The QSS settings specific options
 * @param {Object[]} installedLanguages - The languages that are currently installed in the OS
 * @param {Object} languageSetting - The language setting that is to be populated with language keys and labels
 */
gpii.app.qssWrapper.populateLanguageSettingOptions = function (settingOptions, locale, installedLanguages, languageSetting) {
    // move default language to the top of the list
    var languagesMetadata = fluid.values(installedLanguages);

    var orderedLanguagesMetadata = gpii.app.qssWrapper.orderLanguagesMetadata(settingOptions, languagesMetadata);

    // keep the order but generate readable labels
    var orderedLangLabels = gpii.app.qssWrapper.buildLanguageLabels(settingOptions, locale, orderedLanguagesMetadata);
    var orderedLangCodes = orderedLanguagesMetadata.map(function (language) { return language.code; });


    languageSetting.schema.keys = orderedLangCodes;
    languageSetting.schema["enum"] = orderedLangLabels;

    fluid.log("populateLanguageSettingOptions - decorate language setting: ", locale, installedLanguages, languageSetting);
};

/**
 * Retrieves synchronously the QSS settings from a file on the local machine
 * and resolves any assets that they reference with respect to the `gpii-app`
 * folder.
 * It also applies any other mutations to the settings, such as hiding and translations.
 * @param {Component} assetsManager - The `gpii.app.assetsManager` instance.
 * @param {Object[]} installedLanguages - The languages that are currently installed on the OS
 * @param {Object} locale - The current OS language
 * @param {Object} messageBundles - The available message bundles
 * @param {Object} settingOptions - The options for setting mutations
 * @param {String} settingsFixturePath - The path to the file containing the QSS
 * settings with respect to the `gpii-app` folder.
 * @return {Object[]} An array of the loaded settings
 */
gpii.app.qssWrapper.loadSettings = function (assetsManager, installedLanguages, locale, messageBundles, settingOptions, settingsFixturePath) {
    var loadedSettings = fluid.require(settingsFixturePath);

    fluid.each(loadedSettings, function (loadedSetting) {
        // Resolve dynamic settings, where the function grade is identified by the 'type' field.
        loadedSetting.schema = fluid.transform(loadedSetting.schema, function (schemaItem) {
            var togo;
            if (schemaItem && schemaItem.type) {
                // Call the function, and use the result as the value.
                var result = fluid.invokeGradedFunction(schemaItem.type);
                togo = schemaItem.path ? fluid.get(result, schemaItem.path) : result;
            } else {
                togo = schemaItem;
            }
            return togo;
        });

        var imageAsset = loadedSetting.schema.image;
        if (imageAsset) {
            loadedSetting.schema.image = assetsManager.resolveAssetPath(imageAsset);
        }

        var helpImageAsset = loadedSetting.schema.helpImage;
        if (helpImageAsset) {
            loadedSetting.schema.helpImage = assetsManager.resolveAssetPath(helpImageAsset);
        }
    });

    // more dynamic loading
    var languageSetting = fluid.find_if(loadedSettings, function (setting) {
        return setting.path === settingOptions.settingPaths.language;
    });
    gpii.app.qssWrapper.populateLanguageSettingOptions(settingOptions, locale, installedLanguages, languageSetting);

    // sync the language value as well
    languageSetting.value = locale;

    /*
     * Hide settings
     */
    if (settingOptions.hiddenSettings) {
        fluid.each(settingOptions.hiddenSettings, function (hiddenSettingPath) {
            var settingToHideIdx = loadedSettings.findIndex(function (setting) {
                return setting.path === hiddenSettingPath;
            });

            if (settingToHideIdx > -1) {
                // Ensure there isn't any metadata left for the button
                // Make the button a placeholder (a button in hidden state)
                loadedSettings[settingToHideIdx] = {
                    path: null,
                    schema: {
                        /*
                         * In the renderer the type property is used for choosing the proper handling
                         * approach. Use a special type of "disabled" so that the button (placeholder) is
                         * represented disable fashion.
                         */
                        type: "disabled",
                        title: ""
                    },
                    // Preserve the styling of the corresponding QSS button
                    buttonTypes: loadedSettings[settingToHideIdx].buttonTypes
                };
            }
        });
    }

    /*
     * Translations
     */
    loadedSettings = gpii.app.qssWrapper.applySettingTranslations(settingOptions, messageBundles, loadedSettings);


    return loadedSettings;
};


/**
 * Find a QSS setting by its path.
 * @param {Object[]} settings - The QSS settings list
 * @param {String} path - The path of the searched setting
 * @return {Object} The desired QSS setting
 */
gpii.app.qssWrapper.getSetting = function (settings, path) {
    return fluid.find_if(settings, function (setting) {
        return setting.path === path;
    });
};

/**
 * Update a QSS setting (all of its data). Called when the change originated from the
 * QSS or the QSS widget.
 * @param {Component} that - The `gpii.app.qssWrapper` instance.
 * @param {Object} updatedSetting - The new setting. The setting with the same path in
 * the QSS will be replaced.
 * @param {String} [source] - The source of the update.
 */
gpii.app.qssWrapper.alterSetting = function (that, updatedSetting, source) {
    var settingIndex = that.model.settings.findIndex(function (setting) {
        return setting.path === updatedSetting.path && !fluid.model.diff(setting, updatedSetting);
    });

    if (settingIndex !== -1) {
        that.applier.change("settings." + settingIndex, updatedSetting, null, source);
    }
};


/**
 * Given the metrics of the focused/activated QSS button, computes the coordinates of
 * the topmost middle point of the button with respect to the bottom right corner of
 * the QSS.
 * @param {Component} qss - The `gpii.app.qss` instance.
 * @param {Object} buttonElemMetrics - An object containing metrics for the QSS button
 * that has been interacted with.
 * @return {Object} the coordinates of the topmost middle point of the corresponding QSS
 * button.
 */
gpii.app.qssWrapper.getButtonPosition = function (qss, buttonElemMetrics) {
    var scaleFactor = qss.model.scaleFactor,
        offsetLeft = scaleFactor * buttonElemMetrics.offsetLeft,
        offsetTop = scaleFactor * buttonElemMetrics.offsetTop,
        buttonWidth = scaleFactor * buttonElemMetrics.width;

    return {
        x: qss.model.width - offsetLeft - buttonWidth / 2,
        y: qss.model.height - offsetTop
    };
};

/**
 * Translate the given setting by updating its text properties with the passed messages.
 * @param {Object} qssSettingMessages - The QSS settings messages. Currently, a qss setting
 * has the following messages: title, tooltip, [tip], [enum], [footerTip]
 * @param {Object} setting - The setting to be applied messages to
 * @return {Object} A translated copy of the QSS setting
 */
gpii.app.qssWrapper.applySettingTranslation = function (qssSettingMessages, setting) {
    var translatedSetting = fluid.copy(setting);

    var message = qssSettingMessages[translatedSetting.messageKey];

    if (message) {
        translatedSetting.tooltip = message.tooltip;
        translatedSetting.tip = message.tip;
<<<<<<< HEAD
        if (message.footerTip) {
            translatedSetting.widget = translatedSetting.widget || {};
=======
        translatedSetting.extendedTip = message.extendedTip;
        if (translatedSetting.widget) {
>>>>>>> 8940b790
            translatedSetting.widget.footerTip = message.footerTip;
        }

        translatedSetting.schema.title = message.title;
        if (message["enum"]) {
            translatedSetting.schema["enum"] = message["enum"];
        }
    }

    return translatedSetting;
};



/**
 * Apply translations to all settings using the existing messages "mega" bundle. A translated QSS setting is a setting
 * with all its text properties updated with the current locale messages. A translation is notified trough the changeApplier.
 * N.B. - this function updates given objects in place
 * @param {Object} settingOptions - Specific options for the QSS settings
 * @param {Object} messageBundles - Messages for the current locale
 * @param {Object[]} qssSettingControls - The list of QSS settings to be applied translations to
 * @return {Object[]} The QSS settings with updated translations
 */
gpii.app.qssWrapper.applySettingTranslations = function (settingOptions, messageBundles, qssSettingControls) {
    var qssSettingMessagesGroup = settingOptions.settingMessagesPrefix,
        qssSettingMessages = messageBundles[qssSettingMessagesGroup];

    fluid.log("qssWrapper#applySettingTranslations: ", messageBundles);

    // Straight forward translations
    var translatedSettings = qssSettingControls.map(function (setting) {
        return gpii.app.qssWrapper.applySettingTranslation(qssSettingMessages, setting);
    });

    return translatedSettings;
};

/**
 * Updates setting translations corresponding to a change in the locale.
 * @param {Component} that - The `gpii.app.qssWrapper` instance
 * @param {Object} messageBundles - Messages for the current locale
 * @param {Object[]} qssSettingControls - The list of QSS settings to be applied translations to
 */
gpii.app.qssWrapper.updateSettingTranslations = function (that, messageBundles, qssSettingControls) {
    fluid.log("qssWrapper#updateSettingTranslations: ", messageBundles);

    var translatedSettings = gpii.app.qssWrapper.applySettingTranslations(
        that.options.settingOptions,
        messageBundles,
        qssSettingControls
    );

    // save settings with translations
    fluid.each(translatedSettings, function (setting) {
        that.alterSetting(setting, "gpii.app.undoStack.notUndoable");
    });
};

/**
 * Updates the language setting options. They can change dynamically as the OS currently
 * installed languages are displayed as options.
 * @param {Component} that - The gpii.app.qssWrapper` instance
 * @param {String} locale - The current locale for the OS
 * @param {Object[]} installedLanguages - Currently installed languages
 */
gpii.app.qssWrapper.updateLanguageSettingOptions = function (that, locale, installedLanguages) {
    var languageSetting = fluid.copy(that.getSetting(that.options.settingOptions.settingPaths.language));
    gpii.app.qssWrapper.populateLanguageSettingOptions(that.options.settingOptions, locale, installedLanguages, languageSetting);

    fluid.log("qssWrapper#updateLanguageSettingOptions: ", languageSetting);

    that.alterSetting(languageSetting, "gpii.app.undoStack.notUndoable");
};

/**
 * Propagates a setting update to the QSS widget only if the setting has the same path
 * as the one which the widget is currently displaying.
 * @param {Component} qssWidget - The `gpii.app.qssWidget` instance.
 * @param {Object} updatedSetting - The new setting.
 */
gpii.app.qssWidget.updateIfMatching = function (qssWidget, updatedSetting) {
    if (qssWidget.model.setting.path === updatedSetting.path) {
        qssWidget.events.onSettingUpdated.fire(updatedSetting);
    }
};

/**
 * Configuration for using the `gpii.app.qss` in the QSS wrapper component.
 */
fluid.defaults("gpii.app.qssInWrapper", {
    gradeNames: "gpii.app.qss",
    model: {
        isKeyedIn: "{qssWrapper}.model.isKeyedIn",
        closeQssOnBlur: "{qssWrapper}.model.closeQssOnBlur",
        scaleFactor: "{qssWrapper}.model.scaleFactor"
    },
    config: {
        params: {
            settings: "{qssWrapper}.model.settings"
        }
    },
    pspButtonPath: "psp",
    events: {
        onQssPspClose: "{qssWrapper}.events.onQssPspClose",
        onUndoIndicatorChanged: null,

        onQssWidgetToggled: "{qssWidget}.events.onQssWidgetToggled"
    },
    listeners: {
        onQssSettingAltered: {
            func: "{qssWrapper}.alterSetting",
            args: [
                "{arguments}.0", // updatedSetting
                "qss"
            ]
        },
        "{channelListener}.events.onQssButtonFocused": [{
            func: "{qssTooltip}.showIfPossible",
            args: [
                "{arguments}.0", // setting
                "@expand:gpii.app.qssWrapper.getButtonPosition({gpii.app.qss}, {arguments}.1)"  // btnCenterOffset
            ]
        }, {
            funcName: "gpii.app.qss.hideQssMenus",
            args: [
                "{that}",
                "{qssWidget}",
                "{arguments}.0" // setting
            ]
        }],
        "{channelListener}.events.onQssButtonActivated": {
            func: "{qssWidget}.toggle",
            args: [
                "{arguments}.0", // setting
                "@expand:gpii.app.qssWrapper.getButtonPosition({gpii.app.qss}, {arguments}.1)",  // btnCenterOffset
                "{arguments}.2"  // activationParams
            ]
        },
        "{channelListener}.events.onQssNotificationRequired": {
            func: "{qssNotification}.show",
            args: [{
                description: "{arguments}.0.description",
                closeOnBlur: "{arguments}.0.closeOnBlur",
                focusOnClose: "{that}.dialog"
            }] // notificationParams
        },
        "{channelListener}.events.onQssMorePanelRequired": {
            func: "{qssMorePanel}.toggle"
        },
        "{channelListener}.events.onQssUndoRequired": "{qssWrapper}.events.onUndoRequired",
        "{channelListener}.events.onQssResetAllRequired": "{qssWrapper}.events.onResetAllRequired",
        "{channelListener}.events.onQssSaveRequired": "{qssWrapper}.events.onSaveRequired",
        "{channelListener}.events.onQssPspOpen": "{qssWrapper}.events.onQssPspOpen"
    }
});

/**
 * Configuration for using the `gpii.app.undoInWrapper` in the QSS wrapper component.
 */
fluid.defaults("gpii.app.undoInWrapper", {
    gradeNames: "gpii.app.undoStack",
    // paths of settings that are not undoable
    unwatchedSettings: ["appTextZoom"],

    listeners: {
        "onChangeUndone.applyChange": {
            funcName: "gpii.app.undoStack.revertChange",
            args: [
                "{qssWrapper}",
                "{arguments}.0" // change
            ]
        },
        "{qssWrapper}.events.onActivePreferenceSetAltered": {
            func: "{that}.clear"
        }
    },
    modelListeners: {
        "{qssWrapper}.model.keyedInUserToken": {
            func: "{that}.clear"
        },

        "hasChanges": {
            func: "{qss}.updateUndoIndicator",
            args: ["{change}.value"]
        }
    },
    invokers: {
        registerUndoableChange: {
            funcName: "gpii.app.qssWrapper.registerUndoableChange",
            args: [
                "{undoStack}",
                "{arguments}.0" // oldValue
            ]
        }
    }
});<|MERGE_RESOLUTION|>--- conflicted
+++ resolved
@@ -723,13 +723,10 @@
     if (message) {
         translatedSetting.tooltip = message.tooltip;
         translatedSetting.tip = message.tip;
-<<<<<<< HEAD
+        translatedSetting.extendedTip = message.extendedTip;
+
         if (message.footerTip) {
             translatedSetting.widget = translatedSetting.widget || {};
-=======
-        translatedSetting.extendedTip = message.extendedTip;
-        if (translatedSetting.widget) {
->>>>>>> 8940b790
             translatedSetting.widget.footerTip = message.footerTip;
         }
 
