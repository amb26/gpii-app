/**
 * Base BrowserWindow dialog component
 *
 * A base component for all Electron BrowserWindow dialogs.
 * GPII Application
 * Copyright 2016 Steven Githens
 * Copyright 2016-2017 OCAD University
 *
 * Licensed under the New BSD license. You may not use this file except in
 * compliance with this License.
 * The research leading to these results has received funding from the European Union's
 * Seventh Framework Programme (FP7/2007-2013) under grant agreement no. 289016.
 * You may obtain a copy of the License at
 * https://github.com/GPII/universal/blob/master/LICENSE.txt
 */
"use strict";

var fluid         = require("infusion");
var BrowserWindow = require("electron").BrowserWindow;

var gpii  = fluid.registerNamespace("gpii");

require("./resizable.js");
require("./utils.js");
require("../common/channelUtils.js");


<<<<<<< HEAD
=======
fluid.registerNamespace("gpii.app.dialog");


>>>>>>> 166b5d47
/**
 * Base dialog component that provides initialization of
 * an Electron `BrowserWindow` and the generation of
 * the file URL that is to be loaded in the same `BrowserWindow`.
 * NOTE: The generated URL is always relative to the working
 * directory of the application (`module.terms()`)
 *
 * It also provides show/hide operations of the window through interaction
 * with the `isShown` property of the component
 * and handles Electron objects cleanup upon destruction.
 *
 * TODO positioning
 *  Positioning of the window is relative to the bottom right corner of the screen (contrary to the 
 *  behaviour of the Electron positioning approach) as most windows are positioned in that exact region.
 *
 * Requires:
 * - (optional) `attrs` - used as raw options for `BrowserWindow` generation.
 *   For full options list:  https://github.com/electron/electron/blob/master/docs/api/browser-window.md
 * - relative path from the application's working directory
 *    - `fileSuffixPath` - the suffix to the file
 *    - `filePrefixPath` (optional) - the prefix to the file
 *
 *   For example, a relative path such as `"/src/rendered/waitDialog/index.html"`,
 *   might be split into:
 *   `prefixPath = "src/renderer"`
 *   `fileSuffixPath = "waitDialog/index.html"`
 */
fluid.defaults("gpii.app.dialog", {
    gradeNames: ["fluid.modelComponent", "gpii.app.resizable"],

    model: {
        isShown: false,
        // the positions of the window,
        // represented as offset from the bottom right corner;
        // by default the window is positioned in the bottom right corner
        offset: {
            x: 0,
            y: 0
        }
    },

    config: {
        showInactive: false,

        // dialog creation options
        attrs: {        // raw attributes used in `BrowserWindow` generation
            width: 800,
            height: 600,
            show: false,
            frame: false,
            transparent: true,
            alwaysOnTop: true,
            skipTaskbar: true,
            resizable: false
        },
        filePrefixPath: "src/renderer",
        fileSuffixPath: null,           // e.g. "waitDialog/index.html"
        url: {
            expander: {
                funcName: "gpii.app.dialog.buildFileUrl",
                args: [
                    "{that}.options.config.filePrefixPath",
                    "{that}.options.config.fileSuffixPath"
                ]
            }
        }
    },
    members: {
        dialog: {
            expander: {
                funcName: "gpii.app.dialog.makeDialog",
                args: [
                    "{that}.options.config.attrs",
                    "{that}.options.config.url",
                    "{that}.options.config.params",
                    "{that}.options.gradeNames"
                ]
            }
        }
    },

    modelListeners: {
        isShown: {
            funcName: "gpii.app.dialog.toggle",
            args: ["{that}", "{change}.value", "{that}.options.config.showInactive"],
            namespace: "impl"
        }
    },
    listeners: {
        "onCreate.positionWindow": {
            func: "{that}.repositionWindow",
            args: []
        },
        "onDestroy.cleanupElectron": {
            this: "{that}.dialog",
            method: "destroy"
        }
    },
    invokers: {
        // TODO rename to positionDialog
        positionWindow: {
            funcName: "gpii.app.dialog.positionDialog",
            args: [
                "{that}",
                "{arguments}.0", // offsetX
                "{arguments}.1"  // offsetY
            ]
        },
        repositionWindow: {
            func: "{that}.positionWindow",
            args: [
                "{that}.model.offset.x", // offsetX
                "{that}.model.offset.y", // offsetX
            ]
        },
        // getDialogOffset: {
        //     funcName: "gpii.browserWindow.getWindowOffset",
        //     args: ["{that}.dialog"]
        // },
        resize: {
            funcName: "gpii.app.dialog.resize",
            args: [
                "{that}",
                "{arguments}.0", // windowWidth
                "{arguments}.1"  // windowHeight
            ]
        },
        show: {
            changePath: "isShown",
            value: true
        },
        hide: {
            changePath: "isShown",
            value: false
        },
        focus: {
            this: "{that}.dialog",
            method: "focus"
        },
        close: {
            this: "{that}.dialog",
            method: "close"
        }
    }
});


/**
 * TODO
 * In case offset is not given, the current offset will be used
 *
 * @param that
 * @param [offsetX]
 * @param [offsetY]
 * @returns {undefined}
 */
gpii.app.dialog.positionDialog = function (that, offsetX, offsetY) {
    that.applier.change("offset", { x: offsetX, y: offsetY });
    
    gpii.browserWindow.positionWindow(that.dialog, offsetX, offsetY);
};

/**
 * Builds a file URL inside the application **Working Directory**.
 * @param {String} prefixPath - Prefix for the file path, e.g. "src/renderer"
 * @param {String} suffixPath - Suffix for the file path, e.g. "index.html"
 * @return {String} The generated URL
 */
gpii.app.dialog.buildFileUrl = function (prefixPath, suffixPath) {

    var appHomePath = fluid.module.terms()["gpii-app"];

    return fluid.stringTemplate(
        "file://%homePath/%prefixPath/%suffixPath",
        {
            homePath: appHomePath,
            prefixPath: prefixPath,
            suffixPath: suffixPath
        });
};

/**
 * Creates a dialog. This is done up front to avoid the delay from creating a new
 * dialog every time a new message should be displayed.
 * @param {Object} windowOptions - The raw Electron `BrowserWindow` settings
 * @param {String} url - The URL to be loaded in the `BrowserWindow`
 * @param {Object} params -  Options that are to be supplied to the render process of
 * the newly created BrowserWindow
 * @return {BrowserWindow} The Electron `BrowserWindow` component
 */
gpii.app.dialog.makeDialog = function (windowOptions, url, params, gradeNames) {
    var dialog = new BrowserWindow(windowOptions);

    dialog.loadURL(url);

    // Approach for sharing initial options for the renderer process
    // proposed in: https://github.com/electron/electron/issues/1095
    dialog.params = params || {};
    dialog.gradeNames = gradeNames;

    return dialog;
};

/**
 * Default show/hide behaviour of the electron `BrowserWindow` dialog, depending
 * on the `isShown` flag state.
 * In case it is shown, resets the position and shows the current dialog (`BrowserWindow`).
 * The reset is needed in order to handle cases such as resolution or
 * DPI settings changes.
 * @param {Component} dialog - The diolog component to be shown
 * @param {Boolean} isShown - Whether the window has to be shown
 * @param {Boolean} showInactive - Whether the window has to be shown inactive (not focused)
 */
gpii.app.dialog.toggle = function (that, isShown, showInactive) {
    var showMethod = showInactive ?
        that.dialog.showInactive :
        that.dialog.show;

    if (isShown) {
        that.repositionWindow();
        showMethod.call(that.dialog);
    } else {
        that.dialog.hide();
    }
};

/**
 * Resizes the current window and repositions it to match the new size.
 * @param {Component} that - The `gpii.app.dialog` instance
 * @param {Number} windowWidth - The new width for the window
 * @param {Number} windowHeight - The new height for the window
 */
gpii.app.dialog.resize = function (that, windowWidth, windowHeight) {
    var offset = that.model.offset;

    // TODO move to the browserWindow utils section
    var bounds = gpii.browserWindow.getDesiredWindowBounds(windowWidth, windowHeight, offset.x, offset.y);
    // XXX DEV
    console.log(bounds);
    that.dialog.setBounds(bounds);
};

/**
 * A wrapper for the creation of dialogs with the same type. This component makes
 * the instantiation of the actual dialog more elegant - the dialog is automatically
 * created by the framework when the `onDialogCreate` event is fired. Also, Infusion
 * takes care of destroying any other instances of the dialog that may be present
 * before actually creating a new one.
 */
fluid.defaults("gpii.app.dialogWrapper", {
    gradeNames: "fluid.modelComponent",

    components: {
        dialog: {
            type: "gpii.app.dialog",
            createOnEvent: "onDialogCreate"
        }
    },

    events: {
        onDialogCreate: null
    },

    invokers: {
        show: {
            funcName: "gpii.app.dialogWrapper.show",
            args: [
                "{that}",
                "{arguments}.0" // options
            ]
        },
        hide: {
            funcName: "gpii.app.dialogWrapper.hide",
            args: ["{that}"]
        },
        focus: {
            funcName: "gpii.app.dialogWrapper.focus",
            args: ["{that}"]
        },
        close: {
            funcName: "gpii.app.dialogWrapper.close",
            args: ["{that}"]
        }
    }
});

/**
 * Responsible for firing the `onDialogCreate` event which in turn creates the
 * wrapped dialog component.
 * @param {Component} that - The `gpii.app.dialogWrapper` instance.
 * @param {Object} options - An object containing the various properties for the
 * dialog which is to be created.
 */
gpii.app.dialogWrapper.show = function (that, options) {
    that.events.onDialogCreate.fire(options);
};

/**
 * Responsible for hiding the wrapped dialog if it exists.
 * @param {Component} that - The `gpii.app.dialogWrapper` instance.
 */
gpii.app.dialogWrapper.hide = function (that) {
    if (that.dialog) {
        that.dialog.hide();
    }
};

gpii.app.dialogWrapper.focus = function (that) {
    if (that.dialog) {
        that.dialog.focus();
    }
};

/**
 * Responsible for closing the wrapped dialog if it exists.
 * @param {Component} that - The `gpii.app.dialogWrapper` instance.
 */
gpii.app.dialogWrapper.close = function (that) {
    if (that.dialog) {
        that.dialog.close();
    }
};


/**
 * A generic channel extension which listens for locale changes and
 * notifies the associated `BrowserWindow`.
 */
fluid.defaults("gpii.app.i18n.channel", {
    gradeNames: "fluid.modelComponent",

    modelListeners: {
        "{app}.model.locale": {
            funcName: "gpii.app.notifyWindow",
            args: [
                "{dialog}.dialog",
                "onLocaleChanged",
                "{app}.model.locale"
            ]
        }
    }
});

/**
 * Listens for events from the renderer process (the BrowserWindow).
 */
fluid.defaults("gpii.app.channelListener", {
    gradeNames: ["gpii.app.common.simpleChannelListener"],
    ipcTarget: require("electron").ipcMain
});

/**
 * Notifies the render process for main events.
 */
fluid.defaults("gpii.app.channelNotifier", {
    gradeNames: ["gpii.app.common.simpleChannelNotifier", "gpii.app.i18n.channel"],
    // TODO improve `i18n.channel` to use event instead of a direct notifying
    ipcTarget: "{dialog}.dialog.webContents" // get the closest dialog
});

/**
 * TODO
 */
fluid.defaults("gpii.app.dialog.delayedShow", {
    gradeNames: ["gpii.app.timer"],

    // the desired delay in milliseconds
    showDelay: null,

    listeners: {
        onTimerFinished: {
            func: "{that}._show"
            // arguments are passed with the event
        }
    },

    invokers: {
        // _show: null, // expected from implementor
        // _hide: null,
        show: {
            funcName: "gpii.app.dialog.delayedShow.show",
            args: [
                "{that}",
                "{that}.options.showDelay",
                "{arguments}" // showArgs
            ]
        },
        hide: {
            funcName: "gpii.app.dialog.delayedShow.hide",
            args: ["{that}"]
        }
    }
});

gpii.app.dialog.delayedShow.show = function (that, delay, showArgs) {
    // process raw arguments
    showArgs = fluid.values(showArgs);

    if (!fluid.isValue(delay)) {
        // simply trigger a show synchronously
        that.events.onTimerFinished.fire.apply(that.events.onTimerFinished, showArgs);
    } else if (Number.isInteger(delay)) {
        that.start(delay, showArgs);
    } else {
        fluid.fail("Dialog's delay must be a number.");
    }
};

gpii.app.dialog.delayedShow.hide = function (that) {
    // clear any existing timer
    that.clear();

    that._hide();
};<|MERGE_RESOLUTION|>--- conflicted
+++ resolved
@@ -25,12 +25,9 @@
 require("../common/channelUtils.js");
 
 
-<<<<<<< HEAD
-=======
 fluid.registerNamespace("gpii.app.dialog");
 
 
->>>>>>> 166b5d47
 /**
  * Base dialog component that provides initialization of
  * an Electron `BrowserWindow` and the generation of
