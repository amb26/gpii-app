/**
 * Base BrowserWindow dialog component
 *
 * A base component for all Electron BrowserWindow dialogs.
 * GPII Application
 * Copyright 2016 Steven Githens
 * Copyright 2016-2017 OCAD University
 *
 * Licensed under the New BSD license. You may not use this file except in
 * compliance with this License.
 * The research leading to these results has received funding from the European Union's
 * Seventh Framework Programme (FP7/2007-2013) under grant agreement no. 289016.
 * You may obtain a copy of the License at
 * https://github.com/GPII/universal/blob/master/LICENSE.txt
 */
"use strict";

var fluid         = require("infusion");
var electron      = require("electron");
var BrowserWindow = require("electron").BrowserWindow;

var gpii  = fluid.registerNamespace("gpii");

require("./utils.js");


/**
 * Base dialog component that provides initialization of
 * an Electron `BrowserWindow` and the generation of
 * the file URL that is to be loaded in the same `BrowserWindow`.
 * NOTE: The generated URL is always relative to the working
 * directory of the application (`module.terms()`)
 *
 * It also provides show/hide operations of the window through interaction
 * with the `isShown` property of the component
 * and handles Electron objects cleanup upon destruction.
 *
 * Requires:
 * - (optional) `attrs` - used as raw options for `BrowserWindow` generation.
 *   For full options list:  https://github.com/electron/electron/blob/master/docs/api/browser-window.md
 * - relative path from the application's working directory
 *    - `fileSuffixPath` - the suffix to the file
 *    - `filePrefixPath` (optional) - the prefix to the file
 *
 *   For example, a relative path such as `"/src/rendered/waitDialog/index.html"`,
 *   might be split into:
 *   `prefixPath = "src/renderer"`
 *   `fileSuffixPath = "waitDialog/index.html"`
 */
fluid.defaults("gpii.app.dialog", {
    gradeNames: ["fluid.modelComponent"],

    model: {
        isShown: false
    },

    config: {
        attrs: {        // raw attributes used in `BrowserWindow` generation
            width: 800,
            height: 600,
            show: false,
            frame: false,
            transparent: true,
            alwaysOnTop: true,
            skipTaskbar: true,
            resizable: false
        },
        filePrefixPath: "src/renderer",
        fileSuffixPath: null,           // e.g. "waitDialog/index.html"
        url: {
            expander: {
                funcName: "gpii.app.dialog.buildFileUrl",
                args: [
                    "{that}.options.config.filePrefixPath",
                    "{that}.options.config.fileSuffixPath"
                ]
            }
        }
    },
    members: {
        dialog: {
            expander: {
                funcName: "gpii.app.dialog.makeDialog",
                args: [
                    "{that}.options.config.attrs",
                    "{that}.options.config.url",
                    "{that}.options.config.params"
                ]
            }
        }
    },

    modelListeners: {
        isShown: {
            funcName: "gpii.app.dialog.toggle",
            args: ["{that}", "{change}.value"],
            namespace: "impl"
        }
    },
    events: {
        onDisplayMetricsChanged: null
    },
    listeners: {
        "onCreate.positionWindow": {
            func: "{that}.positionWindow"
        },
        "onCreate.addDisplayMetricsListener": {
            func: "gpii.app.dialog.addDisplayMetricsListener",
            args: ["{that}"]
        },
        "onDisplayMetricsChanged.handleDisplayMetricsChange": {
            func: "gpii.app.dialog.handleDisplayMetricsChange",
            args: [
                "{that}",
                "{arguments}.2" // changedMetrics
            ]
        },
        "onDestroy.removeDisplayMetricsListener": {
            func: "gpii.app.dialog.removeDisplayMetricsListener",
            args: ["{that}"]
        },
        "onDestroy.cleanupElectron": {
            this: "{that}.dialog",
            method: "destroy"
        }
    },
    invokers: {
        positionWindow: {
            funcName: "gpii.app.positionWindow",
            args: ["{that}.dialog"]
        },
        resize: {
            funcName: "gpii.app.dialog.resize",
            args: [
                "{that}",
                "{arguments}.0", // windowWidth
                "{arguments}.1"  // windowHeight
            ]
        },
        show: {
            changePath: "isShown",
            value: true
        },
        hide: {
            changePath: "isShown",
            value: false
        },
        close: {
            this: "{that}.dialog",
            method: "close"
        }
    }
});

/**
 * Registers a listener to be called whenever the `display-metrics-changed`
 * event is emitted by the electron screen.
 * @param {Component} that - The `gpii.app.dialog` component.
 */
gpii.app.dialog.addDisplayMetricsListener = function (that) {
    electron.screen.on("display-metrics-changed", that.events.onDisplayMetricsChanged.fire);
};

/**
 * Handle electron's display-metrics-changed event by resizing the dialog if
 * necessary.
 * @param {Component} that - The `gpii.app.dialog` component.
 * @param {Array} changedMetrics - An array of strings that describe the changes.
 * Possible changes are `bounds`, `workArea`, `scaleFactor` and `rotation`
 */
gpii.app.dialog.handleDisplayMetricsChange = function (that, changedMetrics) {
    if (!changedMetrics.includes("scaleFactor")) {
        var attrs = that.options.config.attrs;
        that.resize(attrs.width, attrs.height);
    }
};

/**
 * Removes the listener for the `display-metrics-changed` event. This should
 * be done when the component gets destroyed in order to avoid memory leaks,
 * as some dialogs are created and destroyed dynamically (i.e. before the
 * PSP application terminates).
 * @param {Component} that - The `gpii.app.dialog` component.
 */
gpii.app.dialog.removeDisplayMetricsListener = function (that) {
    electron.screen.removeListener("display-metrics-changed", that.events.onDisplayMetricsChanged.fire);
};

/**
 * Builds a file URL inside the application **Working Directory**.
 * @param {String} prefixPath - Prefix for the file path, e.g. "src/renderer"
 * @param {String} suffixPath - Suffix for the file path, e.g. "index.html"
 * @return {String} The generated URL
 */
gpii.app.dialog.buildFileUrl = function (prefixPath, suffixPath) {

    var appHomePath = fluid.module.terms()["gpii-app"];

    return fluid.stringTemplate(
        "file://%homePath/%prefixPath/%suffixPath",
        {
            homePath: appHomePath,
            prefixPath: prefixPath,
            suffixPath: suffixPath
        });
};

/**
 * Creates a dialog. This is done up front to avoid the delay from creating a new
 * dialog every time a new message should be displayed.
<<<<<<< HEAD
 * @param windowOptions {Object} The raw Electron `BrowserWindow` settings
 * @param url {String} The URL to be loaded in the `BrowserWindow`
 * @param params {Object} Options that are to be supplied to the render process of
 * the newly created BrowserWindow
=======
 * @param {Object} windowOptions - The raw Electron `BrowserWindow` settings
 * @param {String} url - The URL to be loaded in the `BrowserWindow`
>>>>>>> 4bea8fa5
 * @return {BrowserWindow} The Electron `BrowserWindow` component
 */
gpii.app.dialog.makeDialog = function (windowOptions, url, params) {
    var dialog = new BrowserWindow(windowOptions);

    dialog.loadURL(url);

    // Approach for sharing initial options for the renderer process
    // proposed in: https://github.com/electron/electron/issues/1095
    dialog.params = params || {};

    return dialog;
};

/**
 * Default show/hide behaviour of the electron `BrowserWindow` dialog, depending
 * on the `isShown` flag state.
 * In case it is shown, resets the position and shows the current dialog (`BrowserWindow`).
 * The reset is needed in order to handle cases such as resolution or
 * DPI settings changes.
 * @param {Component} dialog - The diolog component to be shown
 * @param {Boolean} isShown - Whether the window has to be shown
 */
gpii.app.dialog.toggle = function (dialog, isShown) {
    if (isShown) {
        dialog.positionWindow();
        dialog.dialog.show();
    } else {
        dialog.dialog.hide();
    }
};

/**
 * Resizes the current window and repositions it to match the new size.
 * @param {Component} that - The `gpii.app.dialog` instance
 * @param {Number} windowWidth - The new width for the window
 * @param {Number} windowHeight - The new height for the window
 */
gpii.app.dialog.resize = function (that, windowWidth, windowHeight) {
    var bounds = gpii.app.getDesiredWindowBounds(windowWidth, windowHeight);
    that.dialog.setBounds(bounds);
};

/**
 * A wrapper for the creation of dialogs with the same type. This component makes
 * the instantiation of the actual dialog more elegant - the dialog is automatically
 * created by the framework when the `onDialogCreate` event is fired. Also, Infusion
 * takes care of destroying any other instances of the dialog that may be present
 * before actually creating a new one.
 */
fluid.defaults("gpii.app.dialogWrapper", {
    gradeNames: "fluid.modelComponent",

    components: {
        dialog: {
            type: "gpii.app.dialog",
            createOnEvent: "onDialogCreate"
        }
    },

    events: {
        onDialogCreate: null
    },

    invokers: {
        show: {
            funcName: "gpii.app.dialogWrapper.show",
            args: [
                "{that}",
                "{arguments}.0" // options
            ]
        },
        hide: {
            funcName: "gpii.app.dialogWrapper.hide",
            args: ["{that}"]
        },
        close: {
            funcName: "gpii.app.dialogWrapper.close",
            args: ["{that}"]
        }
    }
});

/**
 * Responsible for firing the `onDialogCreate` event which in turn creates the
 * wrapped dialog component.
 * @param {Component} that - The `gpii.app.dialogWrapper` instance.
 * @param {Object} options - An object containing the various properties for the
 * dialog which is to be created.
 */
gpii.app.dialogWrapper.show = function (that, options) {
    that.events.onDialogCreate.fire(options);
};

/**
 * Responsible for hiding the wrapped dialog if it exists.
 * @param {Component} that - The `gpii.app.dialogWrapper` instance.
 */
gpii.app.dialogWrapper.hide = function (that) {
    if (that.dialog) {
        that.dialog.hide();
    }
};

/**
 * Responsible for closing the wrapped dialog if it exists.
 * @param {Component} that - The `gpii.app.dialogWrapper` instance.
 */
gpii.app.dialogWrapper.close = function (that) {
    if (that.dialog) {
        that.dialog.close();
    }
};


/**
 * A generic channel extension which listens for locale changes and
 * notifies the associated `BrowserWindow`.
 */
fluid.defaults("gpii.app.i18n.channel", {
    gradeNames: "fluid.modelComponent",

    modelListeners: {
        "{app}.model.locale": {
            funcName: "gpii.app.notifyWindow",
            args: [
                "{dialog}.dialog",
                "onLocaleChanged",
                "{app}.model.locale"
            ]
        }
    }
});<|MERGE_RESOLUTION|>--- conflicted
+++ resolved
@@ -208,15 +208,10 @@
 /**
  * Creates a dialog. This is done up front to avoid the delay from creating a new
  * dialog every time a new message should be displayed.
-<<<<<<< HEAD
- * @param windowOptions {Object} The raw Electron `BrowserWindow` settings
- * @param url {String} The URL to be loaded in the `BrowserWindow`
- * @param params {Object} Options that are to be supplied to the render process of
- * the newly created BrowserWindow
-=======
  * @param {Object} windowOptions - The raw Electron `BrowserWindow` settings
  * @param {String} url - The URL to be loaded in the `BrowserWindow`
->>>>>>> 4bea8fa5
+ * @param {Object} params -  Options that are to be supplied to the render process of
+ * the newly created BrowserWindow
  * @return {BrowserWindow} The Electron `BrowserWindow` component
  */
 gpii.app.dialog.makeDialog = function (windowOptions, url, params) {
