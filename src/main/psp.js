/**
 * PSP BrowserWindow dialog
 *
 * Introduces a component that manages the PSP's Electron BrowserWindow (the panel itself).
 * GPII Application
 * Copyright 2016 Steven Githens
 * Copyright 2016-2017 OCAD University
 *
 * Licensed under the New BSD license. You may not use this file except in
 * compliance with this License.
 * The research leading to these results has received funding from the European Union's
 * Seventh Framework Programme (FP7/2007-2013) under grant agreement no. 289016.
 * You may obtain a copy of the License at
 * https://github.com/GPII/universal/blob/master/LICENSE.txt
 */
"use strict";

var fluid    = require("infusion");
var electron = require("electron");

var BrowserWindow     = electron.BrowserWindow,
    ipcMain           = electron.ipcMain,
    systemPreferences = electron.systemPreferences;
var gpii              = fluid.registerNamespace("gpii");

require("./utils.js");
require("./blurrable.js");


/**
 * Configuration for using the `gpii.app.psp` component in the App (the `gpii.app` component).
 * Note that this is an incomplete grade which references the App and other
 * App related components (subcomponents).
 */
fluid.defaults("gpii.app.pspInApp", {
    gradeNames: "gpii.app.psp",
    model: {
        keyedInUserToken: "{app}.model.keyedInUserToken"
    },

    modelListeners: {
        "{qss}.qss.model.isShown": {
            funcName: "gpii.app.pspInApp.applyOffset",
            args: ["{that}", "{qss}.qss.options.config.attrs.height", "{change}.value"]
        }
    },

    listeners: {
        "onActivePreferenceSetAltered.notifyChannel": {
            listener: "{gpiiConnector}.updateActivePrefSet",
            args: ["{arguments}.0"] // newPrefSet
        },

        "{gpiiConnector}.events.onPreferencesUpdated": {
            listener: "{that}.notifyPSPWindow",
            args: [
                "onPreferencesUpdated",
                "{arguments}.0" // message
            ]
        },

        "{gpiiConnector}.events.onSettingUpdated": {
            listener: "{that}.notifyPSPWindow",
            args: [
                "onSettingUpdated",
                "{arguments}.0" // message
            ]
        },

        "{settingsBroker}.events.onSettingApplied": [{
            listener: "{that}.notifyPSPWindow",
            args: [
                "onSettingUpdated",
                "{arguments}.0" // message
            ]
        }],

        /*
         * Restart Warning related listeners
         */

        onSettingAltered: {
            listener: "{settingsBroker}.enqueue"
        },

        onRestartNow: [{
            listener: "{settingsBroker}.applyPendingChanges"
        }, {
            func: "{that}.events.onClosed.fire"
        }],

        onUndoChanges: {
            listener: "{settingsBroker}.undoPendingChanges"
        },

        onActivePreferenceSetAltered: {
            listener: "{settingsBroker}.reset"
        },

        "{settingsBroker}.events.onRestartRequired": {
            funcName: "gpii.app.pspInApp.togglePspRestartWarning",
            args: [
                "{that}",
                "{arguments}.0" // pendingChanges
            ]
        }
    }
});


/**
 * Apply offset for the PSP window. Currently only the QSS requires
 * offsetting the PSP.
 *
 * @param {Component} psp - The `gpii.app.psp` instance
 * @param {Number} qssHeight - The height of the QSS
 * @param {Boolean} isQssShown - Whether the QSS is shown
 */
gpii.app.pspInApp.applyOffset = function (psp, qssHeight, isQssShown) {
    if (isQssShown) {
        psp.options.heightOffset = qssHeight;
    } else {
        // reset the heightOffset
        psp.options.heightOffset = null;
    }

    // In case the psp is shown, make sure the offset takes effect
    if (psp.model.isShown) {
        gpii.app.psp.moveToScreen(psp.pspWindow, psp.options.heightOffset);
    }
};

/**
 * Either hides or shows the warning in the PSP.
 *
 * @param {Component} psp - The `gpii.app.psp` component
 * @param {Object[]} pendingChanges - A list of the current state of pending changes
 */
gpii.app.pspInApp.togglePspRestartWarning = function (psp, pendingChanges) {
    if (pendingChanges.length === 0) {
        psp.hideRestartWarning();
    } else {
        psp.showRestartWarning(pendingChanges);
    }
};

/**
 * Handles logic for the PSP window.
 * Creates an Electron `BrowserWindow` and manages it.
 */
fluid.defaults("gpii.app.psp", {
    gradeNames: ["fluid.modelComponent", "gpii.app.blurrable"],

    model:  {
        keyedInUserToken: null,
        isShown: false,
        theme: null,
        preferences: {}
    },

    /*
     * Raw options to be passed to the Electron `BrowserWindow` that is created.
     */
    attrs: {
        width: 450,
        height: 600,
        show: true,
        frame: false,
        fullscreenable: false,
        resizable: false,
        // alwaysOnTop: true,
        skipTaskbar: true,
        backgroundColor: "transparent"
    },

    // In case we want to have some heightOffset from the screen edge.
    // This is useful when we have QSS which should be below the PSP.
    heightOffset: null,

    linkedWindowsGrades: ["gpii.app.qss", "gpii.app.qssWidget", "gpii.app.psp"],

    sounds: {
        keyedIn: "keyedIn.mp3",
        activeSetChanged: "activeSetChanged.mp3"
    },

    params: {
        theme: "{that}.model.theme",
        sounds: {
            keyedIn: {
                expander: {
                    funcName: "{assetsManager}.resolveAssetPath",
                    args: ["{that}.options.sounds.keyedIn"]
                }
            },
            activeSetChanged: {
                expander: {
                    funcName: "{assetsManager}.resolveAssetPath",
                    args: ["{that}.options.sounds.activeSetChanged"]
                }
            }
        }
    },

    members: {
        pspWindow: "@expand:gpii.app.psp.makePSPWindow({that}.options.attrs, {that}.options.params, {that}.options.gradeNames)"
    },
    events: {
        onSettingAltered: null,
        onActivePreferenceSetAltered: null,

        onRestartNow: null,
        onUndoChanges: null,

        onClosed: null,

        onDisplayMetricsChanged: null
    },
    listeners: {
        "onCreate.initPSPWindowIPC": {
            listener: "gpii.app.initPSPWindowIPC",
            args: ["{app}", "{that}", "{gpiiConnector}"]
        },
        "onCreate.registerAccentColorListener": {
            listener: "gpii.app.psp.registerAccentColorListener",
            args: ["{that}"]
        },
        "onCreate.initPSPWindowListeners": {
            listener: "gpii.app.psp.initPSPWindowListeners",
            args: ["{that}"]
        },

        "onDestroy.cleanupElectron": {
            "this": "{that}.pspWindow",
            method: "destroy"
        },

        "onClosed.closePsp": {
            funcName: "gpii.app.psp.closePSP",
            args: ["{psp}", "{settingsBroker}"]
        },

        "onDisplayMetricsChanged": {
            funcName: "gpii.app.psp.handleDisplayMetricsChange",
            args: [
                "{that}",
                "{arguments}.0", // event
                "{arguments}.1", // display
                "{arguments}.2"  // changedMetrics
            ]
        },

        "onBlur": {
            funcName: "gpii.app.psp.handleBlur",
            args: ["{that}", "{settingsBroker}"]
        }
    },

    modelListeners: {
        "{app}.model.locale": {
            funcName: "gpii.app.notifyWindow",
            args: [
                "{that}.pspWindow",
                "onLocaleChanged",
                "{app}.model.locale"
            ]
        },
        "{app}.model.theme": {
            func: "{that}.onThemeChanged",
            excludeSource: "init"
        }
    },

    invokers: {
        show: {
            funcName: "gpii.app.psp.show",
            args: ["{that}"]
        },
        hide: {
            funcName: "gpii.app.psp.hide",
            args: ["{that}"]
        },
        notifyPSPWindow: {
            funcName: "gpii.app.notifyWindow",
            args: [
                "{that}.pspWindow",
                "{arguments}.0", // messageChannel
                "{arguments}.1"  // message
            ]
        },
        resize: {
            funcName: "gpii.app.psp.resize",
            args: [
                "{that}",
                "{that}.options.attrs.width",
                "{arguments}.0", // contentHeight
                "{that}.options.attrs.height",
                "{arguments}.1"  // forceResize
            ]
        },
        showRestartWarning: {
            func: "{psp}.notifyPSPWindow",
            args: [
                "onRestartRequired",
                "{arguments}.0" // message
            ]
        },
        hideRestartWarning: {
            func: "{psp}.notifyPSPWindow",
            args: ["onRestartRequired", []]
        },
        onThemeChanged: {
            funcName: "gpii.app.notifyWindow",
            args: [
                "{that}.pspWindow",
                "onThemeChanged",
                "{that}.model.theme"
            ]
        }
    }
});

/**
<<<<<<< HEAD
 * Shows the PSP window in the lower part of the primary display and focuses it.
 * Actually, the PSP window is always shown but it may be positioned off the screen.
 * This is a workaround for the flickering issue observed when the content displayed in
 * the PSP window changes. (Electron does not rerender web pages when the
 * `BrowserWindow` is hidden).
 * @param psp {Component} The `gpii.app.psp` instance.
 * @param pspWindow {Object} An Electron `BrowserWindow`.
 */

/**
 * Moves the PSP to the lower right part of the screen. This function in conjunction
 * with `gpii.app.psp.moveOffScreen` help avoid the flickering issue when the content
 * of the PSP window changes.
 * @param pspWindow {Object} An Electron `BrowserWindow`.
 * @param {Number} heightOffset The offset from the bottom of the screen.
=======
 * Moves the PSP to the lower right part of the screen. This function in conjunction with `gpii.app.psp.moveOffScreen`
 * help avoid the flickering issue when the content of the PSP window changes.
 *
 * @param {Object} pspWindow - An Electron `BrowserWindow`.
>>>>>>> 8cbdda53
 */
gpii.app.psp.moveToScreen = function (pspWindow, heightOffset) {
    var screenSize = electron.screen.getPrimaryDisplay().workAreaSize,
        windowSize = pspWindow.getSize(),
        windowX = screenSize.width - windowSize[0],
        windowY = screenSize.height - windowSize[1];

    if (heightOffset) {
        windowY -= heightOffset;
    }

    pspWindow.setPosition(windowX, windowY);
};

/**
 * Shows the PSP window by moving it to the lower right part of the screen and changes
 * the `isShown` model property accordingly.
 * @param {Component} psp - The `gpii.app.psp` instance.
 */
gpii.app.psp.show = function (psp) {
    gpii.app.psp.moveToScreen(psp.pspWindow, psp.options.heightOffset);
    psp.pspWindow.focus();
    psp.applier.change("isShown", true);
    psp.setBlurTarget(psp.pspWindow);
};

/**
 * Handle electron's display-metrics-changed event, by resizing the PSP when necessary.
 * @param {Component} psp - The `gpii.app.psp` instance.
 * @param {event} event - An Electron `event`.
 * @param {Object} display - The Electron `Display` object.
 * @param {Array} changedMetrics - An array of strings that describe the changes. Possible
 * changes are `bounds`, `workArea`, `scaleFactor` and `rotation`
 */
gpii.app.psp.handleDisplayMetricsChange = function (psp, event, display, changedMetrics) {
    // In older versions of Electron (e.g. 1.4.1) whenever the DPI was changed, one
    // `display-metrics-changed` event was fired. In newer versions (e.g. 1.8.1) the
    // `display-metrics-changed` event is fired multiple times. The change of the DPI
    // appears to be applied at different times on different machines. On some as soon
    // as the first `display-metrics-changed` event is fired, the DPI changes are
    // applied. On others, this is not the case until the event is fired again. That is
    // why the resizing should happen only the second (or third) time the
    // `display-metrics-changed` event is fired in which case the changedMetrics argument
    // will not include the `scaleFactor` string. For more information please take a look
    // at https://issues.gpii.net/browse/GPII-2890.
    if (!changedMetrics.includes("scaleFactor")) {
        // Use the initial size of the PSP when the DPI is changed. The PSP will resize
        // one more time when the heightChangeListener kicks in.
        psp.resize(psp.options.attrs.height);
    }
};

/**
 * Handle PSPWindow's blur event, which is fired when the window loses focus. The PSP
 * will be closed if there are no applications which require a restart in order for their
 * settings to be applied and also if it is a user's preference for the PSP to close when
 * clicking outside (this should be specified in the PSP channel message). In case there
 * is no keyed-in user, the default behavior is for the PSP to close when a blur event
 * occurs.
 * @param {Component} psp - The `gpii.app.psp` instance.
 * @param {Component} settingsBroker - The `gpii.app.settingsBroker` instance.
 */
gpii.app.psp.handleBlur = function (psp, settingsBroker) {
    var isShown = psp.model.isShown,
        closePSPOnBlur = psp.model.preferences.closePSPOnBlur;
    if (isShown && closePSPOnBlur && !settingsBroker.hasPendingChange("manualRestart")) {
        psp.events.onClosed.fire();
    }
};

/**
 * A function which should be called to init various listeners related to
 * the PSP window.
 * @param {Component} psp - The `gpii.app.psp` instance.
 */
gpii.app.psp.initPSPWindowListeners = function (psp) {
    // https://github.com/electron/electron/blob/master/docs/api/screen.md#event-display-metrics-changed
    electron.screen.on("display-metrics-changed", psp.events.onDisplayMetricsChanged.fire);
};

/**
 * Initialises the connection between the Electron process and
 * the PSP's `BrowserWindow` instance
 * @param {Component} app - The `gpii.app` instance.
 * @param {Component} psp - The `gpii.app.psp` instance.
 */
gpii.app.initPSPWindowIPC = function (app, psp) {
    ipcMain.on("onPSPClose", function () {
        psp.events.onClosed.fire();
    });

    ipcMain.on("onKeyOut", function () {
        psp.hide();
        app.keyOut();
    });

    ipcMain.on("onSettingAltered", function (event, setting) {
        psp.events.onSettingAltered.fire(setting);
    });

    ipcMain.on("onActivePreferenceSetAltered", function (event, activeSet) {
        psp.events.onActivePreferenceSetAltered.fire(activeSet);
    });

    ipcMain.on("onContentHeightChanged", function (event, contentHeight) {
        psp.resize(contentHeight);
    });

    /*
     * "Restart Required" functionality events
     */
    ipcMain.on("onRestartNow", function (event, pendingChanges) {
        psp.events.onRestartNow.fire({
            pendingChanges: pendingChanges
        });
    });

    ipcMain.on("onUndoChanges", function (event, pendingChanges) {
        psp.events.onUndoChanges.fire({
            pendingChanges: pendingChanges
        });
    });

    ipcMain.on("onSignInRequested", function (event, email, password) {
        // XXX currently sign in functionality is missing
        fluid.fail("Sign in is not possible with email - ", email,
            " and password: ", password);
    });
};


/**
 * Moves the PSP to a non-visible part of the screen. This function in conjunction
 * with `gpii.app.psp.moveToScreen` help avoid the flickering issue when the content
 * of the PSP window changes.
 * @param {Object} pspWindow - An Electron `BrowserWindow`.
 */
gpii.app.psp.moveOffScreen = function (pspWindow) {
    // Move the PSP so far away that even if there is an additional screen attached,
    // it will not be visible. It appears that the min value for the `BrowserWindow`
    // position can be -Math.pow(2, 31). Any smaller values lead to an exception.
    var coordinate = -Math.pow(2, 20);
    pspWindow.setPosition(coordinate, coordinate);
};

/**
 * Hides the PSP window by moving it off the screen and changes the `isShown` model
 * property accordingly.
 * @param {Component} psp - The `gpii.app.psp` instance.
 */
gpii.app.psp.hide = function (psp) {
    gpii.app.psp.moveOffScreen(psp.pspWindow);
    psp.applier.change("isShown", false);
};

/**
 * Invoked whenever the user presses the close button in the upper right corner of
 * the PSP `BrowserWindow`, clicks outside of it or confirms the application of
 * given settings. The function takes care of hiding the PSP, applying pending
 * changes which require application restarts and undoing setting changes that
 * necessitate the OS to be restarted.
 * @param {Component} psp - The `gpii.app.psp` instance.
 * @param  {Component} settingsBroker - The `gpii.app.settingsBroker` instance.
 */
gpii.app.psp.closePSP = function (psp, settingsBroker) {
    psp.hide();

    settingsBroker.applyPendingChanges({
        liveness: "manualRestart"
    });
    settingsBroker.undoPendingChanges({
        liveness: "OSRestart"
    });
};

/**
 * Resizes the PSP window and positions it appropriately based on the new height
 * of its content. Makes sure that the window is no higher than the available
 * height of the work area in the primary display.
 * @param {Object} psp - A `gpii.app.psp` instance.
 * @param {Number} width - The desired width of the BrowserWindow.
 * @param {Number} contentHeight - The new height of the BrowserWindow's content.
 * @param {Number} minHeight - The minimum height which the BrowserWindow must have.
 */
gpii.app.psp.resize = function (psp, width, contentHeight, minHeight) {
    var pspWindow = psp.pspWindow,
        wasShown = psp.model.isShown,
        height = Math.max(contentHeight, minHeight),
        bounds = gpii.app.getDesiredWindowBounds(width, height, psp.options.heightOffset);

    if (wasShown) {
        // The coordinates and the dimensions of the PSP must be set with a single
        // call to setBounds instead of by invoking setSize and setPosition in a
        // row. Due to https://github.com/electron/electron/issues/10862.
        pspWindow.setBounds(bounds);
    } else {
        // Setting only the size here because setting the bounds will actually
        // move the PSP `BrowserWindow` to the screen (i.e. make it visible).
        pspWindow.setSize(bounds.width, bounds.height);
    }
};

/**
 * Creates an Electron `BrowserWindow` that is to be used as the PSP window.
 * @param {Object} windowOptions - The raw `BrowserWindow` settings.
 * @param {Object} params - options that are to be supplied to the render process of
 * the newly created `BrowserWindow`.
 * @return {Object} The created Electron `BrowserWindow`
 */
gpii.app.psp.makePSPWindow = function (windowOptions, params, gradeNames) {
    var pspWindow = new BrowserWindow(windowOptions);

    var url = fluid.stringTemplate("file://%gpii-app/src/renderer/psp/index.html", fluid.module.terms());
    pspWindow.loadURL(url);
    pspWindow.params = params || {};
    pspWindow.gradeNames = gradeNames;

    gpii.app.psp.moveOffScreen(pspWindow);

    return pspWindow;
};

/**
 * This function takes care of notifying the PSP window whenever the
 * user changes the accent color of the OS theme. Available only if
 * the application is used on Windows 10.
 * @param {Object} psp - The `gpii.app.psp` instance
 */
gpii.app.psp.registerAccentColorListener = function (psp) {
    if (gpii.app.isWin10OS()) {
        // Ideally when the PSP window is created, it should be notified about
        // the current accent color. Possible events which can be used for this
        // purpose are "ready-to-show" or "show". However, as the window is drawn
        // off screen, registering the listeners will happen after the corresponding
        // event has been fired. That is why the PSP window should be notified every
        // time it is focused (only the first time is insufficient because showing
        // the window (even off screen) automatically focuses it).
        psp.pspWindow.on("focus", function () {
            psp.notifyPSPWindow("onAccentColorChanged", systemPreferences.getAccentColor());
        });

        systemPreferences.on("accent-color-changed", function (event, accentColor) {
            psp.notifyPSPWindow("onAccentColorChanged", accentColor);
        });
    }
};<|MERGE_RESOLUTION|>--- conflicted
+++ resolved
@@ -321,28 +321,10 @@
 });
 
 /**
-<<<<<<< HEAD
- * Shows the PSP window in the lower part of the primary display and focuses it.
- * Actually, the PSP window is always shown but it may be positioned off the screen.
- * This is a workaround for the flickering issue observed when the content displayed in
- * the PSP window changes. (Electron does not rerender web pages when the
- * `BrowserWindow` is hidden).
- * @param psp {Component} The `gpii.app.psp` instance.
- * @param pspWindow {Object} An Electron `BrowserWindow`.
- */
-
-/**
- * Moves the PSP to the lower right part of the screen. This function in conjunction
- * with `gpii.app.psp.moveOffScreen` help avoid the flickering issue when the content
- * of the PSP window changes.
- * @param pspWindow {Object} An Electron `BrowserWindow`.
- * @param {Number} heightOffset The offset from the bottom of the screen.
-=======
  * Moves the PSP to the lower right part of the screen. This function in conjunction with `gpii.app.psp.moveOffScreen`
  * help avoid the flickering issue when the content of the PSP window changes.
  *
  * @param {Object} pspWindow - An Electron `BrowserWindow`.
->>>>>>> 8cbdda53
  */
 gpii.app.psp.moveToScreen = function (pspWindow, heightOffset) {
     var screenSize = electron.screen.getPrimaryDisplay().workAreaSize,
