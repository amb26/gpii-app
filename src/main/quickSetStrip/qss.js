--- conflicted
+++ resolved
@@ -107,11 +107,7 @@
                         args: [{
                             description: "{arguments}.0.description",
                             focusOnClose: "{that}.dialog"
-<<<<<<< HEAD
-                        }] // notificationParams 
-=======
                         }] // notificationParams
->>>>>>> 99ff4824
                     },
                     "{channelListener}.events.onQssMorePanelRequired": {
                         func: "{qssMorePanel}.show"
