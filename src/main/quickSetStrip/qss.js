/**
 * The Quick Set Strip pop-up
 *
 * Introduces a component that uses an Electron BrowserWindow to represent the QSS.
 * Copyright 2016 Steven Githens
 * Copyright 2016-2017 OCAD University
 *
 * Licensed under the New BSD license. You may not use this file except in
 * compliance with this License.
 * The research leading to these results has received funding from the European Union's
 * Seventh Framework Programme (FP7/2007-2013) under grant agreement no. 289016.
 * You may obtain a copy of the License at
 * https://github.com/GPII/universal/blob/master/LICENSE.txt
 */
"use strict";

var fluid = require("infusion");

var gpii = fluid.registerNamespace("gpii");

require("./qssDialog.js");
require("./qssTooltipDialog.js");
require("./qssWidgetDialog.js");
require("./qssNotificationDialog.js");
require("./qssMorePanel.js");
require("../undoStack.js");


fluid.defaults("gpii.app.resetableQssWrapper", {
    gradeNames: ["gpii.app.qssWrapper"],

    members: {
        lastPrefSetUpdateKey: null
    },

    listeners: {
        // override existing listener
        "onPreferencesUpdated.applyPrefSettings": {
            func: "gpii.app.resetableQssWrapper.applyDecoratedPreferenceSettings",
            args: [
                "{that}",
                "{that}.options.defaultQssSettings",
                "{arguments}.0"
            ]
        }
    },

    // The "original" values of the QSS settings
    defaultQssSettings: [{
        "path": "http://registry\\.gpii\\.net/common/language",
        "value": "en"
    }, {
        "path": "http://registry\\.gpii\\.net/common/DPIScale",
        "value": 1.25
    }, {
        "path": "http://registry\\.gpii\\.net/common/captions/enabled",
        "value": false
    }, {
        "path": "http://registry\\.gpii\\.net/common/highContrastTheme",
        "value": "regular-contrast"
    }, {
        "path": "http://registry\\.gpii\\.net/common/selfVoicing/enabled",
        "value": false
    }]
});

gpii.app.resetableQssWrapper.applyDecoratedPreferenceSettings = function (that, defaultQssSettings, preferences) {
    var settings = gpii.app.qssWrapper.getPreferencesSettings(preferences && preferences.settingGroups);

    if (that.lastPrefSetUpdateKey !== preferences.gpiiKey) {
        console.log("resetableQssWrapper: Apply QSS original settings");

        /// merge new settings with the original qss settings
        fluid.each(defaultQssSettings, function (defaultSetting) {
            var prefSetting = fluid.find_if(settings, function (setting) {
                return setting.path === defaultSetting.path;
            });

            if (!prefSetting) {
                settings.push(defaultSetting);
            }
        });
    }

    that.lastPrefSetUpdateKey = preferences.gpiiKey;

    fluid.each(settings, function (setting) {
        that.updateSetting(setting, true);
    });
};


/**
 * Loads the initial settings from a local configuration file.
 */
fluid.defaults("gpii.app.qssWrapper", {
    gradeNames: "fluid.modelComponent",

    settingsPath: "%gpii-app/testData/qss/settings.json",
    loadedSettings: {
        expander: {
            funcName: "gpii.app.qssWrapper.loadSettings",
            args: [
                "{assetsManager}",
                "{that}.options.settingsPath"
            ]
        }
    },

    model: {
        isKeyedIn: false,
        settings: "{that}.options.loadedSettings"
    },

    events: {
        onSettingUpdated: null,
        onPreferencesUpdated: null,
        onUndoRequired: null,
        onSaveRequired: null,
        onQssPspOpen: null,
        onQssPspClose: null,

        onUndoIndicatorChanged: null
    },

    listeners: {
        onSettingUpdated: {
            funcName: "gpii.app.qssWrapper.updateSetting",
            args: [
                "{that}",
                "{arguments}.0", // setting
                "{arguments}.1"  // notUndoable
            ]
        },
        "onPreferencesUpdated.applyPrefSettings": {
            funcName: "gpii.app.qssWrapper.applyPreferenceSettings",
            args: [
                "{that}",
                "{arguments}.0" // preferences
            ]
        },
        "onUndoRequired.activateUndo": {
            func: "{undoStack}.undo"
        },
        onSaveRequired: {
            funcName: "gpii.app.qssWrapper.saveSettings",
            args: [
                "{that}",
                "{flowManager}",
                "{qssNotification}",
                "{gpii.app.qss}",
                "{arguments}.0"
            ]
        }
    },

    components: {
        undoStack: {
            type: "gpii.app.undoStack",
            options: {
                // paths of settings that are not undoable
                unwatchedSettings: ["http://registry\\.gpii\\.net/common/fontSize"],

                listeners: {
                    "onChangeUndone.applyChange": {
                        funcName: "gpii.app.qssWrapper.revertChange",
                        args: [
                            "{qssWrapper}",
                            "{arguments}.0" // change
                        ]
                    }
                },
                modelListeners: {
                    "{qssWrapper}.model.settings.*": {
                        funcName: "gpii.app.qssWrapper.registerUndoableChange",
                        args: ["{that}", "{change}.path", "{change}.oldValue"],
                        excludeSource: ["gpii.app.undoStack.notUndoable", "init"]
                    },
                    "{qssWrapper}.model.isKeyedIn": {
                        func: "{that}.clear"
                    },

                    "hasChanges": {
                        func: "{qssWrapper}.updateUndoIndicator",
                        args: ["{change}.value"]
                    }
                }
            }
        },
        qss: {
            type: "gpii.app.qss",
            options: {
                config: {
                    params: {
                        settings: "{qssWrapper}.model.settings"
                    }
                },
                pspButtonPath: "psp",
                model: {
                    isKeyedIn: "{qssWrapper}.model.isKeyedIn"
                },
                events: {
                    onQssPspClose: "{qssWrapper}.events.onQssPspClose",
                    onUndoIndicatorChanged: "{qssWrapper}.events.onUndoIndicatorChanged",

                    onQssWidgetToggled: "{qssWidget}.events.onQssWidgetToggled"
                },
                listeners: {
                    "{channelListener}.events.onQssButtonFocused": [{
                        func: "{qssTooltip}.showIfPossible",
                        args: [
                            "{arguments}.0", // setting
                            "@expand:gpii.app.qssWrapper.getButtonPosition({gpii.app.qss}, {arguments}.1)"  // btnCenterOffset
                        ]
                    }, {
                        funcName: "gpii.app.qss.hideQssMenus",
                        args: [
                            "{that}",
                            "{qssWidget}",
                            "{arguments}.0" // setting
                        ]
                    }],
                    "{channelListener}.events.onQssButtonActivated": [{
                        func: "{qssWidget}.toggle",
                        args: [
                            "{arguments}.0", // setting
                            "@expand:gpii.app.qssWrapper.getButtonPosition({gpii.app.qss}, {arguments}.1)",  // btnCenterOffset
                            "{arguments}.2"  // activationParams
                        ]
                    }, {
                        func: "{qssNotification}.hide"
                    }, {
                        func: "{qssMorePanel}.hide"
                    }],
                    onQssSettingAltered: {
                        func: "{qssWrapper}.alterSetting",
                        args: [
                            "{arguments}.0", // updatedSetting
                            "gpii.app.qssWrapper.alterSetting"
                        ]
                    },
                    "{channelListener}.events.onQssNotificationRequired": {
                        func: "{qssNotification}.show",
                        args: [{
                            description: "{arguments}.0",
                            focusOnClose: "{that}.dialog"
                        }] // notificationParams
                    },
                    "{channelListener}.events.onQssMorePanelRequired": {
                        func: "{qssMorePanel}.show"
                    },
                    "{channelListener}.events.onQssUndoRequired": "{qssWrapper}.events.onUndoRequired",
                    "{channelListener}.events.onQssSaveRequired": "{qssWrapper}.events.onSaveRequired",
                    "{channelListener}.events.onQssPspOpen":      "{qssWrapper}.events.onQssPspOpen.fire"
                },
                modelListeners: {
                    "{qssWrapper}.model.settings.*": {
                        func: "{that}.events.onSettingUpdated.fire",
                        args: ["{change}.value"],
                        excludeSource: ["init", "qss"]
                    }
                }
            }
        },
        qssWidget: {
            type: "gpii.app.qssWidget",
            options: {
                listeners: {
                    onQssWidgetSettingAltered: {
                        func: "{qssWrapper}.alterSetting",
                        args: [
                            "{arguments}.0", // updatedSetting
                            "gpii.app.qssWrapper.alterSetting"
                        ]
                    },
                    onQssWidgetNotificationRequired: {
                        func: "{qssNotification}.show",
                        args: [{
                            description: "{arguments}.0",
                            focusOnClose: "{that}.dialog"
                        }]
                    }
                },
                modelListeners: {
                    // Ensure the widget window is closed with the QSS
                    "{gpii.app.qss}.model.isShown": {
                        // it won't hurt if this is called
                        // even on QSS show
                        func: "{that}.hide"
                    },
                    "{qssWrapper}.model.settings.*": {
                        funcName: "gpii.app.qssWidget.onSettingUpdated",
                        args: ["{qssWidget}", "{change}.value"],
                        excludeSource: ["init", "qssWidget"]
                    }
                }
            }
        },
        qssTooltip: {
            type: "gpii.app.qssTooltipDialog",
            options: {
                model: {
                    isKeyedIn: "{qssWrapper}.model.isKeyedIn"
                },
                listeners: {
                    // TODO list events for a method
                    "{gpii.app.qss}.channelListener.events.onQssButtonMouseEnter": {
                        func: "{that}.showIfPossible",
                        args: [
                            "{arguments}.0", // setting
                            "@expand:gpii.app.qssWrapper.getButtonPosition({gpii.app.qss}, {arguments}.1)"  // btnCenterOffset
                        ]
                    },

                    // TODO we could also have a modelListener and always hide. See widget
                    "{gpii.app.qss}.events.onDialogHidden": {
                        func: "{that}.delayedHide"
                    },
                    "{gpii.app.qss}.channelListener.events.onQssButtonActivated": {
                        func: "{that}.delayedHide"
                    },
                    "{gpii.app.qss}.channelListener.events.onQssButtonsFocusLost": {
                        func: "{that}.delayedHide"
                    },
                    "{gpii.app.qss}.channelListener.events.onQssButtonMouseLeave": {
                        func: "{that}.delayedHide"
                    }
                }
            }
        },
        qssNotification: {
            type: "gpii.app.qssNotification"
        },
        qssMorePanel: {
            type: "gpii.app.qssMorePanel"
        }
    },

    invokers: {
        updateSetting: {
            funcName: "gpii.app.qssWrapper.updateSetting",
            args: [
                "{that}",
                "{arguments}.0", // updatedSetting
                "{arguments}.1"  // notUndoable
            ]
        },
        alterSetting: {
            funcName: "gpii.app.qssWrapper.alterSetting",
            args: [
                "{that}",
                "{arguments}.0", // updatedSetting
                "{arguments}.1" // source
            ]
        },
        updateUndoIndicator: {
            func: "{that}.events.onUndoIndicatorChanged.fire",
            args: [
                "{arguments}.0" // state
            ]
        }
    }
});

gpii.app.qssWrapper.saveSettings = function (that, flowManager, qssNotification, qss, description) {
    // Request that the settings are saved only if there is a keyed in user
    if (that.model.isKeyedIn) {
        // Instead of sending a request via the pspChannel, the flowManager is used directly.
        var pspChannel = flowManager.pspChannel,
            saveButtonClickCount = pspChannel.model.saveButtonClickCount || 0;
        pspChannel.applier.change("saveButtonClickCount", saveButtonClickCount + 1, null, "PSP");
    }

    qssNotification.show({
        description: description,
        focusOnClose: qss.dialog
    });
};

/**
 * Whenever a button in the QSS is focused hides the QSS widget and the PSP in case
 * the setting for the newly focused button is different from the QSS widget's setting
 * (or the setting for the PSP button respectively).
 */
gpii.app.qss.hideQssMenus = function (that, qssWidget, setting) {
    if (setting.path !== qssWidget.model.setting.path) {
        qssWidget.hide();
    }

    if (setting.path !== that.options.pspButtonPath) {
        that.events.onQssPspClose.fire();
    }
};

gpii.app.qssWrapper.registerUndoableChange = function (that, changePath, oldValue) {
    var isChangeUndoable = !fluid.find_if(
        that.options.unwatchedSettings,
        function (excludedPath) { return oldValue.path === excludedPath; });

    if (isChangeUndoable) {
        that.registerChange({
            oldValue: oldValue,
            changePath: changePath
        });
    }
};

gpii.app.qssWrapper.revertChange = function (qssWrapper, change) {
<<<<<<< HEAD
    qssWrapper.alterSetting({
        path:  change.oldValue.path,
        value: change.oldValue.value
    }, [
        "gpii.app.qssWrapper.alterSetting", // should apply the setting
        "gpii.app.undoStack.notUndoable"    // but its not undoable
    ]);
=======
    qssWrapper.applier.change(
        change.changePath,
        change.oldValue,
        null,
        "gpii.app.undoStack.notUndoable"
    );
>>>>>>> 17924f02
};

/**
 * Update the state of a QSS setting, i.e. only the value of the setting
 * is updated.
 *
 * @param {Component} that - The `gpii.app.qssWrapper` component
 * @param {Object} updatedSetting - The setting with updated state
 * @param {Boolean} notUndoable - Whether the setting is undoable or not
 */
gpii.app.qssWrapper.updateSetting = function (that, updatedSetting, notUndoable) {
    var updateNamespace = notUndoable ? "gpii.app.undoStack.notUndoable" : null;

    // update only the value of the setting
    that.alterSetting(
        fluid.filterKeys(updatedSetting, ["path", "value"]),
        updateNamespace
    );
};

gpii.app.qssWrapper.getItemSettings = function (item) {
    var settings = [];

    fluid.each(item.settings, function (setting) {
        settings.push(setting);
        if (setting.settings) {
            var subsettings = gpii.app.qssWrapper.getItemSettings(setting);
            settings = settings.concat(subsettings);
        }
    });

    return settings;
};

gpii.app.qssWrapper.getPreferencesSettings = function (settingGroups) {
    var settings = [];

    fluid.each(settingGroups, function (settingGroup) {
        var settingGroupSettings = gpii.app.qssWrapper.getItemSettings(settingGroup);
        settings = settings.concat(settingGroupSettings);
    });

    return settings;
};



/**
 * Update QSS settings from the updated preference set.
 * Note: preference set changes are not undoable.
 *
 * @param {Component} that
 * @param {Obeject[]} preferences
 */
<<<<<<< HEAD
gpii.app.qssWrapper.applyPreferenceSettings = function (that, preferences) {
    var settings = gpii.app.qssWrapper.getPreferencesSettings(preferences.settingGroups);

    fluid.each(settings, function (setting) {
        that.updateSetting(setting, true);
=======
gpii.app.qssWrapper.onPreferencesUpdated = function (that, preferences) {
    var settings = gpii.app.qssWrapper.getPreferencesSettings(preferences.settingGroups);

    fluid.each(settings, function (setting) {
        that.events.onSettingUpdated.fire(setting, true);
>>>>>>> 17924f02
    });
};

gpii.app.qssWrapper.loadSettings = function (assetsManager, settingsPath) {
    var resolvedPath = fluid.module.resolvePath(settingsPath),
        loadedSettings = fluid.require(resolvedPath);

    fluid.each(loadedSettings, function (loadedSetting) {
        var imageAsset = loadedSetting.schema.image;
        if (imageAsset) {
            loadedSetting.schema.image = assetsManager.resolveAssetPath(imageAsset);
        }
    });

    return loadedSettings;
};

/**
 * Update a QSS setting - all its data.
 *
 * @param that
 * @param updatedSetting
 * @param source
 */
<<<<<<< HEAD
gpii.app.qssWrapper.alterSetting = function (that, updatedSetting, sources) {
=======
gpii.app.qssWrapper.alterSetting = function (that, updatedSetting, source) {
>>>>>>> 17924f02
    var settingIndex = that.model.settings.findIndex(function (setting) {
        return setting.path === updatedSetting.path && !fluid.model.diff(setting.value, updatedSetting.value);
    });

    if (settingIndex !== -1) {
<<<<<<< HEAD
        that.applier.change("settings." + settingIndex, updatedSetting, null, sources);
=======
        that.applier.change("settings." + settingIndex, updatedSetting, null, source);
>>>>>>> 17924f02
    }
};


/**
 * Compute the center of the button.
 */
gpii.app.qssWrapper.getButtonPosition = function (qss, buttonElemMetrics) {
    return {
        // center of the button
        x: qss.width - buttonElemMetrics.offsetLeft - (buttonElemMetrics.width / 2),
        y: buttonElemMetrics.height
    };
};

gpii.app.qssWidget.onSettingUpdated = function (qssWidget, updatedSetting) {
    // Update the widget only if the changed setting is the one which the widget is displaying
    if (qssWidget.model.setting.path === updatedSetting.path) {
        qssWidget.events.onSettingUpdated.fire(updatedSetting);
    }
};<|MERGE_RESOLUTION|>--- conflicted
+++ resolved
@@ -406,7 +406,6 @@
 };
 
 gpii.app.qssWrapper.revertChange = function (qssWrapper, change) {
-<<<<<<< HEAD
     qssWrapper.alterSetting({
         path:  change.oldValue.path,
         value: change.oldValue.value
@@ -414,14 +413,6 @@
         "gpii.app.qssWrapper.alterSetting", // should apply the setting
         "gpii.app.undoStack.notUndoable"    // but its not undoable
     ]);
-=======
-    qssWrapper.applier.change(
-        change.changePath,
-        change.oldValue,
-        null,
-        "gpii.app.undoStack.notUndoable"
-    );
->>>>>>> 17924f02
 };
 
 /**
@@ -476,19 +467,11 @@
  * @param {Component} that
  * @param {Obeject[]} preferences
  */
-<<<<<<< HEAD
 gpii.app.qssWrapper.applyPreferenceSettings = function (that, preferences) {
     var settings = gpii.app.qssWrapper.getPreferencesSettings(preferences.settingGroups);
 
     fluid.each(settings, function (setting) {
         that.updateSetting(setting, true);
-=======
-gpii.app.qssWrapper.onPreferencesUpdated = function (that, preferences) {
-    var settings = gpii.app.qssWrapper.getPreferencesSettings(preferences.settingGroups);
-
-    fluid.each(settings, function (setting) {
-        that.events.onSettingUpdated.fire(setting, true);
->>>>>>> 17924f02
     });
 };
 
@@ -513,21 +496,13 @@
  * @param updatedSetting
  * @param source
  */
-<<<<<<< HEAD
 gpii.app.qssWrapper.alterSetting = function (that, updatedSetting, sources) {
-=======
-gpii.app.qssWrapper.alterSetting = function (that, updatedSetting, source) {
->>>>>>> 17924f02
     var settingIndex = that.model.settings.findIndex(function (setting) {
         return setting.path === updatedSetting.path && !fluid.model.diff(setting.value, updatedSetting.value);
     });
 
     if (settingIndex !== -1) {
-<<<<<<< HEAD
         that.applier.change("settings." + settingIndex, updatedSetting, null, sources);
-=======
-        that.applier.change("settings." + settingIndex, updatedSetting, null, source);
->>>>>>> 17924f02
     }
 };
 
