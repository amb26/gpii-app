/**
 * PSP utility functions
 *
 * A set of utility function used throughout the components used in the main process of the PSP.
 * Copyright 2016 Steven Githens
 * Copyright 2016-2017 OCAD University
 *
 * Licensed under the New BSD license. You may not use this file except in
 * compliance with this License.
 * The research leading to these results has received funding from the European Union's
 * Seventh Framework Programme (FP7/2007-2013) under grant agreement no. 289016.
 * You may obtain a copy of the License at
 * https://github.com/GPII/universal/blob/master/LICENSE.txt
 */
"use strict";

var os       = require("os");
var fluid    = require("infusion");
var electron = require("electron");

var gpii = fluid.registerNamespace("gpii");
fluid.registerNamespace("gpii.app");

/**
 * Returns whether the underlying OS is Windows 10 or not.
 * @return {Boolean} `true` if the underlying OS is Windows 10 or
 * `false` otherwise.
 */
gpii.app.isWin10OS = function () {
    var osRelease = os.release(),
        delimiter = osRelease.indexOf("."),
        majorVersion = osRelease.slice(0, delimiter);
    return majorVersion === "10";
};

/**
* Get the position of `Electron` `BrowserWindows`
* @param width {Number} The current width of the window
* @param height {Number} The current height of the window
* @return {{x: Number, y: Number}}
*/
gpii.app.getWindowPosition = function (width, height) {
    var screenSize = electron.screen.getPrimaryDisplay().workAreaSize;
    return {
        x: screenSize.width - width,
        y: screenSize.height - height
    };
};

/**
 * Set the position of the Electorn `BrowserWindow` element.
 * @param dialogWindow {BrowserWindow} The window which is to be positioned
 * @param position {Object} The position where the window to be placed
 * @param position.x {Number}
 * @param position.y {Number}
 */
gpii.app.setWindowPosition = function (dialogWindow, position) {
    dialogWindow.setPosition(position.x, position.y);
};

/**
 * A function which capitalizes its input text. It does nothing
 * if the provided argument is `null` or `undefined`.
 * @param text {String} The input text.
 * @return {String} the capitalized version of the input text.
 */
gpii.app.capitalize = function (text) {
    if (fluid.isValue(text)) {
        return text.charAt(0).toUpperCase() + text.slice(1);
    }
};

/**
 * Sends a message to the given Electron `BrowserWindow`
 *
 * @param window {Object} An Electron `BrowserWindow` object
 * @param messageChannel {String} The channel to which the message to be sent
 * @param message {String}
 */
gpii.app.notifyWindow = function (browserWindow, messageChannel, message) {
    if (browserWindow) {
        browserWindow.webContents.send(messageChannel, message);
    }
<<<<<<< HEAD
};

/**
 * Checks whether two objects are equal by using `JSON.stringify` internally.
 * This  means that if the compared values are arrays or objects, the ordering
 * of the elements/properties within them matters.
 * @return {Boolean} `true` if the values are equal and `false` otherwise.
 */
app.equalsAsJSON = function (obj1, obj2) {
    return JSON.stringify(obj1) === JSON.stringify(obj2);
};


/**
 * Collect all subcomponents for the given component
 * @param that {Component} The components holder
 * @return {Component[]} The list of subcomponents
 */
app.getSubcomponents = function (that) {
    return fluid
        .values(that)
        .filter(fluid.isComponent);
};


/*
 * A simple wrapper for the native timeout. Responsible for clearing the interval
 * upon component destruction.
 */
fluid.defaults("gpii.app.timer", {
    gradeNames: ["fluid.modelComponent"],

    model: {
        timer: null
    },

    listeners: {
        "onDestroy.clearTimer": "{that}.clear"
    },

    events: {
        onTimerFinished: null
    },

    invokers: {
        start: {
            funcName: "timer",
            args: [
                "@expand:setTimeout({that}.events.onTimerFinished.fire, {arguments}.0)"
            ]
        },
        clear: {
            funcName: "clearTimeout",
            args: "{that}.model.timer"
        }
    }
});


/*
 * A simple wrapper for the native interval. Responsible for clearing the interval
 * upon component destruction.
 */
fluid.defaults("gpii.app.interval", {
    gradeNames: ["fluid.modelComponent"],

    model: {
        interval: null
    },

    listeners: {
        "onDestroy.clearInterval": "{that}.clear"
    },

    events: {
        onIntervalTick: null
    },

    invokers: {
        start: {
            changePath: "interval",
            value: "@expand:setInterval({that}.events.onIntervalTick.fire, {arguments}.0)"
        },
        clear: {
            funcName: "clearInterval",
            args: "{that}.model.interval"
        }
    }
});
=======
};
>>>>>>> 575cd002
<|MERGE_RESOLUTION|>--- conflicted
+++ resolved
@@ -81,26 +81,14 @@
     if (browserWindow) {
         browserWindow.webContents.send(messageChannel, message);
     }
-<<<<<<< HEAD
 };
-
-/**
- * Checks whether two objects are equal by using `JSON.stringify` internally.
- * This  means that if the compared values are arrays or objects, the ordering
- * of the elements/properties within them matters.
- * @return {Boolean} `true` if the values are equal and `false` otherwise.
- */
-app.equalsAsJSON = function (obj1, obj2) {
-    return JSON.stringify(obj1) === JSON.stringify(obj2);
-};
-
 
 /**
  * Collect all subcomponents for the given component
  * @param that {Component} The components holder
  * @return {Component[]} The list of subcomponents
  */
-app.getSubcomponents = function (that) {
+gpii.app.getSubcomponents = function (that) {
     return fluid
         .values(that)
         .filter(fluid.isComponent);
@@ -170,7 +158,4 @@
             args: "{that}.model.interval"
         }
     }
-});
-=======
-};
->>>>>>> 575cd002
+});