--- conflicted
+++ resolved
@@ -35,7 +35,6 @@
 
 
 /**
-<<<<<<< HEAD
  * Compute the position of the given window from the bottom right corner.
  * It ensures that the window is not positioned outside of the screen.
  *
@@ -43,21 +42,9 @@
  * @param {Number} height - The height of the `BrowserWindow`.
  * @param {Number} offsetY - The y bottom offset.
  * @param {Number} offsetX - The x right offset.
- * @returns {{x: Number, y: Number}} The desired window position
+ * @return {{x: Number, y: Number}} The desired window position
  */
 gpii.app.computeWindowPosition = function (width, height, offsetX, offsetY) {
-=======
- * Gets the desired bounds (i.e. the coordinates and the width and height, the latter two being restricted by the
- * corresponding dimensions of the primary display) of an Electron `BrowserWindow` given its width and height. If used
- * in the `window.setBounds` function of the `BrowserWindow`, the window will be positioned in  the lower right corner
- * of the primary display.
- *
- * @param {Number} width - The width of the `BrowserWindow`.
- * @param {Number} height - The height of the `BrowserWindow`.
- * @return {{x: Number, y: Number, width: Number, height: Number}} - The bounds represented as an object.
-*/
-gpii.app.getDesiredWindowBounds = function (width, height) {
->>>>>>> 8cbdda53
     var screenSize = electron.screen.getPrimaryDisplay().workAreaSize;
 
     var desiredX,
@@ -214,75 +201,6 @@
     }
 };
 
-<<<<<<< HEAD
-=======
-/**
- * Generic channel component for communication with BroserWindows
- * It simply registers listeners for the passed events.
- */
-fluid.defaults("gpii.app.dialog.simpleEventChannel", {
-    gradeNames: "fluid.component",
-
-    events: {}, // to be passed by implementor
-
-    listeners: {
-        "onCreate.registerIpcListeners": {
-            funcName: "gpii.app.dialog.simpleEventChannel.registerIPCListeners",
-            args: "{that}.events"
-        },
-        "onDestroy.deregisterIpcListeners": {
-            funcName: "gpii.app.dialog.simpleEventChannel.deregisterIPCListeners",
-            args: "{that}.events"
-        }
-    }
-});
-
-
-/**
- * Registers simple IPC socket listeners for all given events. In case anything is written to
- * the channel, the corresponding event is triggered.
- *
- * @param {Object} events - The events to be used.
- */
-gpii.app.dialog.simpleEventChannel.registerIPCListeners = function (events) {
-    fluid.each(events, function (event, eventName) {
-        gpii.app.dialog.simpleEventChannel.registerIPCListener(eventName, event);
-    });
-};
-
-/**
- * Deregisters all socket listeners for the specified events.
- *
- * @param {Object} events - The events to be used.
- */
-gpii.app.dialog.simpleEventChannel.deregisterIPCListeners = function (events) {
-    fluid.keys(events).forEach(gpii.app.dialog.simpleEventChannel.registerIPCListener);
-};
-
-
-/**
- * Registers a single IPC socket channel.
- *
- * @param {String} channelName - The name of the channel to be listened to.
- * @param {Object} event - The event to be fired when the channel is notified.
- */
-gpii.app.dialog.simpleEventChannel.registerIPCListener = function (channelName, event) {
-    ipcMain.on(channelName, function (/* event, args... */) {
-        event.fire.apply(event, [].slice.call(arguments, 1));
-    });
-};
-
-
-/**
- * Deregisters a socket listener.
- *
- * @param {String} channelName - The channel to be disconnected from.
- */
-gpii.app.dialog.simpleEventChannel.deregisterIPCListener = function (channelName) {
-    ipcMain.removeAllListeners(channelName);
-};
->>>>>>> 8cbdda53
-
 /**
  * Set proper context for arrays.
  * This is needed in order for arrays to pass the more strict
