/**
 * PSP utility functions
 *
 * A set of utility function used throughout the components used in the main process of the PSP.
 * Copyright 2016 Steven Githens
 * Copyright 2016-2017 OCAD University
 *
 * Licensed under the New BSD license. You may not use this file except in
 * compliance with this License.
 * The research leading to these results has received funding from the European Union's
 * Seventh Framework Programme (FP7/2007-2013) under grant agreement no. 289016.
 * You may obtain a copy of the License at
 * https://github.com/GPII/universal/blob/master/LICENSE.txt
 */
"use strict";

var os       = require("os");
var fluid    = require("infusion");
var electron = require("electron");
var ipcMain  = electron.ipcMain;

var gpii = fluid.registerNamespace("gpii");
fluid.registerNamespace("gpii.app");

/**
 * Returns whether the underlying OS is Windows 10 or not.
 * @return {Boolean} `true` if the underlying OS is Windows 10 or
 * `false` otherwise.
 */
gpii.app.isWin10OS = function () {
    var osRelease = os.release(),
        delimiter = osRelease.indexOf("."),
        majorVersion = osRelease.slice(0, delimiter);
    return majorVersion === "10";
};

/**
* Gets the desired bounds (i.e. the coordinates and the width and
* height, the latter two being restricted by the corresponding
* dimensions of the primary display) of an Electron `BrowserWindow`
* given its width and height. If used in the `window.setBounds`
* function of the `BrowserWindow`, the window will be positioned
* in  the lower right corner of the primary display.
* @param width {Number} The width of the `BrowserWindow`.
* @param height {Number} The height of the `BrowserWindow`.
* @return {{x: Number, y: Number, width: Number, height: Number}}
*/
gpii.app.getDesiredWindowBounds = function (width, height) {
    var screenSize = electron.screen.getPrimaryDisplay().workAreaSize;
    width = Math.ceil(Math.min(width, screenSize.width));
    height = Math.ceil(Math.min(height, screenSize.height));
    return {
        x: Math.ceil(screenSize.width - width),
        y: Math.ceil(screenSize.height - height),
        width: width,
        height: height
    };
};

/**
 * Positions an Electron `BrowserWindow` in the lower right corner of
 * the primary display.
 * @param dialogWindow {BrowserWindow} The window which is to be positioned.
 */
gpii.app.positionWindow = function (dialogWindow) {
    var size = dialogWindow.getSize(),
        bounds = gpii.app.getDesiredWindowBounds(size[0], size[1]);
    dialogWindow.setPosition(bounds.x, bounds.y);
};

/**
 * A function which capitalizes its input text. It does nothing
 * if the provided argument is `null` or `undefined`.
 * @param text {String} The input text.
 * @return {String} the capitalized version of the input text.
 */
gpii.app.capitalize = function (text) {
    if (fluid.isValue(text)) {
        return text.charAt(0).toUpperCase() + text.slice(1);
    }
};

/**
 * Sends a message to the given Electron `BrowserWindow`
 *
 * @param window {Object} An Electron `BrowserWindow` object
 * @param messageChannel {String} The channel to which the message to be sent
 * @param message {String}
 */
gpii.app.notifyWindow = function (browserWindow, messageChannel, message) {
    if (browserWindow) {
        browserWindow.webContents.send(messageChannel, message);
    }
};

/**
 * Checks if a hash is not empty, i.e. if it contains at least one key.
 * Note that the values are not examined.
 * @param hash {Object} An arbitrary object.
 * @return `true` is the hash has at least one key and `false` otherwise.
 */
gpii.app.isHashNotEmpty = function (hash) {
    return hash && fluid.keys(hash).length > 0;
};

/*
 * A simple wrapper for the native timeout. Responsible for clearing the interval
 * upon component destruction.
 */
fluid.defaults("gpii.app.timer", {
    gradeNames: ["fluid.modelComponent"],

    members: {
        timer: null
    },

    listeners: {
        "onDestroy.clearTimer": "{that}.clear"
    },

    events: {
        onTimerFinished: null
    },

    invokers: {
        start: {
            funcName: "gpii.app.timer.start",
            args: [
                "{that}",
                "{arguments}.0" // timeoutDuration
            ]
        },
        clear: {
            funcName: "gpii.app.timer.clear",
            args: ["{that}"]
        }
    }
});

/**
 * Starts a timer. In `timeoutDuration` milliseconds, the `onTimerFinished`
 * event will be fired. Any previously registered timers will be cleared
 * upon the invokation of this function.
 * that {Component} The `gpii.app.timer` instance.
 * timeoutDuration {Number} The timeout duration in milliseconds.
 */
gpii.app.timer.start = function (that, timeoutDuration) {
    that.clear();
    that.timer = setTimeout(that.events.onTimerFinished.fire, timeoutDuration);
};

/**
 * Clears the timer.
 * that {Component} The `gpii.app.timer` instance.
 */
gpii.app.timer.clear = function (that) {
    if (that.timer) {
        clearTimeout(that.timer);
        that.timer = null;
    }
};

/**
<<<<<<< HEAD
 * Generic channel component for comunication with BroserWindows
 * It simply registers listeners for passes events (in the whole main)
 */
fluid.defaults("gpii.app.dialog.simpleEventChannel", {
    gradeNames: "fluid.component",

    events: {}, // to be passed by implementor

    listeners: {
        "onCreate.registerIpcListeners": {
            funcName: "gpii.app.dialog.simpleEventChannel.registerIPCListenersBasedOnEvents",
            args: "{that}.events"
        },
        "onDestroy.deregisterIpcListeners": {
            funcName: "gpii.app.dialog.simpleEventChannel.deregisterIPCListenersBasedOnEvents",
            args: "{that}.events"
        }
    }
});


/**
 * Register simple IPC socket listeners for all given events. In case anything is written to
 * the channel, the corresponding event is triggered.
 *
 * @param events {Object} The events to be used.
 */
gpii.app.dialog.simpleEventChannel.registerIPCListenersBasedOnEvents = function (events) {
    fluid.each(events, function (event, eventName) {
        gpii.app.dialog.simpleEventChannel.registerIPCListener(eventName, event);
    });
};

/**
 * Deregister all socket listeners for the specified events.
 *
 * @param events {Object} The events to be used.
 */
gpii.app.dialog.simpleEventChannel.deregisterIPCListenersBasedOnEvents = function (events) {
    fluid.keys(events).forEach(gpii.app.dialog.simpleEventChannel.registerIPCListener);
};


/**
 * Register single IPC socket channel
 *
 * @param channelName {String} The name of the channel to be listened to
 * @param event {Object} The event to be fired when the channel is notified
 */
gpii.app.dialog.simpleEventChannel.registerIPCListener = function (channelName, event) {
    ipcMain.on(channelName, function (/* event, args... */) {
        event.fire.apply(event, [].slice.call(arguments, 1));
    });
};


/**
 * Deregister a socket listener.
 *
 * @param channelName {String} The channel to be disconnected from
 */
gpii.app.dialog.simpleEventChannel.deregisterIPCListener = function (channelName) {
    ipcMain.removeAllListeners(channelName);
=======
 * Set proper context for arrays.
 * This is needed in order for arrays to pass the more strict
 * check of: `instanceof array`. In general such checks are to be avoided
 * in favor of the `fluid.isArray` function, but is useful when dealing with
 * third party dependencies.
 * Related to: https://github.com/electron/electron/issues/12698
 *
 * @param {Object|Array} object - The object/array that needs to have its contexts fixed.
 * @returns {Object} The fixed object
 */
gpii.app.recontextualise = function (object) {
    if (!fluid.isPlainObject(object)) {
        return;
    }
    if (fluid.isArrayable(object)) {
        object = [].slice.call(object);
    }

    fluid.each(object, function (value, key) {
        if (fluid.isArrayable(object[key])) {
            // console.log(value);
            object[key] = [].slice.call(object[key]);
        }
        gpii.app.recontextualise(object[key]);
    });

    return object;
>>>>>>> 9fecaa62
};<|MERGE_RESOLUTION|>--- conflicted
+++ resolved
@@ -161,7 +161,6 @@
 };
 
 /**
-<<<<<<< HEAD
  * Generic channel component for comunication with BroserWindows
  * It simply registers listeners for passes events (in the whole main)
  */
@@ -225,7 +224,9 @@
  */
 gpii.app.dialog.simpleEventChannel.deregisterIPCListener = function (channelName) {
     ipcMain.removeAllListeners(channelName);
-=======
+};
+
+/**
  * Set proper context for arrays.
  * This is needed in order for arrays to pass the more strict
  * check of: `instanceof array`. In general such checks are to be avoided
@@ -253,5 +254,4 @@
     });
 
     return object;
->>>>>>> 9fecaa62
 };