/**
 * The Quick Set Strip pop-up
 *
 * Introduces a component that uses an Electron BrowserWindow to represent the QSS.
 * Copyright 2016 Steven Githens
 * Copyright 2016-2017 OCAD University
 *
 * Licensed under the New BSD license. You may not use this file except in
 * compliance with this License.
 * The research leading to these results has received funding from the European Union's
 * Seventh Framework Programme (FP7/2007-2013) under grant agreement no. 289016.
 * You may obtain a copy of the License at
 * https://github.com/GPII/universal/blob/master/LICENSE.txt
 */
"use strict";

var fluid = require("infusion");

var gpii = fluid.registerNamespace("gpii");

require("./dialog.js");
require("./quickSetStrip/qssTooltipDialog.js");
require("./blurrable.js");
require("../common/channelUtils.js");


/**
 * Component that represents the Quick Set strip.
 */
fluid.defaults("gpii.app.qss", {
    gradeNames: ["gpii.app.dialog", "gpii.app.blurrable"],

    // whether showing of the QSS is allowed
    disabled: false,

    config: {
        attrs: {
            width: 720,
            height: 80,
            alwaysOnTop: true,
            transparent: false
        },
        params: {
            settings: null
        },
        fileSuffixPath: "qss/index.html"
    },

    events: {
        onQssOpen: null,
        onQssWidgetToggled: null
    },

    linkedWindowsGrades: ["gpii.app.psp", "gpii.app.qssWidget", "gpii.app.qss"],

    components: {
        channelNotifier: {
            type: "gpii.app.channelNotifier",
            options: {
                events: {
                    onQssOpen: "{qss}.events.onQssOpen",
                    onQssWidgetToggled: "{qss}.events.onQssWidgetToggled",
                    onSettingUpdated: null
                },
                listeners: {
                    // XXX dev
                    onCreate: {
                        funcName: "setTimeout",
                        args: [
                            "{that}.events.onSettingUpdated.fire",
                            6000,
                            "Oh Hello setting update"
                        ]
                    },
                    onSettingUpdated: {
                        "funcName": "console.log",
                        args: ["Sending setting: ", "{arguments}.0"]
                    }
                }
            }
        },
        channelListener: {
            type: "gpii.app.channelListener",
            options: {
                events: {
                    onQssClosed: null,
<<<<<<< HEAD
                    onQssButtonFocused: null,
                    onQssButtonsFocusLost: null,
                    onQssButtonClicked: null,
=======
                    onQssButtonActivated: null,
>>>>>>> d6aa2727
                    onQssButtonMouseEnter: null,
                    onQssButtonMouseLeave: null,

                    onQssSettingAltered: null
                },

                listeners: {
                    onQssClosed: {
                        func: "{qss}.hide"
                    },
                    // XXX DEV
<<<<<<< HEAD
                    // onQssButtonClicked: {
                    //     funcName: "console.log",
                    //     args: ["Item clicked: ", "{arguments}.0"]
                    // },
                    // onQssButtonFocused: {
                    //     funcName: "console.log",
                    //     args: ["Focused: ", "{arguments}.0", "{arguments}.1"]
                    // },
                    // onQssButtonsFocusLost: {
                    //     funcName: "console.log",
                    //     args: ["Focused LOST: "]
                    // },
                    // onQssButtonMouseEnter: {
                    //     funcName: "console.log",
                    //     args: ["Item Enter: ", "{arguments}.0.target.offsetLeft"]
                    // },
                    // onQssButtonMouseLeave: {
                    //     funcName: "console.log",
                    //     args: ["Item Leave: ", "{arguments}.0.target.offsetLeft"]
                    // },
                    // onQssSettingAltered: {
                    //     funcName: "console.log",
                    //     args: ["Setting altered:", "{arguments}.0"]
                    // }
=======
                    onQssButtonActivated: {
                        funcName: "console.log",
                        args: ["Item clicked: ", "{arguments}.0"]
                    },
                    onQssButtonMouseEnter: {
                        funcName: "console.log",
                        args: ["Item Enter: ", "{arguments}.0.target.offsetLeft"]
                    },
                    onQssButtonMouseLeave: {
                        funcName: "console.log",
                        args: ["Item Leave: ", "{arguments}.0.target.offsetLeft"]
                    },
                    onQssSettingAltered: {
                        funcName: "console.log",
                        args: ["Setting altered:", "{arguments}.0"]
                    }
>>>>>>> d6aa2727
                }
            }
        }
    },
    listeners: {
        // onBlur: {
        //     func: "{that}.hide"
        // }
    },
    invokers: {
        show: {
            funcName: "gpii.app.qss.show",
            args: [
                "{that}",
                "{arguments}.0" // params
            ]
        }
    }
});

/**
 * Show the window in case QSS is not disabled.
 */
gpii.app.qss.show = function (that, params) {
    if (!that.options.disabled) {
        that.setBlurTarget(that.dialog);

        // Show the QSS or focus it if it is already shown.
        if (that.model.isShown) {
            that.focus();
        } else {
            that.applier.change("isShown", true);
        }

        that.events.onQssOpen.fire(params);
    }
};



fluid.defaults("gpii.app.qssWidget", {
    gradeNames: ["gpii.app.dialog", "gpii.app.blurrable"],

    model: {
        setting: {}
    },

    config: {
        attrs: {
            width: 300,
            height: 400,
            alwaysOnTop: true,
            transparent: false
        },
        fileSuffixPath: "qssWidget/index.html"
    },

    linkedWindowsGrades: ["gpii.app.psp", "gpii.app.qss", "gpii.app.qssWidget"],

    events: {
        onQssWidgetToggled: null
    },

    components: {
        channelNotifier: {
            type: "gpii.app.channelNotifier",
            options: {
                events: {
                    onSettingUpdated: null
                }
            }
        },
        channelListener: {
            type: "gpii.app.channelListener",
            options: {
                events: {
                    onQssWidgetClosed: null,
                    onQssSettingAltered: null,
                    onQssWidgetBlur: null
                },
                listeners: {
                    onQssWidgetClosed: [{
                        func: "{qssWidget}.hide"
                    }, {
                        func: "{gpii.app.qss}.focus"
                    }],
                    onQssSettingAltered: { // XXX dev
                        funcName: "console.log",
                        args: ["Settings Altered: ", "{arguments}.0"]
                    },
                    onQssWidgetBlur: [{
                        func: "{qssWidget}.hide"
                    }, {
                        func: "{gpii.app.qss}.show",
                        args: [
                            "{arguments}.0" // params
                        ]
                    }]
                }
            }
        }
    },
    listeners: {
        // onBlur: {
        //     func: "{that}.hide"
        // }
    },
    invokers: {
        show: {
            funcName: "gpii.app.qssWidget.show",
            args: [
                "{that}",
                "{arguments}.0", // setting
                "{arguments}.1",  // elementMetrics
                "{arguments}.2"// activationParams
            ]
        },
        hide: {
            funcName: "gpii.app.qssWidget.hide",
            args: [
                "{that}"
            ]
        },
        toggle: {
            funcName: "gpii.app.qssWidget.toggle",
            args: [
                "{that}",
                "{arguments}.0", // setting
                "{arguments}.1",  // elementMetrics
                "{arguments}.2"// activationParams
            ]
        }
    }
});

gpii.app.qssWidget.toggle = function (that, setting, elementMetrics, activationParams) {
    if (that.model.isShown && that.model.setting.path === setting.path) {
        that.hide();
        return;
    }

    if (setting.type === "array" || setting.type === "number") {
        that.show(setting, elementMetrics, activationParams);
    } else {
        that.hide();
    }
};

/**
 * Show the widget window and position it relatively to the
 * specified element. The window is positioned centered over
 * the element.
 *
 * @param {Component} that - The `gpii.app.qssWidget` instance
 * @param {Object} setting - The qssSetting object
 * @param {Object} elementMetrics - The metrics of the relative element
 * @param {Number} elementMetrics.width - The width of the element
 * @param {Number} elementMetrics.height - The height of the element
 * @param {Number} elementMetrics.offsetRight - The offset of the element from the
 * right of its window's.
 */
// TODO show when setting is changed?
gpii.app.qssWidget.show = function (that, setting, elementMetrics, activationParams) {
    // Find the offset for the window to be centered over the element
    var windowWidth = that.dialog.getSize()[0];
    // change offset to element's center
    var offsetX = elementMetrics.offsetRight - (elementMetrics.width / 2);
    // set offset to window center
    offsetX -= windowWidth / 2;

    activationParams = activationParams || {};
    that.channelNotifier.events.onSettingUpdated.fire(setting, activationParams);

    // TODO toggle sets position?
<<<<<<< HEAD
    // modelListener for position?
    that.applier.change("isShown", true);
=======
>>>>>>> d6aa2727
    that.applier.change("setting", setting);
    that.applier.change("isShown", true);
    that.events.onQssWidgetToggled.fire(setting, true);
    // reposition window properly
    that.positionWindow(offsetX, elementMetrics.height);
    that.setBlurTarget(that.dialog);
};

gpii.app.qssWidget.hide = function (that) {
    that.applier.change("isShown", false);
    that.events.onQssWidgetToggled.fire(that.model.setting, false);
};



/**
 * Loads the initial settings from a local configuration file.
 */
fluid.defaults("gpii.app.qssWrapper", {
    gradeNames: "fluid.component",

    settingsPath: "%gpii-app/testData/qss/settings.json",
    loadedSettings: {
        expander: {
            funcName: "fluid.require",
            args: "@expand:fluid.module.resolvePath({that}.options.settingsPath)"
        }
    },

<<<<<<< HEAD
=======
    // listeners: {
    //     "qssMain.events.onQssButtonActivated": {
    //         func: "{that}.qssWidget.showMaybe"
    //     },
    //     "qssWidget.events.onBoundReached",
    //     "qssWidget.events.onSettingAltered",// -> to pcp itself
    // },

>>>>>>> d6aa2727
    components : {
        qss: {
            type: "gpii.app.qss",
            options: {
                config: {
                    params: {
                        settings: "{qssWrapper}.options.loadedSettings"
                    }
                },
                events: {
                    onQssWidgetToggled: "{qssWidget}.events.onQssWidgetToggled"
                },
                listeners: {
<<<<<<< HEAD
                    "{channelListener}.events.onQssButtonClicked": [{
=======
                    "{channelListener}.events.onQssButtonActivated": {
>>>>>>> d6aa2727
                        func: "{qssWidget}.toggle",
                        args: [
                            "{arguments}.0", // setting
                            "{arguments}.1", // elementMetrics
                            "{arguments}.2"  // activationParams
                        ]
                    }, {
                        func: "{qssTooltip}.hide"
                    }],

                    "{channelListener}.events.onQssButtonMouseEnter": {
                        func: "{qssTooltip}.showIfPossible",
                        args: [
                            "{arguments}.0", // setting
                            "{arguments}.1"  // metrics
                        ]
                    },
                    "{channelListener}.events.onQssButtonFocused": {
                        func: "{qssTooltip}.showIfPossible",
                        args: [
                            "{arguments}.0", // setting
                            "{arguments}.1"  // metrics
                        ]
                    },
                    "{channelListener}.events.onQssButtonsFocusLost": {
                        func: "{qssTooltip}.hide"
                    },
                    /// XXX DEV
                    "{channelListener}.events.onQssButtonMouseLeave": {
                        func: "{qssTooltip}.hide"
                    }

                }
            }
        },
        qssWidget: {
            type: "gpii.app.qssWidget",
            options: {
                modelListeners: {
                    // Ensure the widget window is closed with the QSS
                    "{gpii.app.qss}.model.isShown": {
                        // it won't hurt if this is called
                        // even on QSS show
                        func: "{that}.hide"
                    }
                }
            }
        },
        qssTooltip: {
            type: "gpii.app.qssTooltipDialog"
        }
    }
});<|MERGE_RESOLUTION|>--- conflicted
+++ resolved
@@ -84,13 +84,9 @@
             options: {
                 events: {
                     onQssClosed: null,
-<<<<<<< HEAD
                     onQssButtonFocused: null,
                     onQssButtonsFocusLost: null,
-                    onQssButtonClicked: null,
-=======
                     onQssButtonActivated: null,
->>>>>>> d6aa2727
                     onQssButtonMouseEnter: null,
                     onQssButtonMouseLeave: null,
 
@@ -102,32 +98,6 @@
                         func: "{qss}.hide"
                     },
                     // XXX DEV
-<<<<<<< HEAD
-                    // onQssButtonClicked: {
-                    //     funcName: "console.log",
-                    //     args: ["Item clicked: ", "{arguments}.0"]
-                    // },
-                    // onQssButtonFocused: {
-                    //     funcName: "console.log",
-                    //     args: ["Focused: ", "{arguments}.0", "{arguments}.1"]
-                    // },
-                    // onQssButtonsFocusLost: {
-                    //     funcName: "console.log",
-                    //     args: ["Focused LOST: "]
-                    // },
-                    // onQssButtonMouseEnter: {
-                    //     funcName: "console.log",
-                    //     args: ["Item Enter: ", "{arguments}.0.target.offsetLeft"]
-                    // },
-                    // onQssButtonMouseLeave: {
-                    //     funcName: "console.log",
-                    //     args: ["Item Leave: ", "{arguments}.0.target.offsetLeft"]
-                    // },
-                    // onQssSettingAltered: {
-                    //     funcName: "console.log",
-                    //     args: ["Setting altered:", "{arguments}.0"]
-                    // }
-=======
                     onQssButtonActivated: {
                         funcName: "console.log",
                         args: ["Item clicked: ", "{arguments}.0"]
@@ -144,7 +114,6 @@
                         funcName: "console.log",
                         args: ["Setting altered:", "{arguments}.0"]
                     }
->>>>>>> d6aa2727
                 }
             }
         }
@@ -319,11 +288,6 @@
     that.channelNotifier.events.onSettingUpdated.fire(setting, activationParams);
 
     // TODO toggle sets position?
-<<<<<<< HEAD
-    // modelListener for position?
-    that.applier.change("isShown", true);
-=======
->>>>>>> d6aa2727
     that.applier.change("setting", setting);
     that.applier.change("isShown", true);
     that.events.onQssWidgetToggled.fire(setting, true);
@@ -353,17 +317,6 @@
         }
     },
 
-<<<<<<< HEAD
-=======
-    // listeners: {
-    //     "qssMain.events.onQssButtonActivated": {
-    //         func: "{that}.qssWidget.showMaybe"
-    //     },
-    //     "qssWidget.events.onBoundReached",
-    //     "qssWidget.events.onSettingAltered",// -> to pcp itself
-    // },
-
->>>>>>> d6aa2727
     components : {
         qss: {
             type: "gpii.app.qss",
@@ -377,11 +330,7 @@
                     onQssWidgetToggled: "{qssWidget}.events.onQssWidgetToggled"
                 },
                 listeners: {
-<<<<<<< HEAD
-                    "{channelListener}.events.onQssButtonClicked": [{
-=======
-                    "{channelListener}.events.onQssButtonActivated": {
->>>>>>> d6aa2727
+                    "{channelListener}.events.onQssButtonActivated": [{
                         func: "{qssWidget}.toggle",
                         args: [
                             "{arguments}.0", // setting
