/**
 * PSP utility functions
 *
 * A set of utility function used throughout the components used in the main process of the PSP.
 * Copyright 2016 Steven Githens
 * Copyright 2016-2017 OCAD University
 *
 * Licensed under the New BSD license. You may not use this file except in
 * compliance with this License.
 * The research leading to these results has received funding from the European Union's
 * Seventh Framework Programme (FP7/2007-2013) under grant agreement no. 289016.
 * You may obtain a copy of the License at
 * https://github.com/GPII/universal/blob/master/LICENSE.txt
 */
"use strict";

var os = require("os"),
    fluid = require("infusion"),
    electron = require("electron"),
    child_process = require("child_process"),
    fs = require("fs");

var gpii = fluid.registerNamespace("gpii");
fluid.registerNamespace("gpii.app");

/**
 * Returns whether the underlying OS is Windows 10 or not.
 * @return {Boolean} `true` if the underlying OS is Windows 10 or
 * `false` otherwise.
 */
gpii.app.isWin10OS = function () {
    var osRelease = os.release(),
        delimiter = osRelease.indexOf("."),
        majorVersion = osRelease.slice(0, delimiter);
    return majorVersion === "10";
};

/**
 * This namespace contains useful functions for computing the position and
 * dimensions of a `BrowserWindow`.
 */
fluid.registerNamespace("gpii.browserWindow");

/**
 * Computes the new dimensions of a `BrowserWindow` so that all its content
 * is vertically fully visible on the screen.
 * @param {Number} width - The width of the `BrowserWindow`.
 * @param {Number} height - The height of the `BrowserWindow`.
 * @param {Number} offsetX - The x offset from the right edge of the screen.
 * @param {Number} offsetY - The y offset from the bottom edge of the screen.
 * @return {{width: Number, height: Number}} The desired window size.
 */
gpii.browserWindow.computeWindowSize = function (width, height, offsetX, offsetY) {
    // ensure proper values are given
    offsetY = Math.max(0, (offsetY || 0));

    var screenSize = electron.screen.getPrimaryDisplay().workAreaSize,
        maxHeight = screenSize.height - offsetY;
    height = Math.min(height, maxHeight);

    return {
        width:  Math.round(width),
        height: Math.round(height)
    };
};

/**
 * Computes the position of a window given its dimensions and the offset which
 * the windows should have relative to the bottom right corner of the screen.
 * It ensures that the window is not positioned vertically outside of the
 * screen.
 * @param {Number} width - The width of the `BrowserWindow`.
 * @param {Number} height - The height of the `BrowserWindow`.
 * @param {Number} offsetX - The x offset from the right edge of the screen.
 * @param {Number} offsetY - The y offset from the bottom edge of the screen.
 * @return {{x: Number, y: Number}} The desired window position.
 */
gpii.browserWindow.computeWindowPosition = function (width, height, offsetX, offsetY) {
    // ensure proper values are given
    offsetX = Math.max(0, (offsetX || 0));
    offsetY = Math.max(0, (offsetY || 0));

    var screenSize = electron.screen.getPrimaryDisplay().workArea;

    // position relatively to the bottom right corner
    // note that as offset is positive we're restricting window
    // from being position outside the screen
    var desiredX = Math.round(screenSize.width - (width + offsetX));
    var desiredY = Math.round(screenSize.height - (height + offsetY));

    // avoids overflowing at the top
    desiredY = Math.max(desiredY, 0);

    // Electron has issues positioning a `BrowserWindow` whose x or y coordinate is
    // -0 (event though +0 === -0). Hence, this safety check.
    desiredX = desiredX || 0;
    desiredY = desiredY || 0;

    return {
        // Offset it to factor in the start of the work area, which takes into account docked windows like magnifier and
        // Read&Write.
        x: desiredX + screenSize.x,
        y: desiredY + screenSize.y
    };
};

/**
 * Computes the position of a window given its dimensions so that it is
 * positioned centrally on the screen.
 * @param {Number} width - The width of the `BrowserWindow`.
 * @param {Number} height - The height of the `BrowserWindow`..
 * @return {{x: Number, y: Number}} The desired window position.
 */
gpii.browserWindow.computeCentralWindowPosition = function (width, height) {
    var screenSize = electron.screen.getPrimaryDisplay().workAreaSize,
        desiredX = Math.round((screenSize.width - width) / 2),
        desiredY = Math.round((screenSize.height - height) / 2);

    desiredX = Math.max(desiredX, 0);
    desiredY = Math.max(desiredY, 0);

    return {
        x: desiredX,
        y: desiredY
    };
};

/**
 * Gets the desired bounds (i.e. the coordinates and dimensions) of an
 * Electron `BrowserWindow` given its width, height and offset from the
 * bottom right corner of the screen so that the window is positioned in
 * the lower right corner of the primary display.
 * @param {Number} width - The width of the `BrowserWindow`.
 * @param {Number} height - The height of the `BrowserWindow`.
 * @param {Number} offsetX - The x offset from the right edge of the screen.
 * @param {Number} offsetY - The y offset from the bottom edge of the screen.
 * @return {{x: Number, y: Number, width: Number, height: Number}} The
 * desired coordinates, width and height of the `BrowserWindow`.
 */
gpii.browserWindow.computeWindowBounds = function (width, height, offsetX, offsetY) {
    // restrict offset to be positive
    var position = gpii.browserWindow.computeWindowPosition(width, height, offsetX, offsetY);
    var size = gpii.browserWindow.computeWindowSize(width, height, offsetX, offsetY);

    return {
        x:      position.x,
        y:      position.y,
        width:  size.width,
        height: size.height
    };
};

/**
 * Sends a message to the given Electron `BrowserWindow`.
 * @param {Object} browserWindow - An Electron `BrowserWindow` object
 * @param {String} messageChannel - The channel to which the message should be sent
 * @param {String} message - The message to be sent.
 */
gpii.app.notifyWindow = function (browserWindow, messageChannel, message) {
    if (browserWindow) {
        browserWindow.webContents.send(messageChannel, message);
    }
};

/**
 * Checks if a hash is not empty, i.e. if it contains at least one key.
 * Note that the values are not examined.
 * @param {Object} hash - An arbitrary object.
 * @return {Boolean} `true` is the hash has at least one key and `false` otherwise.
 */
gpii.app.isHashNotEmpty = function (hash) {
    return hash && fluid.keys(hash).length > 0;
};

/**
 * Determines if a point is contained within a rectangle (including whether it
 * lies on any of the rectangle's sides).
 * @param {Object} point - The point to check
 * @param {Number} point.x - The x coordinate of the point.
 * @param {Number} point.y - The y coordinate of the point.
 * @param {Object} rectangle - The rectangle which is to be checked.
 * @param {Number} rectangle.x - The x coordinate of the rectangle.
 * @param {Number} rectangle.y - The y coordinate of the rectangle.
 * @param {Number} rectangle.width - The width of the rectangle.
 * @param {Number} rectangle.height - The height of the rectangle.
 * @return {Boolean} - `true` if the point is contained within the specified
 * rectangle and `false` otherwise.
 */
gpii.app.isPointInRect = function (point, rectangle) {
    return rectangle.x <= point.x && point.x <= rectangle.x + rectangle.width &&
           rectangle.y <= point.y && point.y <= rectangle.y + rectangle.height;
};

/**
 * Checks if the buttonList attribute exists in the siteConfig object
 * @param {Object} siteConfig - instance of the siteConfig object
 * @return {Boolean} - `true` if there is button list found
 */
gpii.app.hasButtonList = function (siteConfig) {
    return fluid.isValue(siteConfig.buttonList);
};

/**
 * Looks for a `id` and matches it to the provided string
 * return empty array when there is no button found
 * @param {String} buttonId - the `id` of the button
 * @param {Object[]} availableButtons - the full settings list
 * @return {Boolean|Object} - returns false when button is not found,
 * or the setting object if found
 */
gpii.app.findButtonById = function (buttonId, availableButtons) {
    if (fluid.isValue(buttonId) && fluid.isValue(availableButtons)) {
        return fluid.find_if(availableButtons, function (button) {
            if (button.id === buttonId) {
                return true; // button found
            }
            return false;
        });
    }
    return false;
};

/**
 * Looks for the specified key list into the data object and returns true only
 * if ALL of the keys are matched. It sends fluid warning if required
 * @param {Object} dataObject - a generic data object
 * @param {Array} expectedKeys - array list of expected keys to exists
 * @param {Boolean} warningSend - (optional) true if want to send fluid warnings
 * @param {String} warningTitle - (optional) description of the warnings
 * @return {Boolean} - returns true if all of the keys are matched
 */
gpii.app.expect = function (dataObject, expectedKeys, warningSend, warningTitle) {
    var result = true;

    if (dataObject && expectedKeys && fluid.isValue(dataObject) && fluid.isValue(expectedKeys)) {
        fluid.each(expectedKeys, function (key) {
            if (typeof dataObject[key] === "undefined") {
                // we have at least one missing key
                result = false;
                // sending the warning if needed
                if (warningSend) {
                    fluid.log(fluid.logLevel.WARN, (warningTitle ? warningTitle : "gpii.app.expect") + ": missing expected key [" + key + "]");
                }
            }
        });
    } else {
        // we have a missing data object, or keys
        result = false;
    }
    return result;
};

/**
 * Generates the proper service button schema for the custom button
 * @param {Object} buttonData - a simple data object with the values needed for the custom button
 * @return {Object|Boolean} - data object constructed exactly as every other in the settings.json or false
 */
gpii.app.generateCustomButton = function (buttonData) {
    var serviceButtonTypeApp = "custom-launch-app",
        serviceButtonTypeWeb = "custom-open-url",
        titleAppNotFound = "Program not found",
        titleUrlInvalid = "Invalid URL",
        disabledStyle = "disabledButton",
        data = false;

    // we need to have the data, with all required fields:
    // buttonId, buttonName, buttonType, buttonData
    if (gpii.app.expect(buttonData, ["buttonId", "buttonName", "buttonType", "buttonData"], true, "generateCustomButton")) {
        var buttonType = buttonData.buttonType === "APP" ? serviceButtonTypeApp : serviceButtonTypeWeb;
        data = {
            "id": buttonData.buttonId,
            "path": buttonType,
            "schema": {
                "type": buttonType,
                "title": buttonData.buttonName,
                "fullScreen": false
            },
            "buttonTypes": ["largeButton", "settingButton"]
        };
        if (fluid.isValue(buttonData.popupText)) {
            // adding the tooltip text as well
            data.tooltip = buttonData.popupText;
        }
        if (fluid.isValue(buttonData.fullScreen) && buttonData.fullScreen) {
            // adding the full screen option if there is one
            data.schema.fullScreen = true;
        }
        if (buttonData.buttonType === "APP") {
            // checks if the file exists and its executable
            if (gpii.app.checkExecutable(buttonData.buttonData)) {
                // adding the application's path
                data.schema.filepath = buttonData.buttonData;
            } else {
                // changes the button's title
                data.schema.title = titleAppNotFound;
                // disables the button
                data.buttonTypes.push(disabledStyle);
            }
        } else {
            // adding the http if its missing
            if (buttonData.buttonData.indexOf("https://") === -1 && buttonData.buttonData.indexOf("http://") === -1) {
                buttonData.buttonData = "http://" + buttonData.buttonData;
            }
            // checking if the url looks valid
            if (gpii.app.checkUrl(buttonData.buttonData)) {
                // adding the web page's url
                data.schema.url = buttonData.buttonData;
            } else {
                // changes the button's title
                data.schema.title = titleUrlInvalid;
                // disables the button
                data.buttonTypes.push(disabledStyle);
            }
        }
    }
    return data;
};

/**
 * Filters the full button list based on the provided array of `id` attributes
 * @param {Array} siteConfigButtonList - basic array of strings
 * @param {Object[]} availableButtons - all available buttons found in settings.json
 * @return {Object[]} - filtered version of available buttons (same structure)
 */
gpii.app.filterButtonList = function (siteConfigButtonList, availableButtons) {
    /**
    * These buttons are explicitly selected in the siteConfig, added in the same order.
    * All of the buttons that don't have `id` at all, they are added at the end of the list
    * starting tabindex, adding +10 of each new item.
    */
    var separatorId = "separator",
        matchedList = [],
        afterList = [],
        tabindex = 100;

    // creating the matchedList
    // looking for `id` and if matches adding it
    fluid.each(siteConfigButtonList, function (buttonId) {
        var matchedButton = false;

        if (typeof buttonId === "object") {
            // this is custom button
            matchedButton = gpii.app.generateCustomButton(buttonId);
        } else {
            matchedButton = gpii.app.findButtonById(buttonId, availableButtons);
        }
        if (matchedButton !== false) {
            // the separators don't need tabindex
            if (buttonId !== separatorId) {
                // adding the proper tabindex
                matchedButton.tabindex = tabindex;
                tabindex += 10; // increasing the tabindex
            }
            // adding button to the matched ones
            matchedList.push(matchedButton);
        }
    });

    // creating the afterList
    // looking for all of other buttons that don't have `id` at all
    fluid.each(availableButtons, function (afterButton) {
        if (!fluid.isValue(afterButton.id)) { // there is no `id`, adding it
            // adding the proper index
            afterButton.tabindex = tabindex;
            tabindex += 10; // increasing the tabindex
            // adding button to the matched ones
            afterList.push(afterButton);
        }
    });

    return matchedList.concat(afterList);
};

/**
 * A custom function for handling activation of the "Open USB" QSS button.
 *
 * In most cases, there's only a single USB drive. But if there's more than one USB drive,
 * then those that do not contain the token file are shown.
 * @param {Object} browserWindow - An Electron `BrowserWindow` object.
 * @param {String} messageChannel - The channel to which the message should be sent.
 * @param {Object} messages - An object containing messages openUsb component.
 */
gpii.app.openUSB = function (browserWindow, messageChannel, messages) {
    gpii.windows.getUserUsbDrives().then(function (paths) {
        if (!paths.length) {
            gpii.app.notifyWindow(browserWindow, messageChannel, messages.noUsbInserted);
        } else {
            fluid.each(paths, function (path) {
                child_process.exec("explorer.exe \"" + path + "\"");
            });
        }
    });
};

/**
 * A custom function for handling activation of the "Open USB" QSS button.
 *
 * Ejects a USB drive - the selected USB drive is the same as the one that would be opened by openUSB.
 * This performs the same action as "Eject" from the right-click-menu on the drive in Explorer.
 * @param {Object} browserWindow - An Electron `BrowserWindow` object.
 * @param {String} messageChannel - The channel to which the message should be sent.
 * @param {Object} messages - An object containing messages openUsb component.
 */
gpii.app.ejectUSB = function (browserWindow, messageChannel, messages) {
    // Powershell to invoke the "Eject" verb of the drive icon in my computer, which looks something like:
    //  ((Shell32.Folder)shell).NameSpace(ShellSpecialFolderConstants.ssfDRIVES) // Get "My Computer"
    //    .ParseName(x:\)    // Get the drive.
    //    .InvokeVerb(Eject) // Invoke the "Eject" verb of the drive.
    // Inspired by https://serverfault.com/a/580298r
    //
    // It's possible to perform this in C#, however powershell will be used because it needs to be performed in a
    // 64-bit process, perhaps due to it interacting with the shell.
    var command = "$drives = (New-Object -comObject Shell.Application).Namespace(0x11)";

    gpii.windows.getUserUsbDrives().then(function (paths) {
        if (paths.length > 0) {
            // Call the eject command for each drive.
            fluid.each(paths, function (path) {
                command += "; $drives.ParseName('" + path[0] + ":\\').InvokeVerb('Eject')";
            });

            // The powershell process still needs to hang around, because if the drive is in use it will open a dialog
            // which is owned by the process.
            command += "; Sleep 100";
            // Needs to be called from a 64-bit process
            gpii.windows.nativeExec("powershell.exe -NoProfile -NonInteractive -ExecutionPolicy ByPass -Command "
                + command);
        } else {
            gpii.app.notifyWindow(browserWindow, messageChannel, messages.ejectUsbDrives);
        }
    });
};

/**
 * Get the actual volume value. If there are an error or no value return the default
 * volume value
 * @param {Object} browserWindow - An Electron `BrowserWindow` object.
 * @param {String} messageChannel - The channel to which the message should be sent.
 * @return {Number} - The actual value of the volume
 */
gpii.app.getVolumeValue = function (browserWindow, messageChannel) {
    var defaultVolumeValue = 0.5;
    try {
        var volumeValue = gpii.windows.nativeSettingsHandler.GetVolume().value;

        if (isNaN(volumeValue)) {
            gpii.app.notifyWindow(browserWindow, messageChannel, defaultVolumeValue);
            return defaultVolumeValue;
        } else {
            gpii.app.notifyWindow(browserWindow, messageChannel, volumeValue);
            return volumeValue;
        }
    } catch (err) {
        fluid.log(fluid.logLevel.WARN, err);
        return defaultVolumeValue;
    }
};

/**
<<<<<<< HEAD
 * Looks into secondary data's `settings` value and compare the values with the
 * provided old value
 * @param {Object} value - The setting which has been altered via the QSS or
 * its widget.
 * @param {Object} oldValue - The previous value of the altered setting.
 */

gpii.app.getSecondarySettingsChanges = function (value, oldValue) {
    return fluid.find_if(value.settings, function (setting, key) {
        return !fluid.model.diff(setting, oldValue.settings[key]);
    });
};

/**
 * Checks if the button has a secondary settings
 * @param {Object} button - The setting which has been altered via the QSS or
 * its widget.
 * @return {Boolean} Return true if the button has a secondary settings.
 */
gpii.app.hasSecondarySettings = function (button) {
    return fluid.isValue(button.settings);
=======
 * Simple file function to check a path to the executable file
 * @param {String} executablePath - path to executable file
 * @return {Boolean} - returns `true` when the file exists and its executable
 */
gpii.app.checkExecutable = function (executablePath) {
    try {
        var fileProperties = fs.statSync(executablePath);
        // Check that the file is executable
        if (fileProperties.mode === parseInt("0100666", 8)) {
            // returns true only if the file exists and its executable
            return true;
        } else {
            fluid.log(fluid.logLevel.WARN, "checkExecutable: File is not executable - " + executablePath);
        }
    } catch (err) {
        fluid.log(fluid.logLevel.WARN, "checkExecutable: Invalid or missing path - " + executablePath);
    }
    // returns false in any other case
    return false;
};

/**
 * Simple function to try to validate the url - posted by Ajay A and contributed to Devshed:
 * https://www.quora.com/What-is-the-best-way-to-validate-for-a-URL-in-JavaScript
 * @param {String} url - browser's url
 * @return {Boolean} - returns `true` when the url looks valid
 */
gpii.app.checkUrl = function (url) {
    // validating the url
    var pattern = new RegExp("^(https?:\\/\\/)?" + // protocol
        "((([a-z\\d]([a-z\\d-]*[a-z\\d])*)\\.)+[a-z]{2,}|" + // domain name and extension
        "((\\d{1,3}\\.){3}\\d{1,3}))" + // OR ip (v4) address
        "(\\:\\d+)?" + // port
        "(\\/[-a-z\\d%@_.~+&:]*)*" + // path
        "(\\?[;&a-z\\d%@_.,~+&:=-]*)?" + // query string
        "(\\#[-a-z\\d_]*)?$", "i"); // fragment locator
    if (!pattern.test(url)) {
        fluid.log(fluid.logLevel.WARN, "checkUrl: Invalid button url - " + url);
    } else {
        // returns true only if the url is valid
        return true;
    }
    // returns false in any other case
    return false;
};

/**
 * Starting a new process with the gpii.windows.startProfcess
 * @param {String} process - file path to the process executable
 * @param {Boolean} fullScreen - true/false if the process to be maximized by default
 */
gpii.app.startProcess = function (process, fullScreen) {
    var arg = "", // by default all of the arguments are empty, reserved for future
        options = {}; // no options by default

    if (fullScreen) {
        // we are adding the maximized option when the full screen is requested
        options.windowState = "maximized";
    }
    // executing the process
    gpii.windows.startProcess(process, arg, options);
>>>>>>> d9d96dc9
};<|MERGE_RESOLUTION|>--- conflicted
+++ resolved
@@ -457,7 +457,6 @@
 };
 
 /**
-<<<<<<< HEAD
  * Looks into secondary data's `settings` value and compare the values with the
  * provided old value
  * @param {Object} value - The setting which has been altered via the QSS or
@@ -479,7 +478,9 @@
  */
 gpii.app.hasSecondarySettings = function (button) {
     return fluid.isValue(button.settings);
-=======
+};
+
+/**
  * Simple file function to check a path to the executable file
  * @param {String} executablePath - path to executable file
  * @return {Boolean} - returns `true` when the file exists and its executable
@@ -541,5 +542,4 @@
     }
     // executing the process
     gpii.windows.startProcess(process, arg, options);
->>>>>>> d9d96dc9
 };