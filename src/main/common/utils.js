/**
 * PSP utility functions
 *
 * A set of utility function used throughout the components used in the main process of the PSP.
 * Copyright 2016 Steven Githens
 * Copyright 2016-2017 OCAD University
 *
 * Licensed under the New BSD license. You may not use this file except in
 * compliance with this License.
 * The research leading to these results has received funding from the European Union's
 * Seventh Framework Programme (FP7/2007-2013) under grant agreement no. 289016.
 * You may obtain a copy of the License at
 * https://github.com/GPII/universal/blob/master/LICENSE.txt
 */
"use strict";

var os            = require("os");
var fluid         = require("infusion");
var electron      = require("electron");
var child_process = require("child_process");

var gpii = fluid.registerNamespace("gpii");
fluid.registerNamespace("gpii.app");

/**
 * Returns whether the underlying OS is Windows 10 or not.
 * @return {Boolean} `true` if the underlying OS is Windows 10 or
 * `false` otherwise.
 */
gpii.app.isWin10OS = function () {
    var osRelease = os.release(),
        delimiter = osRelease.indexOf("."),
        majorVersion = osRelease.slice(0, delimiter);
    return majorVersion === "10";
};

/**
 * This namespace contains useful functions for computing the position and
 * dimensions of a `BrowserWindow`.
 */
fluid.registerNamespace("gpii.browserWindow");

/**
 * Computes the new dimensions of a `BrowserWindow` so that all its content
 * is vertically fully visible on the screen.
 * @param {Number} width - The width of the `BrowserWindow`.
 * @param {Number} height - The height of the `BrowserWindow`.
 * @param {Number} offsetX - The x offset from the right edge of the screen.
 * @param {Number} offsetY - The y offset from the bottom edge of the screen.
 * @return {{width: Number, height: Number}} The desired window size.
 */
gpii.browserWindow.computeWindowSize = function (width, height, offsetX, offsetY) {
    // ensure proper values are given
    offsetY = Math.max(0, (offsetY || 0));

    var screenSize = electron.screen.getPrimaryDisplay().workAreaSize,
        maxHeight = screenSize.height - offsetY;
    height = Math.min(height, maxHeight);

    return {
        width:  Math.round(width),
        height: Math.round(height)
    };
};

/**
 * Computes the position of a window given its dimensions and the offset which
 * the windows should have relative to the bottom right corner of the screen.
 * It ensures that the window is not positioned vertically outside of the
 * screen.
 * @param {Number} width - The width of the `BrowserWindow`.
 * @param {Number} height - The height of the `BrowserWindow`.
 * @param {Number} offsetX - The x offset from the right edge of the screen.
 * @param {Number} offsetY - The y offset from the bottom edge of the screen.
 * @return {{x: Number, y: Number}} The desired window position.
 */
gpii.browserWindow.computeWindowPosition = function (width, height, offsetX, offsetY) {
    // ensure proper values are given
    offsetX = Math.max(0, (offsetX || 0));
    offsetY = Math.max(0, (offsetY || 0));

    var screenSize = electron.screen.getPrimaryDisplay().workArea;

    // position relatively to the bottom right corner
    // note that as offset is positive we're restricting window
    // from being position outside the screen
    var desiredX = Math.round(screenSize.width - (width + offsetX));
    var desiredY = Math.round(screenSize.height - (height + offsetY));

    // avoids overflowing at the top
    desiredY = Math.max(desiredY, 0);

    // Electron has issues positioning a `BrowserWindow` whose x or y coordinate is
    // -0 (event though +0 === -0). Hence, this safety check.
    desiredX = desiredX || 0;
    desiredY = desiredY || 0;

    return {
        // Offset it to factor in the start of the work area, which takes into account docked windows like magnifier and
        // Read&Write.
        x: desiredX + screenSize.x,
        y: desiredY + screenSize.y
    };
};

/**
 * Computes the position of a window given its dimensions so that it is
 * positioned centrally on the screen.
 * @param {Number} width - The width of the `BrowserWindow`.
 * @param {Number} height - The height of the `BrowserWindow`..
 * @return {{x: Number, y: Number}} The desired window position.
 */
gpii.browserWindow.computeCentralWindowPosition = function (width, height) {
    var screenSize = electron.screen.getPrimaryDisplay().workAreaSize,
        desiredX = Math.round((screenSize.width - width) / 2),
        desiredY = Math.round((screenSize.height - height) / 2);

    desiredX = Math.max(desiredX, 0);
    desiredY = Math.max(desiredY, 0);

    return {
        x: desiredX,
        y: desiredY
    };
};

/**
 * Gets the desired bounds (i.e. the coordinates and dimensions) of an
 * Electron `BrowserWindow` given its width, height and offset from the
 * bottom right corner of the screen so that the window is positioned in
 * the lower right corner of the primary display.
 * @param {Number} width - The width of the `BrowserWindow`.
 * @param {Number} height - The height of the `BrowserWindow`.
 * @param {Number} offsetX - The x offset from the right edge of the screen.
 * @param {Number} offsetY - The y offset from the bottom edge of the screen.
 * @return {{x: Number, y: Number, width: Number, height: Number}} The
 * desired coordinates, width and height of the `BrowserWindow`.
 */
gpii.browserWindow.computeWindowBounds = function (width, height, offsetX, offsetY) {
    // restrict offset to be positive
    var position = gpii.browserWindow.computeWindowPosition(width, height, offsetX, offsetY);
    var size = gpii.browserWindow.computeWindowSize(width, height, offsetX, offsetY);

    return {
        x:      position.x,
        y:      position.y,
        width:  size.width,
        height: size.height
    };
};

/**
 * Sends a message to the given Electron `BrowserWindow`.
 * @param {Object} browserWindow - An Electron `BrowserWindow` object
 * @param {String} messageChannel - The channel to which the message should be sent
 * @param {String} message - The message to be sent.
 */
gpii.app.notifyWindow = function (browserWindow, messageChannel, message) {
    if (browserWindow) {
        browserWindow.webContents.send(messageChannel, message);
    }
};

/**
 * Checks if a hash is not empty, i.e. if it contains at least one key.
 * Note that the values are not examined.
 * @param {Object} hash - An arbitrary object.
 * @return {Boolean} `true` is the hash has at least one key and `false` otherwise.
 */
gpii.app.isHashNotEmpty = function (hash) {
    return hash && fluid.keys(hash).length > 0;
};

/**
 * Determines if a point is contained within a rectangle (including whether it
 * lies on any of the rectangle's sides).
 * @param {Object} point - The point to check
 * @param {Number} point.x - The x coordinate of the point.
 * @param {Number} point.y - The y coordinate of the point.
 * @param {Object} rectangle - The rectangle which is to be checked.
 * @param {Number} rectangle.x - The x coordinate of the rectangle.
 * @param {Number} rectangle.y - The y coordinate of the rectangle.
 * @param {Number} rectangle.width - The width of the rectangle.
 * @param {Number} rectangle.height - The height of the rectangle.
 * @return {Boolean} - `true` if the point is contained within the specified
 * rectangle and `false` otherwise.
 */
gpii.app.isPointInRect = function (point, rectangle) {
    return rectangle.x <= point.x && point.x <= rectangle.x + rectangle.width &&
           rectangle.y <= point.y && point.y <= rectangle.y + rectangle.height;
};

/**
 * Checks if the buttonList attribute exists in the siteConfig object
 * @param {Object} siteConfig - instance of the siteConfig object
 * @return {Boolean} - `true` if there is button list found
 */
gpii.app.hasButtonList = function (siteConfig) {
    return fluid.isValue(siteConfig.buttonList);
};

/**
 * Looks for a `id` and matches it to the provided string
 * return empty array when there is no button found
 * @param {String} buttonId - the `id` of the button
 * @param {Object[]} availableButtons - the full settings list
 * @return {Boolean|Object} - returns false when button is not found,
 * or the setting object if found
 */
gpii.app.findButtonById = function (buttonId, availableButtons) {
    if (fluid.isValue(buttonId) && fluid.isValue(availableButtons)) {
        return fluid.find_if(availableButtons, function (button) {
            if (button.id === buttonId) {
                return true; // button found
            }
            return false;
        });
    }
    return false;
};

/**
 * Filters the full button list based on the provided array of `id` attributes
 * @param {Array} siteConfigButtonList - basic array of strings
 * @param {Object[]} availableButtons - all available buttons found in settings.json
 * @return {Object[]} - filtered version of available buttons (same structure)
 */
gpii.app.filterButtonList = function (siteConfigButtonList, availableButtons) {
    var matchedList = [], // these buttons are explicitly selected in the
                          // siteConfig, added in the same order
        afterList = [],   // all the buttons that don't have `id` at all,
                          // they are added at the end of the list
        tabindex = 100;   // starting tabindex, adding +10 of each new item

    // creating the matchedList
    // looking for `id` and if matches adding it
    fluid.each(siteConfigButtonList, function (buttonId) {
        var matchedButton = gpii.app.findButtonById(buttonId, availableButtons);
        if (matchedButton !== false) {
            // adding the proper tabindex
            matchedButton.tabindex = tabindex;
            tabindex += 10; // increasing the tabindex
            // adding button to the matched ones
            matchedList.push(matchedButton);
        }
    });

    // creating the afterList
    // looking for all of other buttons that don't have `id` at all
    fluid.each(availableButtons, function (afterButton) {
        if (!fluid.isValue(afterButton.id)) { // there is no `id`, adding it
            // adding the proper index
            afterButton.tabindex = tabindex;
            tabindex += 10; // increasing the tabindex
            // adding button to the matched ones
            afterList.push(afterButton);
        }
    });

    return matchedList.concat(afterList);
};

/**
 * A custom function for handling activation of the "Open USB" QSS button.
 *
 * In most cases, there's only a single USB drive. But if there's more than one USB drive,
 * then those that do not contain the token file are shown.
 * @param {Object} browserWindow - An Electron `BrowserWindow` object.
 * @param {String} messageChannel - The channel to which the message should be sent.
 * @param {Object} messages - An object containing messages openUsb component.
 */
<<<<<<< HEAD
gpii.app.openUSB = function () {
=======
gpii.app.openUSB = function (browserWindow, messageChannel, messages) {
>>>>>>> 21122064
    gpii.windows.getUserUsbDrives().then(function (paths) {
        if (!paths.length) {
            gpii.app.notifyWindow(browserWindow, messageChannel, messages.noUsbInserted);
        } else {
            fluid.each(paths, function (path) {
                child_process.exec("explorer.exe \"" + path + "\"");
            });
        }
    });
};

/**
 * A custom function for handling activation of the "Open USB" QSS button.
 *
 * Ejects a USB drive - the selected USB drive is the same as the one that would be opened by openUSB.
 * This performs the same action as "Eject" from the right-click-menu on the drive in Explorer.
 * @param {Object} browserWindow - An Electron `BrowserWindow` object.
 * @param {String} messageChannel - The channel to which the message should be sent.
 * @param {Object} messages - An object containing messages openUsb component.
 */
gpii.app.ejectUSB = function (browserWindow, messageChannel, messages) {
    // Powershell to invoke the "Eject" verb of the drive icon in my computer, which looks something like:
    //  ((Shell32.Folder)shell).NameSpace(ShellSpecialFolderConstants.ssfDRIVES) // Get "My Computer"
    //    .ParseName(x:\)    // Get the drive.
    //    .InvokeVerb(Eject) // Invoke the "Eject" verb of the drive.
    // Inspired by https://serverfault.com/a/580298r
    //
    // It's possible to perform this in C#, however powershell will be used because it needs to be performed in a
    // 64-bit process, perhaps due to it interacting with the shell.
    var command = "$drives = (New-Object -comObject Shell.Application).Namespace(0x11)";

    gpii.windows.getUserUsbDrives().then(function (paths) {
        if (paths.length > 0) {
            // Call the eject command for each drive.
            fluid.each(paths, function (path) {
                command += "; $drives.ParseName('" + path[0] + ":\\').InvokeVerb('Eject')";
            });

            // The powershell process still needs to hang around, because if the drive is in use it will open a dialog
            // which is owned by the process.
            command += "; Sleep 100";
            // Needs to be called from a 64-bit process
            gpii.windows.nativeExec("powershell.exe -NoProfile -NonInteractive -ExecutionPolicy ByPass -Command "
                + command);
        } else {
            gpii.app.notifyWindow(browserWindow, messageChannel, messages.ejectUsbDrives);
        }
    });
};


/**
 * Get the actual volume value. If there are an error or no value return the default
 * volume value
 * @return {Number} - The actual value of the volume
 */
gpii.app.getVolumeValue = function () {
    try {
        var volumeValue = gpii.windows.nativeSettingsHandler.GetVolume().value;

        if (!volumeValue || isNaN(volumeValue)) {
            return 0.5;
        } else {
            return volumeValue;
        }
    } catch (err) {
        fluid.log(fluid.logLevel.WARN, err);
        return 0.5;
    }
};<|MERGE_RESOLUTION|>--- conflicted
+++ resolved
@@ -269,11 +269,7 @@
  * @param {String} messageChannel - The channel to which the message should be sent.
  * @param {Object} messages - An object containing messages openUsb component.
  */
-<<<<<<< HEAD
-gpii.app.openUSB = function () {
-=======
 gpii.app.openUSB = function (browserWindow, messageChannel, messages) {
->>>>>>> 21122064
     gpii.windows.getUserUsbDrives().then(function (paths) {
         if (!paths.length) {
             gpii.app.notifyWindow(browserWindow, messageChannel, messages.noUsbInserted);
