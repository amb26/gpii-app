--- conflicted
+++ resolved
@@ -226,11 +226,14 @@
  * @return {Object[]} - filtered version of available buttons (same structure)
  */
 gpii.app.filterButtonList = function (siteConfigButtonList, availableButtons) {
-    var matchedList = [], // these buttons are explicitly selected in the
-                          // siteConfig, added in the same order
-        afterList = [],   // all the buttons that don't have `id` at all,
-                          // they are added at the end of the list
-        tabindex = 100;   // starting tabindex, adding +10 of each new item
+    /**
+    * These buttons are explicitly selected in the siteConfig, added in the same order.
+    * All of the buttons that don't have `id` at all, they are added at the end of the list
+    * starting tabindex, adding +10 of each new item.
+    */
+    var matchedList = [],
+        afterList = [],
+        tabindex = 100;
 
     // creating the matchedList
     // looking for `id` and if matches adding it
@@ -269,11 +272,7 @@
  * @param {String} messageChannel - The channel to which the message should be sent.
  * @param {Object} messages - An object containing messages openUsb component.
  */
-<<<<<<< HEAD
-gpii.app.openUSB = function () {
-=======
 gpii.app.openUSB = function (browserWindow, messageChannel, messages) {
->>>>>>> 21122064
     gpii.windows.getUserUsbDrives().then(function (paths) {
         if (!paths.length) {
             gpii.app.notifyWindow(browserWindow, messageChannel, messages.noUsbInserted);
