--- conflicted
+++ resolved
@@ -189,7 +189,6 @@
 };
 
 /**
-<<<<<<< HEAD
  * Checks if the buttonList attribute exists in the siteConfig object
  * @param {Object} siteConfig - instance of the siteConfig object
  * @returns {Boolean}
@@ -206,7 +205,7 @@
  */
 gpii.app.filterButtonList = function(siteConfigButtonList, availableButtons) {
     var buttonList = [];
-    fluid.each(availableButtons, function(button) {
+    fluid.each(availableButtons, function (button) {
         // in order to filter it the item must have the `id` attribute
         if (fluid.isValue(button.id)) {
             // attribute must be in the siteConfig > qss > buttonList
@@ -220,7 +219,9 @@
     });
 
     return buttonList;
-=======
+};
+
+/**
  * A custom function for handling activation of the "Open USB" QSS button.
  *
  * In most cases, there's only a single USB drive. But if there's more than one USB drive,
@@ -232,5 +233,4 @@
             child_process.exec("explorer.exe \"" + path + "\"");
         });
     });
->>>>>>> 948b3818
 };