--- conflicted
+++ resolved
@@ -325,12 +325,10 @@
 
     if (preferences) {
         applyPrefSetSound(preferences.sets);
-<<<<<<< HEAD
         applyPrefSetImages(preferences.sets);
-=======
+
         fluid.each(preferences.settingGroups, function (settingGroup) {
             applyLivenessFlag(settingGroup.settings);
         });
->>>>>>> 36777e61
     }
 };