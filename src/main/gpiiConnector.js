/**
 * The PcpChannel connector
 *
 * Introduces component that manages the connection with the PcpChannel.
 * GPII Application
 * Copyright 2016 Steven Githens
 * Copyright 2016-2017 OCAD University
 *
 * Licensed under the New BSD license. You may not use this file except in
 * compliance with this License.
 * The research leading to these results has received funding from the European Union's
 * Seventh Framework Programme (FP7/2007-2013) under grant agreement no. 289016.
 * You may obtain a copy of the License at
 * https://github.com/GPII/universal/blob/master/LICENSE.txt
 */
"use strict";
require("./utils.js");

var fluid = require("infusion");
var gpii = fluid.registerNamespace("gpii");

/**
 * Responsible for creation and housekeeping of the connection to the PSP Channel WebSocket
 */
fluid.defaults("gpii.app.gpiiConnector", {
    gradeNames: ["gpii.app.ws"],

    events: {
        onPreferencesUpdated: null,
        onSettingUpdated: null,
        onSnapsetNameUpdated: null
    },

    listeners: {
        "onCreate.connect": "{that}.connect",
        "onMessageReceived.parseMessage": {
            funcName: "{gpiiConnector}.parseMessage"
        }
    },

    invokers: {
        parseMessage: {
            funcName: "gpii.app.gpiiConnector.parseMessage",
            args: ["{that}", "{arguments}.0"]
        },
        updateSetting: {
            funcName: "gpii.app.gpiiConnector.updateSetting",
            args: ["{that}", "{arguments}.0"]
        },
        updateActivePrefSet: {
            funcName: "gpii.app.gpiiConnector.updateActivePrefSet",
            args: ["{that}", "{arguments}.0"]
        }
    }
});

/**
 * Sends a setting update request to GPII over the socket if necessary.
 * A request will not be sent if the current and the previous values
 * of the setting coincide.
 * @param gpiiConnector {Component} The `gpii.app.gpiiConnector` instance
 * @param setting {Object} The setting to be changed
 * @param setting.path {String} The id of the setting
 * @param setting.value {String} The new value of the setting
 * @param setting.oldValue {String} Optional - the previous value of
 * the setting
 */
<<<<<<< HEAD
gpii.app.gpiiConnector.updateSetting = function (gpiiConnector, setting) {
    if (fluid.isValue(setting.oldValue) && gpii.app.equalsAsJSON(setting.oldValue, setting.value)) {
=======
gpii.app.gpiiConnector.updateSetting = function (socket, setting) {
    if (fluid.isValue(setting.oldValue) && fluid.model.diff(setting.oldValue, setting.value)) {
>>>>>>> 575cd002
        return;
    }

    gpiiConnector.send({
        path: ["settingControls", setting.path, "value"],
        type: "ADD",
        value: setting.value
    });
};

/**
 * Responsible for parsing messages from the GPII socket connection.
 * @param gpiiConnector {Object} The `gpii.app.gpiiConnector` instance
 * @param message {Object} The received message
 */
gpii.app.gpiiConnector.parseMessage = function (gpiiConnector, message) {
    var payload = message.payload || {},
        operation = payload.type,
        path = payload.path,
        preferences;

    if ((operation === "ADD" && path.length === 0) ||
            operation === "DELETE") {
        /*
         * Preferences change update has been received
         */
        var snapsetName = gpii.app.extractSnapsetName(payload);
        gpiiConnector.events.onSnapsetNameUpdated.fire(snapsetName);

        preferences = gpii.app.extractPreferencesData(payload);
        gpiiConnector.events.onPreferencesUpdated.fire(preferences);
    } else if (operation === "ADD") {
        /*
         * Setting change update has been received
         */
        var settingPath = path[path.length - 2],
            settingValue = payload.value;

        gpiiConnector.events.onSettingUpdated.fire({
            path: settingPath,
            value: settingValue
        });
    }
};

/**
 * Send active set change request to GPII.
 *
 * @param gpiiConnector {Object} The `gpii.app.gpiiConnector` instance
 * @param newPrefSet {String} The id of the new preference set
 */
gpii.app.gpiiConnector.updateActivePrefSet = function (gpiiConnector, newPrefSet) {
    gpiiConnector.send({
        path: ["activeContextName"],
        type: "ADD",
        value: newPrefSet
    });
};

/**
 * Creates a setting view model to be used in the settings window.
 * @param key {String} The name of the setting. Must be unique as
 * subsequent requests to the GPII API will use this key as identifier.
 * @param settingDescriptor {Object} A descriptor for the given setting
 * containing its title, description and constraints regarding its value.
 * @return {Object} The view model for the setting.
 */
gpii.app.createSettingModel = function (key, settingDescriptor) {
    return {
        path: key,
        value: settingDescriptor.value,
        solutionName: settingDescriptor.solutionName,

        schema: settingDescriptor.schema,

        // XXX hardcoded as they're not currently supported by the API (pcpChannel)
        icon: fluid.module.resolvePath("%gpii-app/src/icons/gear-cloud-white.png"),
        liveness: settingDescriptor.liveness || "live",
        memory: fluid.isValue(settingDescriptor.memory) ? settingDescriptor.memory : true
    };
};

/**
 * Extracts data for the user's preference sets (including the active preference
 * set and the applicable settings) from the message received when the user keys in
 * or out.
 * @param message {Object} The message sent when the user keys is or out (a JSON
 * object).
 * @return {Object} An object containing all preference sets, the active preference
 * set and the corresponding settings.
 */
gpii.app.extractPreferencesData = function (message) {
    var value = message.value || {},
        preferences = value.preferences || {},
        contexts = preferences.contexts,
        settingControls = value.settingControls,
        sets = [],
        activeSet = value.activeContextName || null,
        settings = [];

    if (contexts) {
        sets = fluid.hashToArray(contexts, "path");
    }

    if (settingControls) {
        settings = fluid.values(
            fluid.transform(settingControls, function (settingDescriptor, settingKey) {
                return gpii.app.createSettingModel(settingKey, settingDescriptor);
            })
        );
    }

    return {
        sets: sets,
        activeSet: activeSet,
        settings: settings
    };
};

/**
 * Extracts the user-friendly snapset name form the message received when the user
 * keys in or out.
 * @param message {Object} The message sent when the user keys is or out (a JSON
 * object).
 * @return {String} The user-friendly snapset name.
 */
gpii.app.extractSnapsetName = function (message) {
    var value = message.value || {},
        preferences = value.preferences || {};
    return preferences.name;
};

/**
 * Extension of `gpiiController` used for dev purposes.
 */
fluid.defaults("gpii.app.dev.gpiiConnector", {
    gradeNames: ["gpii.app.gpiiConnector"],

    events: {
        mockPrefSets: {
            event: "onPreferencesUpdated",
            args: "@expand:gpii.app.dev.gpiiConnector.mockPreferences({arguments}.0)"
        }
    }
});


/**
 * A decorator for the extracted preferences that applies values that are to be used
 * for development.
 */
gpii.app.dev.gpiiConnector.mockPreferences = function (preferences) {
    function applyManualLivenessFlag(settings) {
        settings.forEach(function (setting) {
            // XXX a workaround as the Magnifier settings are missing the `solutionName` property
            if (setting.path.match("common\/magnifi")) {
                setting.liveness = "manualRestart";
            }
        });
    }

    function applyOsLivenessFlag(settings) {
        settings.forEach(function (setting) {
            if (setting.path.match("common\/speechControl")) {
                setting.liveness = "OSRestart";
            }
        });
    }

    if (preferences) {
        applyManualLivenessFlag(preferences.settings);
        applyOsLivenessFlag(preferences.settings);
    }
};<|MERGE_RESOLUTION|>--- conflicted
+++ resolved
@@ -65,13 +65,8 @@
  * @param setting.oldValue {String} Optional - the previous value of
  * the setting
  */
-<<<<<<< HEAD
 gpii.app.gpiiConnector.updateSetting = function (gpiiConnector, setting) {
-    if (fluid.isValue(setting.oldValue) && gpii.app.equalsAsJSON(setting.oldValue, setting.value)) {
-=======
-gpii.app.gpiiConnector.updateSetting = function (socket, setting) {
     if (fluid.isValue(setting.oldValue) && fluid.model.diff(setting.oldValue, setting.value)) {
->>>>>>> 575cd002
         return;
     }
 
