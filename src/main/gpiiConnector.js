/**
 * The PcpChannel connector
 *
 * Introduces component that manages the connection with the PcpChannel.
 * GPII Application
 * Copyright 2016 Steven Githens
 * Copyright 2016-2017 OCAD University
 *
 * Licensed under the New BSD license. You may not use this file except in
 * compliance with this License.
 * The research leading to these results has received funding from the European Union's
 * Seventh Framework Programme (FP7/2007-2013) under grant agreement no. 289016.
 * You may obtain a copy of the License at
 * https://github.com/GPII/universal/blob/master/LICENSE.txt
 */
"use strict";
require("./utils.js");

var fluid = require("infusion");
var groupingTemplate = fluid.require("%gpii-app/testData/grouping/groupingTemplate.json");
var gpii = fluid.registerNamespace("gpii");

/**
 * Responsible for creation and housekeeping of the connection to the PSP Channel WebSocket
 */
fluid.defaults("gpii.app.gpiiConnector", {
    gradeNames: ["gpii.app.ws"],

    events: {
        onPreferencesUpdated: null,
        onSettingUpdated: null,
        onSnapsetNameUpdated: null,
        resolveAssetPaths: {
            event: "onPreferencesUpdated",
            args: {
                expander: {
                    funcName: "gpii.app.gpiiConnector.resolveAssetPaths",
                    args: [
                        "{assetsManager}",
                        "{arguments}.0" // preferences
                    ]
                }
            }
        }
    },

    listeners: {
        "onCreate.connect": "{that}.connect",
        "onMessageReceived.parseMessage": {
            funcName: "{gpiiConnector}.parseMessage"
        }
    },

    invokers: {
        parseMessage: {
            funcName: "gpii.app.gpiiConnector.parseMessage",
            args: ["{that}", "{arguments}.0"] // message
        },
        updateSetting: {
            funcName: "gpii.app.gpiiConnector.updateSetting",
            args: ["{that}", "{arguments}.0"] // setting
        },
        updateActivePrefSet: {
            funcName: "gpii.app.gpiiConnector.updateActivePrefSet",
            args: ["{that}", "{arguments}.0"] // newPrefSet
        }
    }
});

/**
<<<<<<< HEAD
 * Modifies the passed `preferences` by resolving paths to any assets which
 * may be specified as properties of the preference sets.
 * @param assetsManager {Component} The `gpii.app.assetsManager` instance.
 * @param preferences {Object} The preferences received via the PSP channel.
 */
gpii.app.gpiiConnector.resolveAssetPaths = function (assetsManager, preferences) {
    if (preferences) {
        fluid.each(preferences.sets, function (prefSet) {
            var imageMapKeys = fluid.keys(prefSet.imageMap);
            fluid.each(imageMapKeys, function (imageMapKey) {
                prefSet.imageMap[imageMapKey] =
                    assetsManager.resolveAssetPath(prefSet.imageMap[imageMapKey]);
            });
        });
    }
};

/**
 * Sends a setting update request to GPII over the socket if necessary.
 * A request will not be sent if the current and the previous values
 * of the setting coincide.
 * @param gpiiConnector {Component} The `gpii.app.gpiiConnector` instance
 * @param setting {Object} The setting to be changed
 * @param setting.path {String} The id of the setting
 * @param setting.value {String} The new value of the setting
 * @param setting.oldValue {String} Optional - the previous value of
 * the setting
=======
 * Sends a setting update request to GPII over the socket if necessary.  A request will not be sent if the current and
 * the previous values of the setting coincide.
 *
 * @param {Component} gpiiConnector - The `gpii.app.gpiiConnector` instance
 * @param {Object} setting - The setting to be changed
 * @param {String} setting.path - The id of the setting
 * @param {String} setting.value - The new value of the setting
 * @param {String} setting.oldValue - Optional - the previous value of the setting
>>>>>>> 4bea8fa5
 */
gpii.app.gpiiConnector.updateSetting = function (gpiiConnector, setting) {
    if (fluid.isValue(setting.oldValue) && fluid.model.diff(setting.oldValue, setting.value)) {
        return;
    }

    gpiiConnector.send({
        path: ["settingControls", setting.path, "value"],
        type: "ADD",
        value: setting.value
    });
};

/**
 * Responsible for parsing messages from the GPII socket connection.
 * @param {Object} gpiiConnector - The `gpii.app.gpiiConnector` instance
 * @param {Object} message - The received message
 */
gpii.app.gpiiConnector.parseMessage = function (gpiiConnector, message) {
    var payload = message.payload || {},
        operation = payload.type,
        path = payload.path,
        preferences;

    if ((operation === "ADD" && path.length === 0) ||
            operation === "DELETE") {
        /*
         * Preferences change update has been received
         */
        var snapsetName = gpii.app.extractSnapsetName(payload);
        gpiiConnector.events.onSnapsetNameUpdated.fire(snapsetName);

        preferences = gpii.app.extractPreferencesData(payload);
        gpiiConnector.events.onPreferencesUpdated.fire(preferences);
    } else if (operation === "ADD") {
        /*
         * Setting change update has been received
         */
        var settingPath = path[path.length - 2],
            settingValue = payload.value;

        gpiiConnector.events.onSettingUpdated.fire({
            path: settingPath,
            value: settingValue
        });
    }
};

/**
 * Send active set change request to GPII.
 *
 * @param {Object} gpiiConnector - The `gpii.app.gpiiConnector` instance
 * @param {String} newPrefSet - The id of the new preference set
 */
gpii.app.gpiiConnector.updateActivePrefSet = function (gpiiConnector, newPrefSet) {
    gpiiConnector.send({
        path: ["activeContextName"],
        type: "ADD",
        value: newPrefSet
    });
};

/**
<<<<<<< HEAD
 * For a given element which can be either a group of settings or a single setting,
 * this function converts the `settingsControls` object into an array of setting
 * objects which can be used in the PSP `BrowserWindow`. The function is called
 * recursively for every other nested element which may have `settingControls`.
 * @param element {Object} An object (group of settings or an individual setting)
 * which has settings.
 * @return {Array} An array of settings. Each of them must have a `schema` property
 * which contains the setting's name, description, type and possible values, as well
 * as a `value` property specifying the current setting value. The `solutionName`,
 * `liveness` (describing whether a change to a setting's value requires a restart)
 * and `memory` (whether a change to a setting's value is persisted) properties are
 * optional.
=======
 * Creates a setting view model to be used in the settings window.
 * @param {String} key - The name of the setting. Must be unique as
 * subsequent requests to the GPII API will use this key as identifier.
 * @param {Object} settingDescriptor - A descriptor for the given setting
 * containing its title, description and constraints regarding its value.
 * @return {Object} The view model for the setting.
>>>>>>> 4bea8fa5
 */
gpii.app.extractSettings = function (element) {
    return fluid.hashToArray(element.settingControls, "path", function (setting, settingDescriptor) {
        setting.value = settingDescriptor.value;
        setting.solutionName = settingDescriptor.solutionName;
        setting.schema = settingDescriptor.schema;

        // XXX hardcoded as they're not currently supported by the API (pcpChannel)
        setting.liveness = settingDescriptor.liveness || "live";
        setting.memory = fluid.isValue(settingDescriptor.memory) ? settingDescriptor.memory : true;

        // Call recursively for the subsettings
        if (settingDescriptor.settingControls) {
            setting.settings = gpii.app.extractSettings(settingDescriptor);
        }
    });
};

/**
 * Extracts data for the user's preference sets (including the active preference
 * set and the applicable settings) from the message received when the user keys in
 * or out.
 * @param {Object} message - The message sent when the user keys is or out (a JSON
 * object).
 * @return {Object} An object containing all preference sets, the active preference
 * set and the corresponding settings.
 */
gpii.app.extractPreferencesData = function (message) {
    var value = message.value || {},
        // Whether the PSP should be closed when the user clicks outside. The default
        // value is `true` (in case this is not specified in the payload). Note that
        // the latter will always be the case in the keyed out payload!
        closePSPOnBlur = fluid.isValue(value.closePSPOnBlur) ? value.closePSPOnBlur : true,
        preferences = value.preferences || {},
        contexts = preferences.contexts,
        sets = [],
        activeSet = value.activeContextName || null,
        settingGroups = [];

    if (contexts) {
        sets = fluid.hashToArray(contexts, "path");
    }

    if (value.settingGroups) {
        settingGroups = fluid.transform(value.settingGroups, function (settingGroup) {
            return {
                name: settingGroup.name,
                solutionName: settingGroup.solutionName,
                settings: gpii.app.extractSettings(settingGroup)
            };
        });
    }

    return {
        sets: sets,
        activeSet: activeSet,
        settingGroups: settingGroups,
        closePSPOnBlur: closePSPOnBlur
    };
};

/**
 * Extracts the user-friendly snapset name form the message received when the user
 * keys in or out.
 * @param {Object} message - The message sent when the user keys is or out (a JSON
 * object).
 * @return {String} The user-friendly snapset name.
 */
gpii.app.extractSnapsetName = function (message) {
    var value = message.value || {},
        preferences = value.preferences || {};
    return preferences.name;
};

/**
 * Extension of `gpiiController` used for dev purposes.
 */
fluid.defaults("gpii.app.dev.gpiiConnector", {
    gradeNames: ["gpii.app.gpiiConnector"],

    events: {
        mockPrefSets: {
            event: "onPreferencesUpdated",
            args: "@expand:gpii.app.dev.gpiiConnector.mockPreferences({arguments}.0)"
        },
        groupSettings: {
            event: "onMessageReceived",
            args: {
                expander: {
                    funcName: "gpii.app.dev.gpiiConnector.groupSettings",
                    args: [
                        groupingTemplate,
                        "{arguments}.0" // message
                    ]
                }
            }
        }
    }
});


/*
 * A decorator for the extracted preferences that applies values that are to be used
 * for development.
 */
gpii.app.dev.gpiiConnector.mockPreferences = function (preferences) {
    function applyLivenessFlag(settings) {
        fluid.each(settings, function (setting) {
            // XXX a workaround as the Magnifier settings are missing the `solutionName` property
            if (setting.path.match("common\/magnifi")) {
                setting.liveness = "manualRestart";
            } else if (setting.path.match("common\/speechControl")) {
                setting.liveness = "OSRestart";
            }

            if (setting.settings) {
                applyLivenessFlag(setting.settings);
            }
        });
    }

    function applyPrefSetImages(prefSets) {
        var whiteThemeimages = ["paris.jpg", "mountains.jpg", "lights.jpg"],
            darkThemeimages = ["nature_wide.jpg", "fjords_wide.jpg", "mountains_wide.jpg"];

        prefSets.forEach(function (prefSet, index) {
            prefSet.imageMap = {
                white: whiteThemeimages[index % whiteThemeimages.length],
                dark: darkThemeimages[index % darkThemeimages.length]
            };
        });
    }

    if (preferences) {
        applyPrefSetImages(preferences.sets);

        fluid.each(preferences.settingGroups, function (settingGroup) {
            applyLivenessFlag(settingGroup.settings);
        });
    }
};

/**
 * An object containing information about the type of the setting and its possible
 * values, as well as some additional meta information.
 * @typedef {Object} SettingSchema
 * @property {String} title The name of the setting which is displayed to the user.
 * @property {String} description Contains additional information about the setting.
 * @property {String} type The type of the setting which will later on determine the
 * widget which will be used to visually represent the setting. Possible values are
 * "boolean", "string", "array", "number".
 * @property {Number} [min] The minimal value a setting with a type "number" can have.
 * @property {Number} [max] The maximal value a setting with a type "number" can have.
 * @property {Number} [divisibleBy] The setting's value must be a multiple of this
 * number.
 * @property {String[]} [enum] An array of the values which a "string" type setting
 * can have.
 */


/**
 * Represents a setting as described in the PSP channel message.
 * @typedef {Object} ChannelSettingDescriptor
 * @property {String|Number|Array|Boolean} value The value of the setting. The type
 * of this property depends on the `schema.type` property.
 * @property {SettingSchema} schema
 * @property {String} [solutionName] The application to which this setting belongs.
 * @property {String} [liveness] Describes whether a change in the setting value will
 * require a restart of either an application or the whole OS. Possible values are
 * "live", "liveRestart", "manualRestart", "OSRestart".
 * @property {Boolean} [memory] Will have a `true` value if the setting's value will
 * be persisted in the cloud when modified, and `false` otherwise.
 */


/**
  * Represents the `settingControls` object from the PSP channel message. Contains
  * information about each setting that is to be displayed in the PSP. Each key in
  * this hash is a unique setting's path.
  * @typedef {Object.<String, ChannelSettingDescriptor>} ChannelSettingControls
  */


/**
 * Represents a setting after the grouping transformation has been applied to the
 * original PSP channel message. Almost identical to the ChannelSettingDescriptor
 * except for the possible presence of a nested PSPSettingDescriptor object.
 * @typedef {Object} PSPSettingDescriptor
 * @property {String|Number|Array|Boolean} value @see ChannelSettingDescriptor.value.
 * @property {SettingSchema} schema
 * @property {PSPSettingDescriptor} [settingControls] Represents the subsettings
 * (if any) which this setting has.
 * @property {String} [solutionName] @see ChannelSettingDescriptor.solutionName.
 * @property {String} [liveness] @see ChannelSettingDescriptor.liveness.
 * @property {Boolean} [memory] @see ChannelSettingDescriptor.memory.
 */


/**
 * Represents the `settingControls` object obtained after the original message received
 * via the PSP channel has been modified so that grouping is applied to its settings.
 * Each key in this hash is a unique setting's path.
 * @typedef {Object.<String, PSPSettingDescriptor>} PSPSettingControls
 */


/**
 * Represents a group of setting created when the grouping algorithm is applied to the
 * original PSP channel message.
 * @typedef {Object} PSPSettingGroup
 * @property {String} [name] The name of the group.
 * @property {String} [solutionName] The application whose restart will be needed if a
 * setting in this group is modified. It will be used in the restart warning message.
 * @property {PSPSettingControls} settingControls
 */


/**
 * Creates recursively a PSPSettingControls object given a template settings
 * group or a setting which may have subsettings and a ChannelSettingControls object.
 * @param element {Object} An object (group of settings or an individual setting)
 * which has settings.
 * @param groupSolutionName {String} The solutionName (i.e. the application to which
 * this group pertains) of the group. If it is specified, none of the settings
 * (including subsettings) within the group will have a solution name. If not specified,
 * the solution name for each setting will be used (if provided).
 * @param channelSettingControls {ChannelSettingControls}
 * @return {PSPSettingControls}
 */
gpii.app.dev.gpiiConnector.getSettingControls = function (element, groupSolutionName, channelSettingControls) {
    var settingControls = {};

    fluid.each(element.settings, function (setting) {
        var path = setting.path,
            settingDescriptor = channelSettingControls[path];
        if (settingDescriptor) {
            settingControls[path] = fluid.copy(settingDescriptor);

            // No need for a solution name if the group already has one.
            if (groupSolutionName) {
                delete settingControls[path].solutionName;
            }

            // Calculate the `settingControls` object for the subsettings if any.
            if (setting.settings) {
                var subsettingControls =
                    gpii.app.dev.gpiiConnector.getSettingControls(setting, groupSolutionName, channelSettingControls);
                if (gpii.app.isHashNotEmpty(subsettingControls)) {
                    settingControls[path].settingControls = subsettingControls;
                }
            }

            // Add a flag to the original setting descriptor to indicate that the setting
            // has been assigned to a group. Needed to determine which settings should go
            // into the default group.
            settingDescriptor.grouped = true;
        }
    });

    return settingControls;
};

/**
 * Given a ChannelSettingControls object, this function creates setting groups
 * based on the `groupingTemplate`. Each object in the resulting array represents a
 * single group that is to be visualized in the PSP and will definitely have at least
 * one setting present.
 * @param groupingTemplate {Array} A template array which serves for constructing
 * setting groups.
 * @param channelSettingControls {ChannelSettingControls}
 * @return {PSPSettingGroup[]} An array of setting groups each of which containing at
 * least one setting.
 */
gpii.app.dev.gpiiConnector.createGroupsFromTemplate = function (groupingTemplate, channelSettingControls) {
    return fluid.copy(groupingTemplate)
        .map(function (templateGroup) {
            return {
                name: templateGroup.name,
                solutionName: templateGroup.solutionName,
                settingControls: gpii.app.dev.gpiiConnector.getSettingControls(templateGroup, templateGroup.solutionName, channelSettingControls)
            };
        })
        .filter(function (settingGroup) {
            return gpii.app.isHashNotEmpty(settingGroup.settingControls);
        });
};

/**
 * Given a ChannelSettingControls object, this function creates a default group
 * of settings, i.e. it will contain all settings which have not been assigned to
 * other groups based on the `groupingTemplate`. Will return `undefined` if there
 * are no such settings.
 * @param channelSettingControls {ChannelSettingControls}
 * @return {PSPSettingGroup}
 */
gpii.app.dev.gpiiConnector.createDefaultGroup = function (channelSettingControls) {
    var defaultGroup = {
        settingControls: {}
    };

    fluid.each(channelSettingControls, function (settingDescriptor, path) {
        if (!settingDescriptor.grouped) {
            defaultGroup.settingControls[path] = fluid.copy(settingDescriptor);
        }
    });

    if (gpii.app.isHashNotEmpty(defaultGroup.settingControls)) {
        return defaultGroup;
    }
};

/**
 * Transforms the message received via the PSP channel by adapting it
 * to the format expected by the PSP. The main thing that this function
 * does is to create groups of settings. Each group has a name and a set
 * of settings each of which can also have settings. Note that this function
 * modifies the passed `message` object argument.
 * @param groupingTemplate {Array} A template array which serves for constructing
 * setting groups. Each group within the template must have a `settings` element
 * which specifies the paths and possibly the subsettings of these settings, and
 * optionally a `name` which will be displayed as a title for the group and a
 * `solutionName` which will be used in the restart warning text.
 * @param message {Object} The received message.
 */
gpii.app.dev.gpiiConnector.groupSettings = function (groupingTemplate, message) {
    var payload = message.payload || {},
        operation = payload.type,
        path = payload.path,
        value = payload.value || {},
        channelSettingControls = value.settingControls;

    if (operation === "ADD" && path.length === 0 && channelSettingControls) {
        // First, add the groups which can be constructed from the grouping template
        value.settingGroups = gpii.app.dev.gpiiConnector.createGroupsFromTemplate(groupingTemplate, channelSettingControls);

        // Then create a default group with all settings that have not yet been assigned
        // to other groups.
        var defaultGroup = gpii.app.dev.gpiiConnector.createDefaultGroup(channelSettingControls);
        if (defaultGroup) {
            value.settingGroups.unshift(defaultGroup);
        }

        // Remove the `settingControls` element as it is no longer needed.
        delete value.settingControls;
    }

    return message;
};<|MERGE_RESOLUTION|>--- conflicted
+++ resolved
@@ -68,7 +68,6 @@
 });
 
 /**
-<<<<<<< HEAD
  * Modifies the passed `preferences` by resolving paths to any assets which
  * may be specified as properties of the preference sets.
  * @param assetsManager {Component} The `gpii.app.assetsManager` instance.
@@ -90,22 +89,12 @@
  * Sends a setting update request to GPII over the socket if necessary.
  * A request will not be sent if the current and the previous values
  * of the setting coincide.
- * @param gpiiConnector {Component} The `gpii.app.gpiiConnector` instance
- * @param setting {Object} The setting to be changed
- * @param setting.path {String} The id of the setting
- * @param setting.value {String} The new value of the setting
- * @param setting.oldValue {String} Optional - the previous value of
- * the setting
-=======
- * Sends a setting update request to GPII over the socket if necessary.  A request will not be sent if the current and
- * the previous values of the setting coincide.
- *
  * @param {Component} gpiiConnector - The `gpii.app.gpiiConnector` instance
  * @param {Object} setting - The setting to be changed
  * @param {String} setting.path - The id of the setting
  * @param {String} setting.value - The new value of the setting
- * @param {String} setting.oldValue - Optional - the previous value of the setting
->>>>>>> 4bea8fa5
+ * @param {String} setting.oldValue - Optional - the previous value of
+ * the setting.
  */
 gpii.app.gpiiConnector.updateSetting = function (gpiiConnector, setting) {
     if (fluid.isValue(setting.oldValue) && fluid.model.diff(setting.oldValue, setting.value)) {
@@ -169,12 +158,11 @@
 };
 
 /**
-<<<<<<< HEAD
  * For a given element which can be either a group of settings or a single setting,
  * this function converts the `settingsControls` object into an array of setting
  * objects which can be used in the PSP `BrowserWindow`. The function is called
  * recursively for every other nested element which may have `settingControls`.
- * @param element {Object} An object (group of settings or an individual setting)
+ * @param {Object} element - An object (group of settings or an individual setting)
  * which has settings.
  * @return {Array} An array of settings. Each of them must have a `schema` property
  * which contains the setting's name, description, type and possible values, as well
@@ -182,14 +170,6 @@
  * `liveness` (describing whether a change to a setting's value requires a restart)
  * and `memory` (whether a change to a setting's value is persisted) properties are
  * optional.
-=======
- * Creates a setting view model to be used in the settings window.
- * @param {String} key - The name of the setting. Must be unique as
- * subsequent requests to the GPII API will use this key as identifier.
- * @param {Object} settingDescriptor - A descriptor for the given setting
- * containing its title, description and constraints regarding its value.
- * @return {Object} The view model for the setting.
->>>>>>> 4bea8fa5
  */
 gpii.app.extractSettings = function (element) {
     return fluid.hashToArray(element.settingControls, "path", function (setting, settingDescriptor) {
