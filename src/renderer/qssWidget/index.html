--- conflicted
+++ resolved
@@ -118,7 +118,6 @@
                         </div>
                     </div>
 
-<<<<<<< HEAD
                     <!-- the Volume Widget -->
                     <div class="flc-qssVolumeWidget fl-qssVolumeWidget fl-dialog-content fl-scrollable">
                         <!-- Widget's tip -->
@@ -130,11 +129,11 @@
                                 <div class="flc-volumeStepper fl-scrollable fl-qssStepperWidget">
                                     <div class="fl-qssStepperWidget-controls">
                                         <div class="flc-qssStepperWidget-controls-buttons">
-                                            <div role="button" class="flc-qssVolumeStepperWidget-incBtn flc-qssVolumeStepperWidget-btn fl-qssStepperWidget-btn btn fl-btn fl-focusable" tabindex="0">
+                                            <div role="button" class="flc-qssStepperWidget-incBtn flc-qssStepperWidget-btn fl-qssStepperWidget-btn btn fl-btn fl-focusable" tabindex="0">
                                                 <div class="fl-icon fl-increment-icon"></div>
                                                 <span class="flc-btnLabel fl-btnLabel"></span>
                                             </div>
-                                            <div role="button" class="flc-qssVolumeStepperWidget-decBtn flc-qssVolumeStepperWidget-btn fl-qssStepperWidget-btn btn fl-btn fl-focusable" tabindex="0">
+                                            <div role="button" class="flc-qssStepperWidget-decBtn flc-qssStepperWidget-btn fl-qssStepperWidget-btn btn fl-btn fl-focusable" tabindex="0">
                                                 <div class="fl-icon fl-decrement-icon"></div>
                                                 <span class="flc-btnLabel fl-btnLabel"></span>
                                             </div>
@@ -149,29 +148,6 @@
                                         <span class="flc-switchUI-off fl-switchUILabel"></span>
                                         <span class="fl-switchUI-controlKnob"></span>
                                         <span class="flc-switchUI-on fl-switchUILabel"></span>
-=======
-            <!-- the Volume Widget -->
-            <div class="flc-qssVolumeWidget fl-qssVolumeWidget fl-dialog-content fl-scrollable">
-                <!-- Widget's tip -->
-                <div class="flc-qssWidget-tip fl-qssWidget-tip"></div>
-
-                <!-- Widget's Learn More link -->
-                <div class="flc-qssWidget-learnMoreLink fl-qssWidget-learnMoreLink fl-focusable" role="link" tabindex="0"></div>
-
-                <div class="flc-qssVolumeWidget-wrapper fl-qssVolumeWidget-wrapper">
-                    <div class="flc-qssVolumeWidget-controls fl-qssVolumeWidget-controls">
-                        <!-- the Volume up and down stepper -->
-                        <div class="flc-volumeStepper fl-scrollable fl-qssStepperWidget">
-                            <div class="fl-qssStepperWidget-controls">
-                                <div class="flc-qssStepperWidget-controls-buttons">
-                                    <div role="button" class="flc-qssStepperWidget-incBtn fl-qssStepperWidget-btn btn fl-btn fl-focusable" tabindex="0">
-                                        <div class="fl-icon fl-increment-icon"></div>
-                                        <span class="flc-btnLabel fl-btnLabel"></span>
-                                    </div>
-                                    <div role="button" class="flc-qssStepperWidget-decBtn fl-qssStepperWidget-btn btn fl-btn fl-focusable" tabindex="0">
-                                        <div class="fl-icon fl-decrement-icon"></div>
-                                        <span class="flc-btnLabel fl-btnLabel"></span>
->>>>>>> e27b23ba
                                     </div>
                                 </div>
                             </div> 
@@ -205,13 +181,79 @@
                         <button class="flc-reApplyPreferencesBtn btn fl-btn fl-focusable">
                             <span class="flc-btnLabel fl-btnLabel"></span>
                         </button>
-                        <div class="flc-qssWidget-learnMoreLink fl-focusable" role="link" tabindex="0"></div>
                     </div>
 
                     <!-- the Translate tools widget -->
                     <div class="flc-qssTranslateToolsWidget fl-dialog-content fl-scrollable fl-qssMenuWidget">
                         <div class="flc-qssTranslateToolsWidget-controlsWrapper fl-qssMenuWidget-controlsWrapper">
                             <div class="flc-qssWidget-tip fl-qssWidget-tip flc-qssTranslateToolsWidget-controls fl-qssMenuWidget-controls"></div>
+                        </div>
+                    </div>
+
+                    <!-- the Mouse Widget -->
+                    <div class="flc-qssMouseWidget fl-dialog-content fl-scrollable fl-qssMouseWidget">
+                        <!-- Widget's tip and title -->
+                        <div class="flc-qssWidget-tip fl-qssWidget-tip"></div>
+
+                        <!-- Mouse Widget Toggle: Swap Mouse Buttons -->
+                        <div class="flc-qssMouseWidget-swapMouseButtons fl-dialog-content fl-scrollable fl-qssToggleWidget fl-qssMouseWidgetToggle fl-qssMouseWidgetToggle-icon-offset">
+                            <div class="flc-qssMouseWidgetToggle-settingTitle fl-qssToggleWidget-settingTitle"></div>
+
+                            <div class="flc-toggleButton fl-switchUI">
+                                <div class="flc-switchUI-control fl-switchUI-control fl-focusable">
+                                    <div class="fl-switchUI-icon fl-mouseButton-icon"></div>
+                                    <span class="flc-switchUI-off fl-switchUILabel"></span>
+                                    <span class="fl-switchUI-controlKnob"></span>
+                                    <span class="flc-switchUI-on fl-switchUILabel"></span>
+                                </div>
+                            </div>
+                        </div>
+
+                        <!-- Mouse Widget Toggle: Easier double-click -->
+                        <div class="flc-qssMouseWidget-easierDoubleClick fl-dialog-content fl-scrollable fl-qssToggleWidget fl-qssMouseWidgetToggle">
+                            <div class="flc-qssMouseWidgetToggle-settingTitle fl-qssToggleWidget-settingTitle"></div>
+
+                            <div class="flc-toggleButton fl-switchUI">
+                                <div class="flc-switchUI-control fl-switchUI-control fl-focusable">
+                                    <span class="flc-switchUI-off fl-switchUILabel"></span>
+                                    <span class="fl-switchUI-controlKnob"></span>
+                                    <span class="flc-switchUI-on fl-switchUILabel"></span>
+                                </div>
+                            </div>
+                        </div>
+
+                        <!-- Mouse Widget Toggle: Larger Mouse Pointer -->
+                        <div class="flc-qssMouseWidget-largerMousePointer fl-dialog-content fl-scrollable fl-qssToggleWidget fl-qssMouseWidgetToggle">
+                            <div class="flc-qssMouseWidgetToggle-settingTitle fl-qssToggleWidget-settingTitle"></div>
+
+                            <div class="flc-toggleButton fl-switchUI">
+                                <div class="flc-switchUI-control fl-switchUI-control fl-focusable">
+                                    <span class="flc-switchUI-off fl-switchUILabel"></span>
+                                    <span class="fl-switchUI-controlKnob"></span>
+                                    <span class="flc-switchUI-on fl-switchUILabel"></span>
+                                </div>
+                            </div>
+                        </div>
+
+                        <!-- Mouse Widget Stepper: Mouse Speed -->
+                        <div class="flc-qssMouseWidget-mouseSpeed fl-qssStepper fl-scrollable fl-qssStepperWidget fl-qssMouseSpeedStepperWidget">
+                            <div class="flc-qssStepperWidget-settingTitle fl-qssStepperWidget-settingTitle"></div>
+                            <div class="fl-qssStepperWidget-controls">
+                                <div class="flc-qssMouseSpeedStepperWidget-controls-buttons fl-qssMouseSpeedStepperWidget-controls-buttons">
+                                    <div role="button" class="flc-qssStepperWidget-decBtn fl-qssStepper-decBtn fl-qssStepperWidget-btn btn fl-btn fl-focusable" tabindex="0">
+                                        <div class="fl-icon fl-decrement-icon"></div>
+                                        <span class="flc-btnLabel fl-btnLabel"></span>
+                                    </div>
+                                    <div role="button" class="flc-qssStepperWidget-incBtn fl-qssStepper-incBtn fl-qssStepperWidget-btn btn fl-btn fl-focusable" tabindex="0">
+                                        <div class="fl-icon fl-increment-icon"></div>
+                                        <span class="flc-btnLabel fl-btnLabel"></span>
+                                    </div>
+                                </div>
+
+                                <div class="flc-qssMouseSpeedStepperWidget-indicators fl-qssStepperWidget-indicators">
+                                    <!-- Steps reside here -->
+                                </div>
+                            </div>
                         </div>
                     </div>
                 </div>
@@ -225,75 +267,6 @@
                 <div class="flc-qssWidget-sidecar fl-qssWidget-sidecar"></div>
                 <div class="flc-qssWidget-learnMoreLink fl-qssWidget-learnMoreLink fl-focusable" role="link" tabindex="0"></div>
             </div>
-            <!-- the Mouse Widget -->
-            <div class="flc-qssMouseWidget fl-dialog-content fl-scrollable fl-qssMouseWidget">
-                <!-- Widget's tip and title -->
-                <div class="flc-qssWidget-tip fl-qssWidget-tip"></div>
-
-                <!-- Mouse Widget Toggle: Swap Mouse Buttons -->
-                <div class="flc-qssMouseWidget-swapMouseButtons fl-dialog-content fl-scrollable fl-qssToggleWidget fl-qssMouseWidgetToggle fl-qssMouseWidgetToggle-icon-offset">
-                    <div class="flc-qssMouseWidgetToggle-settingTitle fl-qssToggleWidget-settingTitle"></div>
-
-                    <div class="flc-toggleButton fl-switchUI">
-                        <div class="flc-switchUI-control fl-switchUI-control fl-focusable">
-                            <div class="fl-switchUI-icon fl-mouseButton-icon"></div>
-                            <span class="flc-switchUI-off fl-switchUILabel"></span>
-                            <span class="fl-switchUI-controlKnob"></span>
-                            <span class="flc-switchUI-on fl-switchUILabel"></span>
-                        </div>
-                    </div>
-                </div>
-
-                <!-- Mouse Widget Toggle: Easier double-click -->
-                <div class="flc-qssMouseWidget-easierDoubleClick fl-dialog-content fl-scrollable fl-qssToggleWidget fl-qssMouseWidgetToggle">
-                    <div class="flc-qssMouseWidgetToggle-settingTitle fl-qssToggleWidget-settingTitle"></div>
-
-                    <div class="flc-toggleButton fl-switchUI">
-                        <div class="flc-switchUI-control fl-switchUI-control fl-focusable">
-                            <span class="flc-switchUI-off fl-switchUILabel"></span>
-                            <span class="fl-switchUI-controlKnob"></span>
-                            <span class="flc-switchUI-on fl-switchUILabel"></span>
-                        </div>
-                    </div>
-                </div>
-
-                <!-- Mouse Widget Toggle: Larger Mouse Pointer -->
-                <div class="flc-qssMouseWidget-largerMousePointer fl-dialog-content fl-scrollable fl-qssToggleWidget fl-qssMouseWidgetToggle">
-                    <div class="flc-qssMouseWidgetToggle-settingTitle fl-qssToggleWidget-settingTitle"></div>
-
-                    <div class="flc-toggleButton fl-switchUI">
-                        <div class="flc-switchUI-control fl-switchUI-control fl-focusable">
-                            <span class="flc-switchUI-off fl-switchUILabel"></span>
-                            <span class="fl-switchUI-controlKnob"></span>
-                            <span class="flc-switchUI-on fl-switchUILabel"></span>
-                        </div>
-                    </div>
-                </div>
-
-                <!-- Mouse Widget Stepper: Mouse Speed -->
-                <div class="flc-qssMouseWidget-mouseSpeed fl-qssStepper fl-scrollable fl-qssStepperWidget fl-qssMouseSpeedStepperWidget">
-                    <div class="flc-qssStepperWidget-settingTitle fl-qssStepperWidget-settingTitle"></div>
-                    <div class="fl-qssStepperWidget-controls">
-                        <div class="flc-qssMouseSpeedStepperWidget-controls-buttons fl-qssMouseSpeedStepperWidget-controls-buttons">
-                            <div role="button" class="flc-qssStepperWidget-decBtn fl-qssStepper-decBtn fl-qssStepperWidget-btn btn fl-btn fl-focusable" tabindex="0">
-                                <div class="fl-icon fl-decrement-icon"></div>
-                                <span class="flc-btnLabel fl-btnLabel"></span>
-                            </div>
-                            <div role="button" class="flc-qssStepperWidget-incBtn fl-qssStepper-incBtn fl-qssStepperWidget-btn btn fl-btn fl-focusable" tabindex="0">
-                                <div class="fl-icon fl-increment-icon"></div>
-                                <span class="flc-btnLabel fl-btnLabel"></span>
-                            </div>
-                        </div>
-
-                        <div class="flc-qssMouseSpeedStepperWidget-indicators fl-qssStepperWidget-indicators">
-                            <!-- Steps reside here -->
-                        </div>
-                    </div>
-                </div>
-
-                <!-- Widget's Learn More link -->
-                <div class="flc-qssWidget-learnMoreLink fl-qssWidget-learnMoreLink noMargin fl-focusable" role="link" tabindex="0"></div>
-            </div>
         </div>
         <div class="flc-qssWidget-arrow fl-qssWidget-arrow"></div>
     </body>
