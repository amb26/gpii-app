--- conflicted
+++ resolved
@@ -18,11 +18,8 @@
 
         <script type="text/javascript" src="js/qssMenuWidget.js"></script>
         <script type="text/javascript" src="js/qssScreenCaptureWidget.js"></script>
-<<<<<<< HEAD
         <script type="text/javascript" src="js/qssVolumeWidget.js"></script>
-=======
         <script type="text/javascript" src="js/qssOpenUsbWidget.js"></script>
->>>>>>> 21122064
         <script type="text/javascript" src="js/qssStepperWidget.js"></script>
         <script type="text/javascript" src="js/qssToggleWidget.js"></script>
         <script type="text/javascript" src="js/qssWidget.js"></script>
@@ -115,7 +112,6 @@
                 </div>
             </div>
 
-<<<<<<< HEAD
             <!-- the Volume Widget -->
             <div class="flc-qssVolumeWidget fl-qssVolumeWidget fl-dialog-content fl-scrollable">
                 <!-- Widget's tip -->
@@ -156,7 +152,6 @@
                 </div>
             </div>
 
-=======
             <!-- the open USB Widget -->
             <div class="flc-qssOpenUSBWidget fl-dialog-content fl-scrollable fl-qssMenuWidget fl-qssOpenUSBWidget">
                 <div class="flc-qssWidget-tip fl-qssWidget-tip fl-qssOpenUSBWidget-tip"></div>
@@ -169,7 +164,6 @@
                 </button>
                 <div class="flc-qssWidget-learnMoreLink fl-qssWidget-learnMoreLink fl-focusable" role="link" tabindex="0"></div>
             </div>
->>>>>>> 21122064
         </div>
         <div class="fl-qssWidget-arrow"></div>
     </body>
