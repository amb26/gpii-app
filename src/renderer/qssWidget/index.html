<html>
    <head>
        <title>Quick Set Strip Widget</title>
        <link rel="stylesheet" href="../common/css/titlebar.css">
        <link rel="stylesheet" href="../common/css/icons.css">
        <link rel="stylesheet" href="../common/css/heightObservable.css">
        <link rel="stylesheet" href="../common/css/button.css">
        <link rel="stylesheet" href="../common/css/switch.css">
        <link rel="stylesheet" href="css/main.css">
        <link rel="stylesheet" href="css/qssMenuWidget.css">
        <link rel="stylesheet" href="css/qssStepperWidget.css">
        <link rel="stylesheet" href="css/qssToggleWidget.css">
        <link rel="stylesheet" href="css/qssUSBWidget.css">
        <link rel="stylesheet" href="css/qssVolumeWidget.css">
        <link rel="stylesheet" href="css/qssMySavedSettingsWidget.css">

        <script type="text/javascript" src="../../../node_modules/infusion/src/lib/jquery/core/js/jquery.js"></script>
        <script type="text/javascript" src="../../../node_modules/infusion/dist/infusion-all.js"></script>

        <script type="text/javascript" src="js/qssMenuWidget.js"></script>
        <script type="text/javascript" src="js/qssScreenCaptureWidget.js"></script>
        <script type="text/javascript" src="js/qssOfficeWidget.js"></script>
        <script type="text/javascript" src="js/qssVolumeWidget.js"></script>
        <script type="text/javascript" src="js/qssOpenUsbWidget.js"></script>
        <script type="text/javascript" src="js/qssMySavedSettingsWidget.js"></script>
        <script type="text/javascript" src="js/qssTranslateToolsWidget.js"></script>
        <script type="text/javascript" src="js/qssMouseWidget.js"></script>
        <script type="text/javascript" src="js/qssBaseStepperWidget.js"></script>
        <script type="text/javascript" src="js/qssStepperWidget.js"></script>
        <script type="text/javascript" src="js/qssToggleWidget.js"></script>
        <script type="text/javascript" src="js/qssWidget.js"></script>
        <script type="text/javascript" src="js/qssWidgetButton.js"></script>
        <script type="text/javascript" src="js/qssSideCar.js"></script>
        <script type="text/javascript" src="js/index.js"></script>

        <script type="text/javascript" src="../common/js/heightObservable.js"></script>

        <script type="text/javascript" src="../common/js/titlebar.js"></script>
        <script type="text/javascript" src="../common/js/utils.js"></script>
        <script type="text/javascript" src="../common/js/widgets.js"></script>

        <script type="text/javascript" src="../../shared/utils.js"></script>
        <script type="text/javascript" src="../../shared/channelUtils.js"></script>

        <script type="text/javascript" src="../common/js/elementRepeater.js"></script>
        <script type="text/javascript" src="../common/js/elementInteractionListeners.js"></script>
        <script type="text/javascript" src="../common/js/channelUtils.js"></script>
        <script type="text/javascript" src="../common/js/focusManager.js"></script>

        <script type="text/javascript" src="../../shared/messageBundles.js"></script>
        <script type="text/javascript" src="../common/js/messageBundles.js"></script>
    </head>
    <body>
        <div class="flc-qssWidget fl-qssWidget">
            <div class="flc-widget-holder fl-widget-holder">
                <!-- the main widget content goes here -->
                <div class="flc-widget-content fl-widget-content">
                    <div class="flc-titlebar fl-titlebar">
                        <div class="flc-closeBtn fl-closeBtn btn btn-regular fl-focusable" role="button" tabindex="0" aria-label="Close">&#x2715;</div>
                    </div>

<<<<<<< HEAD
            <!-- the Menu Widget -->
            <div class="flc-qssMenuWidget fl-dialog-content fl-scrollable fl-qssMenuWidget">
                <div class="flc-qssWidget-tip fl-qssWidget-tip"></div>
                <div class="flc-qssWidget-learnMoreLink fl-qssWidget-learnMoreLink fl-focusable" role="link" tabindex="0"></div>
                <div class="flc-qssMenuWidget-controlsWrapper fl-qssMenuWidget-controlsWrapper">
                    <div role="radiogroup" class="flc-qssMenuWidget-controls fl-qssMenuWidget-controls"></div>
                </div>
                <div class="flc-qssMenuWidget-footerTip fl-qssMenuWidget-footerTip"></div>
            </div>
=======
                    <!-- the Stepper Widget -->
                    <div class="flc-qssStepperWidget fl-scrollable fl-qssStepperWidget">
                        <div class="flc-qssWidget-tip fl-qssWidget-tip"></div>
>>>>>>> b494cc77

                        <div class="flc-qssStepperWidget-controls fl-qssStepperWidget-controls">
                            <div class="flc-qssStepperWidget-controls-buttons">
                                <div role="button" class="flc-qssStepperWidget-incBtn flc-qssStepperWidget-btn fl-qssStepperWidget-btn btn fl-btn fl-focusable" tabindex="0">
                                    <div class="fl-icon fl-increment-icon"></div>
                                    <span class="flc-btnLabel fl-btnLabel"></span>
                                </div>
                                <div role="button" class="flc-qssStepperWidget-decBtn flc-qssStepperWidget-btn fl-qssStepperWidget-btn btn fl-btn fl-focusable" tabindex="0">
                                    <div class="fl-icon fl-decrement-icon"></div>
                                    <span class="flc-btnLabel fl-btnLabel"></span>
                                </div>
                            </div>

                            <div class="flc-qssStepperWidget-indicators fl-qssStepperWidget-indicators">
                                <!-- Steps reside here -->
                            </div>
                        </div>

                        <div class="flc-qssStepperWidget-footerTip fl-qssWidget-footerTip"></div>
                    </div>

                    <!-- the Menu Widget -->
                    <div class="flc-qssMenuWidget fl-dialog-content fl-scrollable fl-qssMenuWidget">
                        <div class="flc-qssWidget-tip fl-qssWidget-tip"></div>
                        <div class="flc-qssMenuWidget-controlsWrapper fl-qssMenuWidget-controlsWrapper">
                            <div role="radiogroup" class="flc-qssMenuWidget-controls fl-qssMenuWidget-controls"></div>
                        </div>
                    </div>

                    <!-- the Toggle Widget -->
                    <div class="flc-qssToggleWidget fl-dialog-content fl-scrollable fl-qssToggleWidget">
                        <div class="flc-qssWidget-tip fl-qssWidget-tip"></div>
                        <div class="fl-qssToggleWidget-extendedTipContainer">
                            <div class="flc-qssWidget-extendedTip"></div>
                            <img class="flc-qssToggleWidget-helpImage fl-qssToggleWidget-helpImage">
                        </div>

                        <div class="flc-qssToggleWidget-settingTitle fl-qssToggleWidget-settingTitle"></div>

                        <div class="flc-toggleButton fl-switchUI">
                            <div class="flc-switchUI-control fl-switchUI-control fl-focusable">
                                <span class="flc-switchUI-off fl-switchUILabel"></span>
                                <span class="fl-switchUI-controlKnob"></span>
                                <span class="flc-switchUI-on fl-switchUILabel"></span>
                            </div>
                        </div>
                    </div>

                    <!-- the Screen Capture Widget -->
                    <div class="flc-qssScreenCaptureWidget fl-dialog-content fl-scrollable fl-qssMenuWidget fl-qssScreenCaptureWidget">
                        <div class="flc-qssWidget-tip fl-qssWidget-tip"></div>
                        <div class="flc-qssScreenCaptureWidget-controlsWrapper fl-qssMenuWidget-controlsWrapper">
                            <div role="radiogroup" class="flc-qssScreenCaptureWidget-controls fl-qssMenuWidget-controls"></div>
                        </div>
                    </div>

                    <!-- the Volume Widget -->
                    <div class="flc-qssVolumeWidget fl-qssVolumeWidget fl-dialog-content fl-scrollable">
                        <!-- Widget's tip -->
                        <div class="flc-qssWidget-tip fl-qssWidget-tip"></div>

                        <div class="flc-qssVolumeWidget-wrapper fl-qssVolumeWidget-wrapper">
                            <div class="flc-qssVolumeWidget-controls fl-qssVolumeWidget-controls">
                                <!-- the Volume up and down stepper -->
                                <div class="flc-volumeStepper fl-scrollable fl-qssStepperWidget">
                                    <div class="fl-qssStepperWidget-controls">
                                        <div class="flc-qssStepperWidget-controls-buttons">
                                            <div role="button" class="flc-qssStepperWidget-incBtn flc-qssStepperWidget-btn fl-qssStepperWidget-btn btn fl-btn fl-focusable" tabindex="0">
                                                <div class="fl-icon fl-increment-icon"></div>
                                                <span class="flc-btnLabel fl-btnLabel"></span>
                                            </div>
                                            <div role="button" class="flc-qssStepperWidget-decBtn flc-qssStepperWidget-btn fl-qssStepperWidget-btn btn fl-btn fl-focusable" tabindex="0">
                                                <div class="fl-icon fl-decrement-icon"></div>
                                                <span class="flc-btnLabel fl-btnLabel"></span>
                                            </div>
                                        </div>
                                    </div>
                                </div>

                                <!-- the Volume mute switch -->
                                <div class="flc-volumeWidget-switchTitle fl-qssToggleWidget-settingTitle"></div>
                                <div class="flc-volumeSwitch fl-switchUI">
                                    <div class="flc-switchUI-control fl-switchUI-control fl-focusable">
                                        <span class="flc-switchUI-off fl-switchUILabel"></span>
                                        <span class="fl-switchUI-controlKnob"></span>
                                        <span class="flc-switchUI-on fl-switchUILabel"></span>
                                    </div>
                                </div>
                            </div> 
                        </div>
                    </div>

                    <!-- the MS Office Simplify Widget -->
                    <div class="flc-qssOfficeWidget fl-dialog-content fl-scrollable fl-qssMenuWidget fl-qssOfficeWidget">
                        <div class="flc-qssWidget-tip fl-qssWidget-tip"></div>
                        <div class="flc-qssOfficeWidget-controlsWrapper fl-qssMenuWidget-controlsWrapper">
                            <div role="radiogroup" class="flc-qssOfficeWidget-controls fl-qssMenuWidget-controls"></div>
                        </div>
                    </div>

                    <!-- the open USB Widget -->
                    <div class="flc-qssOpenUSBWidget fl-dialog-content fl-scrollable fl-qssMenuWidget fl-qssOpenUSBWidget">
                        <div class="flc-qssWidget-tip fl-qssWidget-tip fl-qssOpenUSBWidget-tip"></div>
                        <button class="flc-openUsbButton btn fl-btn fl-focusable">
                            <span class="flc-btnLabel"></span>
                        </button>
                        <div class="flc-qssOpenUSBWidget-footerTip fl-qssOpenUSBWidget-footerTip"></div>
                        <button class="flc-ejectUsbButton btn fl-btn fl-focusable">
                            <span class="flc-btnLabel"></span>
                        </button>
                    </div>

                    <!-- the My Saved Settings Widget -->
                    <div class="flc-qssMySavedSettingsWidget fl-qssMySavedSettingsWidget fl-dialog-content fl-scrollable">
                        <div class="flc-qssWidget-tip fl-qssWidget-tip"></div>
                        <div class="flc-qssMySavedSettingsWidget-footerTip fl-qssWidget-tip"></div>
                        <button class="flc-reApplyPreferencesBtn btn fl-btn fl-focusable">
                            <span class="flc-btnLabel fl-btnLabel"></span>
                        </button>
                    </div>

                    <!-- the Translate tools widget -->
                    <div class="flc-qssTranslateToolsWidget fl-dialog-content fl-scrollable fl-qssMenuWidget">
                        <div class="flc-qssTranslateToolsWidget-controlsWrapper fl-qssMenuWidget-controlsWrapper">
                            <div class="flc-qssWidget-tip fl-qssWidget-tip flc-qssTranslateToolsWidget-controls fl-qssMenuWidget-controls"></div>
                        </div>
                    </div>

                    <!-- the Mouse Widget -->
                    <div class="flc-qssMouseWidget fl-dialog-content fl-scrollable fl-qssMouseWidget">
                        <!-- Widget's tip and title -->
                        <div class="flc-qssWidget-tip fl-qssWidget-tip"></div>

                        <!-- Mouse Widget Toggle: Swap Mouse Buttons -->
                        <div class="flc-qssMouseWidget-swapMouseButtons fl-dialog-content fl-scrollable fl-qssToggleWidget fl-qssMouseWidgetToggle fl-qssMouseWidgetToggle-icon-offset">
                            <div class="flc-qssMouseWidgetToggle-settingTitle fl-qssToggleWidget-settingTitle"></div>

                            <div class="flc-toggleButton fl-switchUI">
                                <div class="flc-switchUI-control fl-switchUI-control fl-focusable">
                                    <div class="fl-switchUI-icon fl-mouseButton-icon"></div>
                                    <span class="flc-switchUI-off fl-switchUILabel"></span>
                                    <span class="fl-switchUI-controlKnob"></span>
                                    <span class="flc-switchUI-on fl-switchUILabel"></span>
                                </div>
                            </div>
                        </div>

                        <!-- Mouse Widget Toggle: Easier double-click -->
                        <div class="flc-qssMouseWidget-easierDoubleClick fl-dialog-content fl-scrollable fl-qssToggleWidget fl-qssMouseWidgetToggle">
                            <div class="flc-qssMouseWidgetToggle-settingTitle fl-qssToggleWidget-settingTitle"></div>

                            <div class="flc-toggleButton fl-switchUI">
                                <div class="flc-switchUI-control fl-switchUI-control fl-focusable">
                                    <span class="flc-switchUI-off fl-switchUILabel"></span>
                                    <span class="fl-switchUI-controlKnob"></span>
                                    <span class="flc-switchUI-on fl-switchUILabel"></span>
                                </div>
                            </div>
                        </div>

                        <!-- Mouse Widget Toggle: Larger Mouse Pointer -->
                        <div class="flc-qssMouseWidget-largerMousePointer fl-dialog-content fl-scrollable fl-qssToggleWidget fl-qssMouseWidgetToggle">
                            <div class="flc-qssMouseWidgetToggle-settingTitle fl-qssToggleWidget-settingTitle"></div>

                            <div class="flc-toggleButton fl-switchUI">
                                <div class="flc-switchUI-control fl-switchUI-control fl-focusable">
                                    <span class="flc-switchUI-off fl-switchUILabel"></span>
                                    <span class="fl-switchUI-controlKnob"></span>
                                    <span class="flc-switchUI-on fl-switchUILabel"></span>
                                </div>
                            </div>
                        </div>

                        <!-- Mouse Widget Stepper: Mouse Speed -->
                        <div class="flc-qssMouseWidget-mouseSpeed fl-qssStepper fl-scrollable fl-qssStepperWidget fl-qssMouseSpeedStepperWidget">
                            <div class="flc-qssStepperWidget-settingTitle fl-qssStepperWidget-settingTitle"></div>
                            <div class="fl-qssStepperWidget-controls">
                                <div class="flc-qssMouseSpeedStepperWidget-controls-buttons fl-qssMouseSpeedStepperWidget-controls-buttons">
                                    <div role="button" class="flc-qssStepperWidget-decBtn fl-qssStepper-decBtn fl-qssStepperWidget-btn btn fl-btn fl-focusable" tabindex="0">
                                        <div class="fl-icon fl-decrement-icon"></div>
                                        <span class="flc-btnLabel fl-btnLabel"></span>
                                    </div>
                                    <div role="button" class="flc-qssStepperWidget-incBtn fl-qssStepper-incBtn fl-qssStepperWidget-btn btn fl-btn fl-focusable" tabindex="0">
                                        <div class="fl-icon fl-increment-icon"></div>
                                        <span class="flc-btnLabel fl-btnLabel"></span>
                                    </div>
                                </div>

                                <div class="flc-qssMouseSpeedStepperWidget-indicators fl-qssStepperWidget-indicators">
                                    <!-- Steps reside here -->
                                </div>
                            </div>
                        </div>
                    </div>
                </div>
                <!-- the Side Cart button -->
                <button class="flc-sidecar-button fl-sidecar-button fl-focusable">
                    <span class="flc-btnLabel fl-btnLabel"></span>
                </button>
            </div>
            <!-- the Side Cart panel -->
            <div class="flc-sidecar-panel fl-sidecar-holder fl-hide-sidecar">
                <div class="flc-qssWidget-sidecar fl-qssWidget-sidecar"></div>
                <div class="flc-qssWidget-learnMoreLink fl-qssWidget-learnMoreLink fl-focusable" role="link" tabindex="0"></div>
            </div>
        </div>
        <div class="flc-qssWidget-arrow fl-qssWidget-arrow"></div>
    </body>
</html><|MERGE_RESOLUTION|>--- conflicted
+++ resolved
@@ -58,23 +58,10 @@
                     <div class="flc-titlebar fl-titlebar">
                         <div class="flc-closeBtn fl-closeBtn btn btn-regular fl-focusable" role="button" tabindex="0" aria-label="Close">&#x2715;</div>
                     </div>
-
-<<<<<<< HEAD
-            <!-- the Menu Widget -->
-            <div class="flc-qssMenuWidget fl-dialog-content fl-scrollable fl-qssMenuWidget">
-                <div class="flc-qssWidget-tip fl-qssWidget-tip"></div>
-                <div class="flc-qssWidget-learnMoreLink fl-qssWidget-learnMoreLink fl-focusable" role="link" tabindex="0"></div>
-                <div class="flc-qssMenuWidget-controlsWrapper fl-qssMenuWidget-controlsWrapper">
-                    <div role="radiogroup" class="flc-qssMenuWidget-controls fl-qssMenuWidget-controls"></div>
-                </div>
-                <div class="flc-qssMenuWidget-footerTip fl-qssMenuWidget-footerTip"></div>
-            </div>
-=======
+                    
                     <!-- the Stepper Widget -->
                     <div class="flc-qssStepperWidget fl-scrollable fl-qssStepperWidget">
                         <div class="flc-qssWidget-tip fl-qssWidget-tip"></div>
->>>>>>> b494cc77
-
                         <div class="flc-qssStepperWidget-controls fl-qssStepperWidget-controls">
                             <div class="flc-qssStepperWidget-controls-buttons">
                                 <div role="button" class="flc-qssStepperWidget-incBtn flc-qssStepperWidget-btn fl-qssStepperWidget-btn btn fl-btn fl-focusable" tabindex="0">
@@ -101,6 +88,7 @@
                         <div class="flc-qssMenuWidget-controlsWrapper fl-qssMenuWidget-controlsWrapper">
                             <div role="radiogroup" class="flc-qssMenuWidget-controls fl-qssMenuWidget-controls"></div>
                         </div>
+                        <div class="flc-qssMenuWidget-footerTip fl-qssMenuWidget-footerTip"></div>
                     </div>
 
                     <!-- the Toggle Widget -->
