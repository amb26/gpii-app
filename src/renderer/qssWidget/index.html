<html>
    <head>
        <title>Quick Set Strip Widget</title>
        <link rel="stylesheet" href="../common/css/titlebar.css">
        <link rel="stylesheet" href="../common/css/icons.css">
        <link rel="stylesheet" href="../common/css/fonts.css">
        <link rel="stylesheet" href="../psp/css/button.css">
<<<<<<< HEAD
        <link rel="stylesheet" href="css/variables.css">
        <link rel="stylesheet" href="css/main.css">
        <link rel="stylesheet" href="css/qssMenuWidget.css">
        <link rel="stylesheet" href="css/qssStepperWidget.css">
=======
        <link rel="stylesheet" href="../psp/css/switch.css">
        <link rel="stylesheet" href="css/qssWidget.css">
>>>>>>> 53c5ceb7

        <script type="text/javascript" src="../../../node_modules/infusion/src/lib/jquery/core/js/jquery.js"></script>
        <script type="text/javascript" src="../../../node_modules/infusion/dist/infusion-all.js"></script>

        <script type="text/javascript" src="js/qssMenuWidget.js"></script>
        <script type="text/javascript" src="js/qssStepperWidget.js"></script>
        <script type="text/javascript" src="js/qssToggleWidget.js"></script>
        <script type="text/javascript" src="js/qssWidget.js"></script>
        <script type="text/javascript" src="js/qssWidgetButton.js"></script>
        <script type="text/javascript" src="js/index.js"></script>

        <script type="text/javascript" src="../common/js/titlebar.js"></script>
        <script type="text/javascript" src="../common/js/utils.js"></script>
        <script type="text/javascript" src="../psp/js/widgets.js"></script>

        <script type="text/javascript" src="../../shared/utils.js"></script>
        <script type="text/javascript" src="../../shared/channelUtils.js"></script>

        <script type="text/javascript" src="../common/js/elementRepeater.js"></script>
        <script type="text/javascript" src="../common/js/elementInteractionListeners.js"></script>
        <script type="text/javascript" src="../common/js/channelUtils.js"></script>
        <script type="text/javascript" src="../common/js/focusManager.js"></script>

        <script type="text/javascript" src="../../shared/messageBundles.js"></script>
        <script type="text/javascript" src="../common/js/messageBundles.js"></script>
    </head>
    <body>
        <div class="flc-qssWidget fl-qssWidget">
            <div class="flc-titlebar fl-titlebar">
                <div class="flc-closeBtn fl-closeBtn btn btn-regular fl-focusable" role="button" tabindex="0">&#x2715;</div>
            </div>

            <!-- the Stepper Widget -->
            <div class="flc-qssStepperWidget fl-scrollable fl-qssStepperWidget">
                <div class="flc-qssWidget-tip fl-qssWidget-tip"></div>
                <div class="flc-qssWidget-learnMoreLink fl-qssWidget-learnMoreLink fl-focusable" role="link" tabindex="0"></div>

                <div class="fl-qssStepperWidget-controls">
                    <div class="flc-qssStepperWidget-controls-buttons">
                        <div role="button" class="flc-qssStepperWidget-incBtn flc-qssStepperWidget-btn fl-qssStepperWidget-btn btn fl-btn fl-focusable" tabindex="0">
                            <div class="fl-icon fl-increment-icon"></div>
                            <span class="flc-btnLabel fl-btnLabel"></span>
                        </div>
                        <div role="button" class="flc-qssStepperWidget-decBtn flc-qssStepperWidget-btn fl-qssStepperWidget-btn btn fl-btn fl-focusable" tabindex="0">
                            <div class="fl-icon fl-decrement-icon"></div>
                            <span class="flc-btnLabel fl-btnLabel"></span>
                        </div>
                    </div>

                    <div class="flc-qssStepperWidget-indicators fl-qssStepperWidget-indicators">
                        <!-- Steps reside here -->
                    </div>
                </div>

                <div class="flc-qssStepperWidget-footerTip fl-qssWidget-footerTip"></div>
            </div>

            <!-- the Menu Widget -->
            <div class="flc-qssMenuWidget fl-dialog-content fl-scrollable fl-qssMenuWidget">
                <div class="flc-qssWidget-tip fl-qssWidget-tip"></div>
                <div class="flc-qssWidget-learnMoreLink fl-qssWidget-learnMoreLink fl-focusable" role="link" tabindex="0"></div>
                <div role="radiogroup" class="flc-qssMenuWidget-controls fl-qssMenuWidget-controls"></div>
            </div>

            <!-- the Toggle Widget -->
            <div class="flc-qssToggleWidget fl-dialog-content fl-scrollable fl-qssToggleWidget">
                <div class="flc-qssWidget-tip fl-qssWidget-tip"></div>
                <div class="fl-qssToggleWidget-extendedTipContainer">
                    <div class="flc-qssWidget-extendedTip"></div>
                    <img class="flc-qssToggleWidget-helpImage">
                    <div class="flc-qssWidget-learnMoreLink fl-qssWidget-learnMoreLink fl-focusable" role="link" tabindex="0"></div>
                </div>

                <div class="flc-qssToggleWidget-settingTitle fl-qssToggleWidget-settingTitle"></div>

                <div class="flc-toggleButton fl-switchUI">
                    <div class="flc-switchUI-control fl-switchUI-control fl-focusable">
                        <span class="flc-switchUI-off fl-switchUILabel"></span>
                        <span class="fl-switchUI-controlKnob"></span>
                        <span class="flc-switchUI-on fl-switchUILabel"></span>
                    </div>
                </div>
            </div>
        </div>
        <div class="fl-qssWidget-arrow"></div>
    </body>
</html><|MERGE_RESOLUTION|>--- conflicted
+++ resolved
@@ -5,15 +5,12 @@
         <link rel="stylesheet" href="../common/css/icons.css">
         <link rel="stylesheet" href="../common/css/fonts.css">
         <link rel="stylesheet" href="../psp/css/button.css">
-<<<<<<< HEAD
+        <link rel="stylesheet" href="../psp/css/switch.css">
         <link rel="stylesheet" href="css/variables.css">
         <link rel="stylesheet" href="css/main.css">
         <link rel="stylesheet" href="css/qssMenuWidget.css">
         <link rel="stylesheet" href="css/qssStepperWidget.css">
-=======
-        <link rel="stylesheet" href="../psp/css/switch.css">
-        <link rel="stylesheet" href="css/qssWidget.css">
->>>>>>> 53c5ceb7
+        <link rel="stylesheet" href="css/qssToggleWidget.css">
 
         <script type="text/javascript" src="../../../node_modules/infusion/src/lib/jquery/core/js/jquery.js"></script>
         <script type="text/javascript" src="../../../node_modules/infusion/dist/infusion-all.js"></script>
