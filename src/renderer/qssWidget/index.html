--- conflicted
+++ resolved
@@ -23,11 +23,8 @@
         <script type="text/javascript" src="js/qssOfficeWidget.js"></script>
         <script type="text/javascript" src="js/qssVolumeWidget.js"></script>
         <script type="text/javascript" src="js/qssOpenUsbWidget.js"></script>
-<<<<<<< HEAD
         <script type="text/javascript" src="js/qssMySavedSettingsWidget.js"></script>
-=======
         <script type="text/javascript" src="js/qssTranslateToolsWidget.js"></script>
->>>>>>> 611d5368
         <script type="text/javascript" src="js/qssStepperWidget.js"></script>
         <script type="text/javascript" src="js/qssToggleWidget.js"></script>
         <script type="text/javascript" src="js/qssWidget.js"></script>
@@ -186,7 +183,6 @@
                 </button>
                 <div class="flc-qssWidget-learnMoreLink fl-qssWidget-learnMoreLink fl-focusable" role="link" tabindex="0"></div>
             </div>
-<<<<<<< HEAD
 
             <!-- the My Saved Settings Widget -->
             <div class="flc-qssMySavedSettingsWidget fl-qssMySavedSettingsWidget fl-dialog-content fl-scrollable">
@@ -195,13 +191,14 @@
                 <button class="flc-reApplyPreferencesBtn btn fl-btn fl-focusable">
                     <span class="flc-btnLabel fl-btnLabel"></span>
                 </button>
-=======
+                <div class="flc-qssWidget-learnMoreLink fl-qssWidget-learnMoreLink fl-focusable" role="link" tabindex="0"></div>
+            </div>
+
             <!-- the Translate tools widget -->
             <div class="flc-qssTranslateToolsWidget fl-dialog-content fl-scrollable fl-qssMenuWidget">
                 <div class="flc-qssTranslateToolsWidget-controlsWrapper fl-qssMenuWidget-controlsWrapper">
                     <div class="flc-qssWidget-tip fl-qssWidget-tip flc-qssTranslateToolsWidget-controls fl-qssMenuWidget-controls"></div>
                 </div>
->>>>>>> 611d5368
                 <div class="flc-qssWidget-learnMoreLink fl-qssWidget-learnMoreLink fl-focusable" role="link" tabindex="0"></div>
             </div>
         </div>
