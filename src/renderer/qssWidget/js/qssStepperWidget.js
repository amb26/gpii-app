/**
 * The quick set strip widget
 *
 * Represents the quick set strip stepper widget. It is used for
 * incrementing/decrementing a setting.
 * Copyright 2017 Raising the Floor - International
 *
 * Licensed under the New BSD license. You may not use this file except in
 * compliance with this License.
 * The research leading to these results has received funding from the European Union's
 * Seventh Framework Programme (FP7/2007-2013) under grant agreement no. 289016.
 * You may obtain a copy of the License at
 * https://github.com/GPII/universal/blob/master/LICENSE.txt
 */

/* global fluid */

"use strict";
(function (fluid) {
    var gpii = fluid.registerNamespace("gpii");


    fluid.defaults("gpii.qssWidget.stepperKeyListeners", {
        gradeNames: ["gpii.qss.elementRepeater.keyListener", "fluid.component"],

        // set listeners on the window object
        target: { expander: { funcName: "jQuery", args: [window] } },

        events: {
            onArrowDownPressed: null,
            onArrowUpPressed: null
        }
    });

    /**
     * TODO
     */
    fluid.defaults("gpii.qssWidget.stepper.contentHandler", {
        gradeNames: ["fluid.viewComponent", "gpii.psp.selectorsTextRenderer"],

        model: {
            messages: {
                incrementButton: "Larger",
                decrementButton: "Smaller",

                tipTitle: "To change Text Size",
                tipSubtitle: "Use mouse or Up/Down arrow keys",

                footerTip: "You can also use Ctrl - and Ctrl + on your keyboard in many applications"
            }
        },

        selectors: {
            incButton: ".flc-qssStepperWidget-incBtn",
            decButton: ".flc-qssStepperWidget-decBtn",

            tipTitle: ".flc-tipTitle",
            tipSubtitle: ".flc-tipSubtitle",

            footerTip: ".flc-qssStepperWidget-footerTip"
        },

        invokers: {
            activateIncBtn: {
                funcName: "gpii.qssWidget.stepper.activateButton",
                args: "{that}.dom.incButton"
            },
            activateDecBtn: {
                funcName: "gpii.qssWidget.stepper.activateButton",
                args: "{that}.dom.decButton"
            }
        },

        components: {
            incButton: {
                type: "gpii.psp.widgets.button",
                container: "{that}.dom.incButton",
                options: {
                    model: {
                        label: "{contentHandler}.model.messages.incrementButton"
                    },
                    invokers: {
                        onClick: "{stepper}.increment"
                    }
                }
            },
            decButton: {
                type: "gpii.psp.widgets.button",
                container: "{that}.dom.decButton",
                options: {
                    model: {
                        label: "{contentHandler}.model.messages.decrementButton"
                    },
                    invokers: {
                        onClick: "{stepper}.decrement"
                    }
                }
            }
        }
    });


    gpii.qssWidget.stepper.activateButton = function (button) {
        console.log("toggling");
        button.removeClass("fl-incBtn-trigger");
        // Avoid browser optimization
        // inspired by https://stackoverflow.com/a/30072037/2276288
        button[0].offsetWidth;

        button.addClass("fl-qssWidgetBtn-trigger");
    };

    /**
     * Represents the QSS stepper widget.
     */
    fluid.defaults("gpii.qssWidget.stepper", {
        gradeNames: ["fluid.modelComponent"],

        model: {
            messages: {
<<<<<<< HEAD
                titlebarAppName: "This is programmable"
            }
=======
                titlebarAppName: "Change Text Size"
            },
            // XXX dev
            setting: {
                value: 10,
                divisibleBy: 1
            } // the currently handled setting
>>>>>>> 170e12e3
        },

        modelListeners: {
            setting: {
                func: "{channelNotifier}.events.onQssSettingAltered.fire",
                args: ["{change}.value"],
                includeSource: "settingAlter"
            }
        },

        invokers: {
            increment: {
                changePath: "setting.value",
                value: {
                    expander: {
                        funcName: "gpii.qssWidget.stepper.sum",
                        args: [
                            "{that}.model.setting.value",
                            "{that}.model.setting.divisibleBy"
                        ]
                    }
                },
                source: "settingAlter"
            },
            decrement: {
                changePath: "setting.value",
                value: {
                    expander: {
                        funcName: "gpii.qssWidget.stepper.sum",
                        args: [
                            "{that}.model.setting.value",
                            "{that}.model.setting.divisibleBy",
                            true
                        ]
                    }
                },
                source: "settingAlter"
            }
        },

        listeners: {
            "onCreate.log": {
                this: "console",
                method: "log",
                args: [{ expander: { funcName: "jQuery", args: [window] } }]
            }
        },


        components: {
            titlebar: {
                type: "gpii.psp.titlebar",
                container: ".flc-titlebar",
                options: {
                    model: {
                        messages: {
                            title: "{stepper}.model.messages.titlebarAppName"
                        }
                    },
                    events: {
                        onClose: "{channelNotifier}.events.onQssWidgetClosed"
                    }
                }
            },

            contentHandler: {
                type: "gpii.qssWidget.stepper.contentHandler",
                container: ".flc-qssWidget"
<<<<<<< HEAD
=======
            },
            // register window key listeners
            windowKeyListener: {
                type: "fluid.component",
                options: {
                    gradeNames: "gpii.qss.elementRepeater.keyListener",

                    // set listeners on the window object
                    target: { expander: { funcName: "jQuery", args: [window] } },

                    events: {
                        onArrowDownPressed: null,
                        onArrowUpPressed: null
                    },

                    listeners: {
                        onArrowUpPressed: [{
                            func: "{stepper}.increment"
                        }, {
                            func: "{contentHandler}.activateIncBtn"
                        }],
                        onArrowDownPressed: [{
                            func: "{stepper}.decrement"
                        }, {
                            func: "{contentHandler}.activateDecBtn"
                        }]
                    }
                }
            },


            // TODO send data from the main process
            channelListener: {
                type: "gpii.psp.channelListener",
                options: {
                    events: {
                        // Add events from the main process to be listened for
                        onSettingUpdated: null
                    },
                    // XXX dev
                    listeners: {
                        onSettingUpdated: {
                            funcName: "console.log",
                            args: ["Settings updated: ", "{arguments}.0"]
                        }
                    }
                }
            },
            channelNotifier: {
                type: "gpii.psp.channelNotifier",
                options: {
                    events: {
                        // Add events the main process to be notified for
                        onQssWidgetClosed: null,
                        onQssSettingAltered: null
                    }
                }
>>>>>>> 170e12e3
            }
        }
    });


    /**
     * Either add or subtract two values.
     *
     * @param {Number} a - The initial value
     * @param {Number} b - The that is to be added or subtracted
     * @param {Boolean} shouldSubtract - Whether subtraction to be done
     * @returns {Number} The summed value.
     */
    gpii.qssWidget.stepper.sum = function (a, b, shouldSubtract) {
        return a + (shouldSubtract ? -b : b);
    };
})(fluid);<|MERGE_RESOLUTION|>--- conflicted
+++ resolved
@@ -118,18 +118,8 @@
 
         model: {
             messages: {
-<<<<<<< HEAD
-                titlebarAppName: "This is programmable"
-            }
-=======
                 titlebarAppName: "Change Text Size"
             },
-            // XXX dev
-            setting: {
-                value: 10,
-                divisibleBy: 1
-            } // the currently handled setting
->>>>>>> 170e12e3
         },
 
         modelListeners: {
@@ -198,8 +188,6 @@
             contentHandler: {
                 type: "gpii.qssWidget.stepper.contentHandler",
                 container: ".flc-qssWidget"
-<<<<<<< HEAD
-=======
             },
             // register window key listeners
             windowKeyListener: {
@@ -228,36 +216,6 @@
                         }]
                     }
                 }
-            },
-
-
-            // TODO send data from the main process
-            channelListener: {
-                type: "gpii.psp.channelListener",
-                options: {
-                    events: {
-                        // Add events from the main process to be listened for
-                        onSettingUpdated: null
-                    },
-                    // XXX dev
-                    listeners: {
-                        onSettingUpdated: {
-                            funcName: "console.log",
-                            args: ["Settings updated: ", "{arguments}.0"]
-                        }
-                    }
-                }
-            },
-            channelNotifier: {
-                type: "gpii.psp.channelNotifier",
-                options: {
-                    events: {
-                        // Add events the main process to be notified for
-                        onQssWidgetClosed: null,
-                        onQssSettingAltered: null
-                    }
-                }
->>>>>>> 170e12e3
             }
         }
     });
