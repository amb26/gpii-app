--- conflicted
+++ resolved
@@ -58,14 +58,10 @@
             openUSB: ".flc-qssOpenUSBWidget",
             volume: ".flc-qssVolumeWidget",
             office: ".flc-qssOfficeWidget",
-<<<<<<< HEAD
             translateTools: ".flc-qssTranslateToolsWidget",
+            mySavedSettings: ".flc-qssMySavedSettingsWidget",
             sideCart: ".flc-sidecart-panel",
             sideCartButton: ".flc-sidecart-button"
-=======
-            mySavedSettings: ".flc-qssMySavedSettingsWidget",
-            translateTools: ".flc-qssTranslateToolsWidget"
->>>>>>> c54a722d
         },
 
         /**
