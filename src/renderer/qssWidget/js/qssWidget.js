/**
 * Initializes the QuickSetStrip widget window
 *
 * Creates the Quick Set Strip widget once the document has been loaded.
 * Copyright 2017 Raising the Floor - International
 *
 * Licensed under the New BSD license. You may not use this file except in
 * compliance with this License.
 * The research leading to these results has received funding from the European Union's
 * Seventh Framework Programme (FP7/2007-2013) under grant agreement no. 289016.
 * You may obtain a copy of the License at
 * https://github.com/GPII/universal/blob/master/LICENSE.txt
 */

/* global fluid */

"use strict";
(function (fluid) {
    var gpii = fluid.registerNamespace("gpii");

    /**
     * A wrapper for the QSS widget which enables internationalization.
     */
    fluid.defaults("gpii.psp.translatedQssWidget", {
        gradeNames: ["gpii.psp.messageBundles", "fluid.viewComponent", "gpii.psp.linksInterceptor"],

        // may be given from the main process
        params: {
            sounds: null
        },

        components: {
            qssWidget: {
                type: "gpii.psp.qssWidget",
                container: "{translatedQssWidget}.container",
                options: "{translatedQssWidget}.options.params"
            }
        }
    });

    /**
     * A wrapper for the QSS widget (either a menu or a stepper) which also contains
     * the necessary components for managing focus, communication with the main process,
     * showing the "Learn more" links, etc.
     */
    fluid.defaults("gpii.psp.qssWidget", {
        gradeNames: ["fluid.viewComponent"],

        model: {
            setting: {}
        },

        selectors: {
            stepper: ".flc-qssStepperWidget",
            menu: ".flc-qssMenuWidget",
            toggle: ".flc-qssToggleWidget",
            screenCapture: ".flc-qssScreenCaptureWidget",
            openUSB: ".flc-qssOpenUSBWidget",
            volume: ".flc-qssVolumeWidget",
            office: ".flc-qssOfficeWidget"
        },

        /**
         * The last part of each grade name should be the name of the selector identifying
         * the container for the widget.
         */
        widgetGrades: {
            "number": "gpii.qssWidget.stepper",
            "string": "gpii.qssWidget.menu",
            "boolean": "gpii.qssWidget.toggle",
            "screenCapture": "gpii.qssWidget.screenCapture",
            "openUSB": "gpii.qssWidget.openUSB",
            "volume": "gpii.qssWidget.volume",
            "office": "gpii.qssWidget.office"
        },

        events: {
            // Important information
            // These events are available in the all of the widgets
            // It can be used to access the main events and utils from them
            // Usage: {channelNotifier}.events.onQssWidgetHideQssRequested

            onWidgetClosed: null,
            onQssWidgetHideQssRequested: null,
            onSettingUpdated: null,
            onQssWidgetHeightChanged: null,
            onQssWidgetSettingAltered: null,
            onQssWidgetNotificationRequired: null,
            onQssWidgetCreated: null,

            // USB related events
            onQssOpenUsbRequested: null,
            onQssUnmountUsbRequested: null,

            // Volume & Mute related event
            onQssGetVolumeRequested: null
        },

        sounds: {},

        components: {
            titlebar: {
                type: "gpii.psp.titlebar",
                container: ".flc-titlebar",
                options: {
                    events: {
                        onClose: null
                    },
                    listeners: {
                        onClose: {
                            funcName: "gpii.psp.qssWidget.close",
                            args: [
                                "{qssWidget}",
                                "{arguments}.0" // KeyboardEvent
                            ]
                        }
                    }
                }
            },
            widget: {
                type: {
                    expander: {
                        funcName: "fluid.get",
                        args: ["{qssWidget}.options.widgetGrades", "{arguments}.0.schema.type"]
                    }
                },
                createOnEvent: "onSettingUpdated",
                container: {
                    expander: {
                        funcName: "gpii.psp.qssWidget.getWidgetContainer",
                        args: ["{gpii.psp.qssWidget}"]
                    }
                },
                options: {
                    sounds: "{qssWidget}.options.sounds",
                    siteConfig: "{qssWidget}.options.siteConfig",
                    activationParams: "{arguments}.1",
                    model: {
                        setting: "{qssWidget}.model.setting",
                        messages: {
                            tip: "{qssWidget}.model.setting.tip",
                            extendedTip: "{qssWidget}.model.setting.extendedTip",
                            switchTitle: "{qssWidget}.model.setting.switchTitle",
                            learnMore: "{qssWidget}.model.messages.learnMore"
                        }
                    },
                    selectors: {
                        tip: ".flc-qssWidget-tip",
                        learnMoreLink: ".flc-qssWidget-learnMoreLink"
                    },
                    components: {
                        learnMoreLink: {
                            type: "gpii.psp.qssWidget.learnMoreLink",
                            container: "{that}.dom.learnMoreLink",
                            options: {
                                model: {
                                    setting: "{qssWidget}.model.setting",
                                    messages: {
                                        learnMore: "{qssWidget}.model.messages.learnMore"
                                    }
                                }
                            }
                        }
                    },
                    events: {
                        onNotificationRequired:   "{qssWidget}.events.onQssWidgetNotificationRequired",
                        onQssWidgetCreated:       "{qssWidget}.events.onQssWidgetCreated",
                        onHeightChanged:          "{qssWidget}.events.onQssWidgetHeightChanged"
                    },
                    listeners: {
                        "onCreate.processParams": {
                            funcName: "gpii.qssWidget.processParams",
                            args: ["{focusManager}", "{that}.options.activationParams"]
                        },
                        "onCreate.notifyCreated": {
                            func: "{that}.events.onQssWidgetCreated.fire",
                            args: [null],
                            priority: "last"
                        }
                    }
                }
            },
            focusManager: {
                type: "gpii.qss.verticalFocusManager",
                container: "{qssWidget}.container"
            },
            windowKeyListener: {
                type: "fluid.component",
                options: {
                    gradeNames: "gpii.app.keyListener",
                    target: {
                        expander: {
                            funcName: "jQuery",
                            args: [window]
                        }
                    },
                    events: {
                        onArrowLeftPressed: null,
                        onArrowRightPressed: null,
                        onEscapePressed: null
                    },
                    listeners: {
                        onArrowLeftPressed: "{qssWidget}.close({arguments}.0)",
                        onArrowRightPressed: "{qssWidget}.close({arguments}.0)",
                        onEscapePressed: "{qssWidget}.close({arguments}.0)"
                    }
                }
            },
            // TODO send data from the main process
            channelListener: {
                type: "gpii.psp.channelListener",
                options: {
                    events: {
                        // Add events from the main process to be listened for
                        onSettingUpdated: "{qssWidget}.events.onSettingUpdated"
                    }
                }
            },
            channelNotifier: {
                type: "gpii.psp.channelNotifier",
                options: {
                    events: {
                        // Add events the main process to be notified for
<<<<<<< HEAD
                        onQssWidgetClosed:                  "{qssWidget}.events.onWidgetClosed",
                        onQssWidgetHideQssRequested:        "{qssWidget}.events.onQssWidgetHideQssRequested",
                        onQssWidgetHeightChanged:           "{qssWidget}.events.onQssWidgetHeightChanged",
                        onQssWidgetSettingAltered:          "{qssWidget}.events.onQssWidgetSettingAltered",
                        onQssWidgetNotificationRequired:    "{qssWidget}.events.onQssWidgetNotificationRequired",
                        onQssWidgetCreated:                 "{qssWidget}.events.onQssWidgetCreated",
                        onQssOpenUsbRequested:              "{qssWidget}.events.onQssOpenUsbRequested",
                        onQssUnmountUsbRequested:           "{qssWidget}.events.onQssUnmountUsbRequested"
=======
                        onQssWidgetClosed:               "{qssWidget}.events.onWidgetClosed",
                        onQssWidgetHideQssRequested:     "{qssWidget}.events.onQssWidgetHideQssRequested",
                        onQssWidgetHeightChanged:        "{qssWidget}.events.onQssWidgetHeightChanged",
                        onQssWidgetSettingAltered:       "{qssWidget}.events.onQssWidgetSettingAltered",
                        onQssWidgetNotificationRequired: "{qssWidget}.events.onQssWidgetNotificationRequired",
                        onQssWidgetCreated:              "{qssWidget}.events.onQssWidgetCreated",
                        // USB buttons
                        onQssOpenUsbRequested:           "{qssWidget}.events.onQssOpenUsbRequested",
                        onQssUnmountUsbRequested:        "{qssWidget}.events.onQssUnmountUsbRequested",
                        // Volume button
                        onQssGetVolumeRequested:         "{qssWidget}.events.onQssGetVolumeRequested"
>>>>>>> 71d21ea0
                    }
                }
            }
        },

        listeners: {
            onSettingUpdated: [{
                funcName: "gpii.app.applier.replace",
                args: [
                    "{that}.applier",
                    "setting",
                    "{arguments}.0"
                ]
            }, {
                funcName: "gpii.psp.qssWidget.updateContainerVisibility",
                args: ["{that}"]
            }]
        },
        invokers: {
            close: {
                funcName: "gpii.psp.qssWidget.close",
                args: [
                    "{that}",
                    "{arguments}.0" // KeyboardEvent
                ]
            }
        }
    });

    /**
     * Fires the appropriate event which is communicated to the main process to
     * indicate that the QSS widget should be closed.
     * @param {Component} that - The `gpii.psp.qssWidget` instance.
     * @param {KeyboardEvent} KeyboardEvent - The keyboard event (if any) which
     * led to the triggering of this function.
     */
    gpii.psp.qssWidget.close = function (that, KeyboardEvent) {
        KeyboardEvent = KeyboardEvent || {};

        that.events.onWidgetClosed.fire({
            setting: that.model.setting,
            key: KeyboardEvent.key
        });
    };

    /**
     * Returns the DOM element (wrapped in a jQuery object) corresponding to the
     * `widgetGrade` which is provided. The last part of the widget grade name (i.e.
     * everything after the last dot) is the key of the selector which should be
     * located in the DOM.
     * @param {Component} that - The `gpii.psp.qssWidget` instance.
     * @param {String} widgetGrade - A grade name for the widget component.
     * @return {jQuery} The jQuery element representing the element in the DOM or
     * `undefined` if there is no such element.
     */
    gpii.psp.qssWidget.locateDomElement = function (that, widgetGrade) {
        return gpii.psp.widgetGradeToSelectorName(that.dom, widgetGrade);
    };

    /**
     * Determines the jQuery element which should be the container of the `widget`
     * view subcomponent depending on the type of the setting.
     * @param {Component} that - The `gpii.psp.qssWidget` instance.
     * @return {jQuery} The jQuery element representing the container object or
     * `undefined` if there is no such element.
     */
    gpii.psp.qssWidget.getWidgetContainer = function (that) {
        var settingType = that.model.setting.schema.type,
            widgetGrades = that.options.widgetGrades,
            widgetGrade = widgetGrades[settingType];
        return gpii.psp.qssWidget.locateDomElement(that, widgetGrade);
    };

    /**
     * Shows the appropriate container depending on the type of the setting.
     * @param {Component} that - The `gpii.psp.qssWidget` instance.
     */
    gpii.psp.qssWidget.updateContainerVisibility = function (that) {
        var widgetGrades = that.options.widgetGrades;
        fluid.each(widgetGrades, function (widgetGrade) {
            var domElement = gpii.psp.qssWidget.locateDomElement(that, widgetGrade);
            if (domElement) {
                domElement.hide();
            }
        });

        var widgetContainer = gpii.psp.qssWidget.getWidgetContainer(that);
        if (widgetContainer) {
            widgetContainer.show();
        }
    };

    /**
     * Depending on whether the QSS widget was shown as a result of keyboard interaction,
     * this function takes care of either focusing the first focusable element (that comes
     * after the close button) in the document or removing the focus if there is such
     * remaining.
     * @param {focusManager} focusManager - The `gpii.qss.focusManager` instance for the
     * QSS widget.
     * @param {Object} activationParams - An object containing parameter's for the activation
     * of the QSS widget (e.g. which key was used to activate the button).
     */
    gpii.qssWidget.processParams = function (focusManager, activationParams) {
        activationParams = activationParams || {};
        if (activationParams.key) {
            // If the widget is show via the keyboard, focus the second focusable element, i.e. the
            // element that appears after the close button and the "learn more" link.
            focusManager.focus(2, true);
        } else {
            // Otherwise there will be no focused element and any remaining highlight will be removed.
            focusManager.removeHighlight(true);
        }
    };

    /**
     * Calculates the total height of the QSS widget assuming that its whole content is fully
     * displayed and there is no need to scroll (i.e. as if there were enough vertical space for
     * all the available setting options).
     * It uses the height of the heightListener iframe that is placed in the component which is expected
     * to increase in size.
     * @param {jQuery} container - A jQuery object representing the QSS menu container.
     * @param {jQuery} parentContainer - A jQuery object representing the parent container of
     * container in which the available setting options are placed.
     * @param {jQuery} heightListenerContainer - A jQuery object representing the container which
     * houses the height listener element.
     * @return {Number} - The height of the QSS menu assuming it is fully displayed.
     */
    gpii.qssWidget.calculateHeight = function (container, parentContainer, heightListenerContainer) {
        var baseHeight = container.outerHeight(true) - parentContainer.outerHeight(true) + heightListenerContainer[0].scrollHeight,
            heightFix = 12; // the height calculation is prone to mistakes, so this gives a little bit of height to fix it
        return baseHeight + heightFix;
    };

    /**
     * A component representing the "Learn more" link in the QSS widget.
     */
    fluid.defaults("gpii.psp.qssWidget.learnMoreLink", {
        gradeNames: ["gpii.app.activatable"],

        model: {
            setting: null,
            messages: {
                learnMore: null
            }
        },

        modelListeners: {
            "messages.learnMore": {
                this: "{that}.container",
                method: "text",
                args: ["{change}.value"]
            }
        },

        invokers: {
            activate: {
                funcName: "gpii.psp.qssWidget.learnMoreLink.activate",
                args: ["{that}.model.setting"]
            }
        }
    });

    /**
     * Opens the learn more link of the current setting in the default OS browser.
     * @param {Object} setting - The setting which corresponds to the activated
     * QSS button.
     */
    gpii.psp.qssWidget.learnMoreLink.activate = function (setting) {
        if (setting && setting.learnMoreLink) {
            gpii.psp.openUrlExternally(setting.learnMoreLink);
        }
    };
})(fluid);<|MERGE_RESOLUTION|>--- conflicted
+++ resolved
@@ -221,16 +221,6 @@
                 options: {
                     events: {
                         // Add events the main process to be notified for
-<<<<<<< HEAD
-                        onQssWidgetClosed:                  "{qssWidget}.events.onWidgetClosed",
-                        onQssWidgetHideQssRequested:        "{qssWidget}.events.onQssWidgetHideQssRequested",
-                        onQssWidgetHeightChanged:           "{qssWidget}.events.onQssWidgetHeightChanged",
-                        onQssWidgetSettingAltered:          "{qssWidget}.events.onQssWidgetSettingAltered",
-                        onQssWidgetNotificationRequired:    "{qssWidget}.events.onQssWidgetNotificationRequired",
-                        onQssWidgetCreated:                 "{qssWidget}.events.onQssWidgetCreated",
-                        onQssOpenUsbRequested:              "{qssWidget}.events.onQssOpenUsbRequested",
-                        onQssUnmountUsbRequested:           "{qssWidget}.events.onQssUnmountUsbRequested"
-=======
                         onQssWidgetClosed:               "{qssWidget}.events.onWidgetClosed",
                         onQssWidgetHideQssRequested:     "{qssWidget}.events.onQssWidgetHideQssRequested",
                         onQssWidgetHeightChanged:        "{qssWidget}.events.onQssWidgetHeightChanged",
@@ -242,7 +232,6 @@
                         onQssUnmountUsbRequested:        "{qssWidget}.events.onQssUnmountUsbRequested",
                         // Volume button
                         onQssGetVolumeRequested:         "{qssWidget}.events.onQssGetVolumeRequested"
->>>>>>> 71d21ea0
                     }
                 }
             }
