/**
 * Initializes the QuickSetStrip widget window
 *
 * Creates the Quick Set Strip widget once the document has been loaded.
 * Copyright 2017 Raising the Floor - International
 *
 * Licensed under the New BSD license. You may not use this file except in
 * compliance with this License.
 * The research leading to these results has received funding from the European Union's
 * Seventh Framework Programme (FP7/2007-2013) under grant agreement no. 289016.
 * You may obtain a copy of the License at
 * https://github.com/GPII/universal/blob/master/LICENSE.txt
 */

/* global fluid */

"use strict";
(function (fluid) {
    var gpii = fluid.registerNamespace("gpii");

    /**
     * A wrapper for the QSS widget which enables internationalization.
     */
    fluid.defaults("gpii.psp.translatedQssWidget", {
        gradeNames: ["gpii.psp.messageBundles", "fluid.viewComponent", "gpii.psp.linksInterceptor"],

        // may be given from the main process
        params: {
            sounds: null
        },

        components: {
            qssWidget: {
                type: "gpii.psp.qssWidget",
                container: "{translatedQssWidget}.container",
                options: "{translatedQssWidget}.options.params"
            }
        }
    });

    /**
     * A wrapper for the QSS widget (either a menu or a stepper) which also contains
     * the necessary components for managing focus, communication with the main process,
     * showing the "Learn more" links, etc.
     */
    fluid.defaults("gpii.psp.qssWidget", {
        gradeNames: ["fluid.viewComponent"],

        model: {
            setting: {}
        },

        selectors: {
            stepper: ".flc-qssStepperWidget",
            menu: ".flc-qssMenuWidget",
            toggle: ".flc-qssToggleWidget",
            screenCapture: ".flc-qssScreenCaptureWidget",
            openUSB: ".flc-qssOpenUSBWidget",
            volume: ".flc-qssVolumeWidget",
            office: ".flc-qssOfficeWidget",
<<<<<<< HEAD
            translateTools: ".flc-qssTranslateToolsWidget",
            mouse: ".flc-qssMouseWidget"
=======
            mySavedSettings: ".flc-qssMySavedSettingsWidget",
            translateTools: ".flc-qssTranslateToolsWidget"
>>>>>>> d9d96dc9
        },

        /**
         * The last part of each grade name should be the name of the selector identifying
         * the container for the widget.
         */
        widgetGrades: {
            "number": "gpii.qssWidget.stepper",
            "string": "gpii.qssWidget.menu",
            "boolean": "gpii.qssWidget.toggle",
            "screenCapture": "gpii.qssWidget.screenCapture",
            "openUSB": "gpii.qssWidget.openUSB",
            "volume": "gpii.qssWidget.volume",
            "office": "gpii.qssWidget.office",
<<<<<<< HEAD
            "translateTools": "gpii.qssWidget.translateTools",
            "mouse": "gpii.qssWidget.mouse"
=======
            "mySavedSettings": "gpii.qssWidget.mySavedSettings",
            "translateTools": "gpii.qssWidget.translateTools"
>>>>>>> d9d96dc9
        },

        events: {
            // Important information
            // These events are available in the all of the widgets
            // It can be used to access the main events and utils from them
            // Usage: {channelNotifier}.events.onQssWidgetHideQssRequested

            onWidgetClosed: null,
            onQssWidgetHideQssRequested: null,
            onSettingUpdated: null,
            onQssWidgetHeightChanged: null,
            onQssWidgetSettingAltered: null,
            onQssWidgetNotificationRequired: null,
            onQssWidgetCreated: null,

            // USB related events
            onQssOpenUsbRequested: null,
            onQssUnmountUsbRequested: null,

            // Volume & Mute related event
            onQssGetVolumeRequested: null,
            onQssReApplyPreferencesRequired: null,
            onQssGetEnvironmentalLoginKeyRequested: null
        },

        sounds: {},

        components: {
            titlebar: {
                type: "gpii.psp.titlebar",
                container: ".flc-titlebar",
                options: {
                    events: {
                        onClose: null
                    },
                    listeners: {
                        onClose: {
                            funcName: "gpii.psp.qssWidget.close",
                            args: [
                                "{qssWidget}",
                                "{arguments}.0" // KeyboardEvent
                            ]
                        }
                    }
                }
            },
            widget: {
                type: {
                    expander: {
                        funcName: "fluid.get",
                        args: ["{qssWidget}.options.widgetGrades", "{arguments}.0.schema.type"]
                    }
                },
                createOnEvent: "onSettingUpdated",
                container: {
                    expander: {
                        funcName: "gpii.psp.qssWidget.getWidgetContainer",
                        args: ["{gpii.psp.qssWidget}"]
                    }
                },
                options: {
                    lastEnvironmentalLoginGpiiKey: "{qssWidget}.options.lastEnvironmentalLoginGpiiKey",
                    sounds: "{qssWidget}.options.sounds",
                    siteConfig: "{qssWidget}.options.siteConfig",
                    activationParams: "{arguments}.1",
                    model: {
                        setting: "{qssWidget}.model.setting",
                        messages: {
                            tip: "{qssWidget}.model.setting.tip",
                            extendedTip: "{qssWidget}.model.setting.extendedTip",
                            switchTitle: "{qssWidget}.model.setting.switchTitle",
                            learnMore: "{qssWidget}.model.messages.learnMore"
                        }
                    },
                    selectors: {
                        tip: ".flc-qssWidget-tip",
                        learnMoreLink: ".flc-qssWidget-learnMoreLink"
                    },
                    components: {
                        learnMoreLink: {
                            type: "gpii.psp.qssWidget.learnMoreLink",
                            container: "{that}.dom.learnMoreLink",
                            options: {
                                model: {
                                    setting: "{qssWidget}.model.setting",
                                    messages: {
                                        learnMore: "{qssWidget}.model.messages.learnMore"
                                    }
                                }
                            }
                        }
                    },
                    events: {
                        onNotificationRequired:   "{qssWidget}.events.onQssWidgetNotificationRequired",
                        onQssWidgetCreated:       "{qssWidget}.events.onQssWidgetCreated",
                        onHeightChanged:          "{qssWidget}.events.onQssWidgetHeightChanged"
                    },
                    listeners: {
                        "onCreate.processParams": {
                            funcName: "gpii.qssWidget.processParams",
                            args: ["{focusManager}", "{that}.options.activationParams"]
                        },
                        "onCreate.notifyCreated": {
                            func: "{that}.events.onQssWidgetCreated.fire",
                            args: [null],
                            priority: "last"
                        }
                    }
                }
            },
            focusManager: {
                type: "gpii.qss.verticalFocusManager",
                container: "{qssWidget}.container"
            },
            windowKeyListener: {
                type: "fluid.component",
                options: {
                    gradeNames: "gpii.app.keyListener",
                    target: {
                        expander: {
                            funcName: "jQuery",
                            args: [window]
                        }
                    },
                    events: {
                        onArrowLeftPressed: null,
                        onArrowRightPressed: null,
                        onEscapePressed: null
                    },
                    listeners: {
                        onArrowLeftPressed: "{qssWidget}.close({arguments}.0)",
                        onArrowRightPressed: "{qssWidget}.close({arguments}.0)",
                        onEscapePressed: "{qssWidget}.close({arguments}.0)"
                    }
                }
            },
            // TODO send data from the main process
            channelListener: {
                type: "gpii.psp.channelListener",
                options: {
                    events: {
                        // Add events from the main process to be listened for
                        onSettingUpdated: "{qssWidget}.events.onSettingUpdated"
                    }
                }
            },
            channelNotifier: {
                type: "gpii.psp.channelNotifier",
                options: {
                    events: {
                        // Add events the main process to be notified for
                        onQssWidgetClosed:               "{qssWidget}.events.onWidgetClosed",
                        onQssWidgetHideQssRequested:     "{qssWidget}.events.onQssWidgetHideQssRequested",
                        onQssWidgetHeightChanged:        "{qssWidget}.events.onQssWidgetHeightChanged",
                        onQssWidgetSettingAltered:       "{qssWidget}.events.onQssWidgetSettingAltered",
                        onQssWidgetNotificationRequired: "{qssWidget}.events.onQssWidgetNotificationRequired",
                        onQssWidgetCreated:              "{qssWidget}.events.onQssWidgetCreated",
                        // USB buttons
                        onQssOpenUsbRequested:           "{qssWidget}.events.onQssOpenUsbRequested",
                        onQssUnmountUsbRequested:        "{qssWidget}.events.onQssUnmountUsbRequested",
                        // Volume button
                        onQssGetVolumeRequested:         "{qssWidget}.events.onQssGetVolumeRequested",
                        onQssReApplyPreferencesRequired: "{qssWidget}.events.onQssReApplyPreferencesRequired",
                        onQssGetEnvironmentalLoginKeyRequested: "{qssWidget}.events.onQssGetEnvironmentalLoginKeyRequested"
                    }
                }
            }
        },

        listeners: {
            onSettingUpdated: [{
                funcName: "gpii.app.applier.replace",
                args: [
                    "{that}.applier",
                    "setting",
                    "{arguments}.0"
                ]
            }, {
                funcName: "gpii.psp.qssWidget.updateContainerVisibility",
                args: ["{that}"]
            }]
        },
        invokers: {
            close: {
                funcName: "gpii.psp.qssWidget.close",
                args: [
                    "{that}",
                    "{arguments}.0" // KeyboardEvent
                ]
            }
        }
    });

    /**
     * Fires the appropriate event which is communicated to the main process to
     * indicate that the QSS widget should be closed.
     * @param {Component} that - The `gpii.psp.qssWidget` instance.
     * @param {KeyboardEvent} KeyboardEvent - The keyboard event (if any) which
     * led to the triggering of this function.
     */
    gpii.psp.qssWidget.close = function (that, KeyboardEvent) {
        KeyboardEvent = KeyboardEvent || {};

        that.events.onWidgetClosed.fire({
            setting: that.model.setting,
            key: KeyboardEvent.key
        });
    };

    /**
     * Returns the DOM element (wrapped in a jQuery object) corresponding to the
     * `widgetGrade` which is provided. The last part of the widget grade name (i.e.
     * everything after the last dot) is the key of the selector which should be
     * located in the DOM.
     * @param {Component} that - The `gpii.psp.qssWidget` instance.
     * @param {String} widgetGrade - A grade name for the widget component.
     * @return {jQuery} The jQuery element representing the element in the DOM or
     * `undefined` if there is no such element.
     */
    gpii.psp.qssWidget.locateDomElement = function (that, widgetGrade) {
        return gpii.psp.widgetGradeToSelectorName(that.dom, widgetGrade);
    };

    /**
     * Determines the jQuery element which should be the container of the `widget`
     * view subcomponent depending on the type of the setting.
     * @param {Component} that - The `gpii.psp.qssWidget` instance.
     * @return {jQuery} The jQuery element representing the container object or
     * `undefined` if there is no such element.
     */
    gpii.psp.qssWidget.getWidgetContainer = function (that) {
        var settingType = that.model.setting.schema.type,
            widgetGrades = that.options.widgetGrades,
            widgetGrade = widgetGrades[settingType];
        return gpii.psp.qssWidget.locateDomElement(that, widgetGrade);
    };

    /**
     * Shows the appropriate container depending on the type of the setting.
     * @param {Component} that - The `gpii.psp.qssWidget` instance.
     */
    gpii.psp.qssWidget.updateContainerVisibility = function (that) {
        var widgetGrades = that.options.widgetGrades;
        fluid.each(widgetGrades, function (widgetGrade) {
            var domElement = gpii.psp.qssWidget.locateDomElement(that, widgetGrade);
            if (domElement) {
                domElement.hide();
            }
        });

        var widgetContainer = gpii.psp.qssWidget.getWidgetContainer(that);
        if (widgetContainer) {
            widgetContainer.show();
        }
    };

    /**
     * Depending on whether the QSS widget was shown as a result of keyboard interaction,
     * this function takes care of either focusing the first focusable element (that comes
     * after the close button) in the document or removing the focus if there is such
     * remaining.
     * @param {focusManager} focusManager - The `gpii.qss.focusManager` instance for the
     * QSS widget.
     * @param {Object} activationParams - An object containing parameter's for the activation
     * of the QSS widget (e.g. which key was used to activate the button).
     */
    gpii.qssWidget.processParams = function (focusManager, activationParams) {
        activationParams = activationParams || {};
        if (activationParams.key) {
            // If the widget is show via the keyboard, focus the second focusable element, i.e. the
            // element that appears after the close button and the "learn more" link.
            focusManager.focus(2, true);
        } else {
            // Otherwise there will be no focused element and any remaining highlight will be removed.
            focusManager.removeHighlight(true);
        }
    };

    /**
     * Calculates the total height of the QSS widget assuming that its whole content is fully
     * displayed and there is no need to scroll (i.e. as if there were enough vertical space for
     * all the available setting options).
     * It uses the height of the heightListener iframe that is placed in the component which is expected
     * to increase in size.
     * @param {jQuery} container - A jQuery object representing the QSS menu container.
     * @param {jQuery} parentContainer - A jQuery object representing the parent container of
     * container in which the available setting options are placed.
     * @param {jQuery} heightListenerContainer - A jQuery object representing the container which
     * houses the height listener element.
     * @return {Number} - The height of the QSS menu assuming it is fully displayed.
     */
    gpii.qssWidget.calculateHeight = function (container, parentContainer, heightListenerContainer) {
        var baseHeight = container.outerHeight(true) - parentContainer.outerHeight(true) + heightListenerContainer[0].scrollHeight,
            heightFix = 12; // the height calculation is prone to mistakes, so this gives a little bit of height to fix it
        return baseHeight + heightFix;
    };

    /**
     * A component representing the "Learn more" link in the QSS widget.
     */
    fluid.defaults("gpii.psp.qssWidget.learnMoreLink", {
        gradeNames: ["gpii.app.activatable"],

        model: {
            setting: null,
            messages: {
                learnMore: null
            }
        },

        modelListeners: {
            "messages.learnMore": {
                this: "{that}.container",
                method: "text",
                args: ["{change}.value"]
            }
        },

        invokers: {
            activate: {
                funcName: "gpii.psp.qssWidget.learnMoreLink.activate",
                args: ["{that}.model.setting"]
            }
        }
    });

    /**
     * Opens the learn more link of the current setting in the default OS browser.
     * @param {Object} setting - The setting which corresponds to the activated
     * QSS button.
     */
    gpii.psp.qssWidget.learnMoreLink.activate = function (setting) {
        if (setting && setting.learnMoreLink) {
            gpii.psp.openUrlExternally(setting.learnMoreLink);
        }
    };
})(fluid);<|MERGE_RESOLUTION|>--- conflicted
+++ resolved
@@ -58,13 +58,9 @@
             openUSB: ".flc-qssOpenUSBWidget",
             volume: ".flc-qssVolumeWidget",
             office: ".flc-qssOfficeWidget",
-<<<<<<< HEAD
+            mouse: ".flc-qssMouseWidget",
             translateTools: ".flc-qssTranslateToolsWidget",
-            mouse: ".flc-qssMouseWidget"
-=======
-            mySavedSettings: ".flc-qssMySavedSettingsWidget",
-            translateTools: ".flc-qssTranslateToolsWidget"
->>>>>>> d9d96dc9
+            mySavedSettings: ".flc-qssMySavedSettingsWidget"
         },
 
         /**
@@ -79,13 +75,9 @@
             "openUSB": "gpii.qssWidget.openUSB",
             "volume": "gpii.qssWidget.volume",
             "office": "gpii.qssWidget.office",
-<<<<<<< HEAD
+            "mouse": "gpii.qssWidget.mouse",
             "translateTools": "gpii.qssWidget.translateTools",
-            "mouse": "gpii.qssWidget.mouse"
-=======
-            "mySavedSettings": "gpii.qssWidget.mySavedSettings",
-            "translateTools": "gpii.qssWidget.translateTools"
->>>>>>> d9d96dc9
+            "mySavedSettings": "gpii.qssWidget.mySavedSettings"
         },
 
         events: {
