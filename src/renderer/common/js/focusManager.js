--- conflicted
+++ resolved
@@ -211,8 +211,6 @@
         that.focusElement(elementToFocus, applyHighlight);
     };
 
-<<<<<<< HEAD
-=======
     /**
      * Focuses the given focusable element and optionally applies the keyboard navigation
      * highlight (the "fl-highlighted" class).
@@ -221,7 +219,6 @@
      * @param {Boolean} applyHighlight Whether the keyboard navigation highlight should be
      * applied to the element which is to be focused.
      */
->>>>>>> d6aa2727
     gpii.qss.focusManager.focusElement = function (that, element, applyHighlight) {
         var styles = that.options.styles;
         if (!element.hasClass(styles.focusable)) {
