--- conflicted
+++ resolved
@@ -18,13 +18,9 @@
 (function (fluid, jQuery) {
     var gpii = fluid.registerNamespace("gpii"),
         shell = require("electron").shell,
-<<<<<<< HEAD
         ipcRenderer = require("electron").ipcRenderer,
-        child_process = require("child_process");
-=======
         child_process = require("child_process"),
         fs = require("fs");
->>>>>>> 5c68bb5b
 
     fluid.registerNamespace("gpii.psp");
 
@@ -70,7 +66,6 @@
     };
 
     /**
-<<<<<<< HEAD
      * Registers an IPC listener event and executes the provided function on result
      * @param {String} messageChannel - The channel to which the message should be sent.
      * @param {Function} funcExec - handle to the function to be executed
@@ -90,7 +85,7 @@
         ipcRenderer.removeAllListeners(messageChannel);
     };
 
-=======
+    /*
      * A custom function for handling opening of an .exe file.
      * @param {String} executablePath - path to executable file
      */
@@ -111,8 +106,6 @@
         return false;
     };
 
-
->>>>>>> 5c68bb5b
     /**
      * Plays a sound identified by an absolute path or a URL to it.
      * @param {String} soundPath - The path or URL of the sound to play.
