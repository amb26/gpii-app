/**
 * Generic utilities for the renderer
 *
 * Contains utility functions and components shared between different BrowserWindows.
 * Copyright 2017 Raising the Floor - International
 *
 * Licensed under the New BSD license. You may not use this file except in
 * compliance with this License.
 * The research leading to these results has received funding from the European Union's
 * Seventh Framework Programme (FP7/2007-2013) under grant agreement no. 289016.
 * You may obtain a copy of the License at
 * https://github.com/GPII/universal/blob/master/LICENSE.txt
 */

/* global fluid, jQuery */

"use strict";
(function (fluid, jQuery) {
    var gpii = fluid.registerNamespace("gpii"),
        shell = require("electron").shell,
        ipcRenderer = require("electron").ipcRenderer,
<<<<<<< HEAD
        child_process = require("child_process");
=======
        child_process = require("child_process"),
        fs = require("fs");
>>>>>>> 21122064

    fluid.registerNamespace("gpii.psp");

    /**
     * An implementation of the modulation operation which resolves the
     * notorious "JavaScrip Modulo bug".
     * @param {Number} a - The dividend
     * @param {Number} b - The divisor
     * @return {Number} The remainder - a number in the range [0, Math.abs(b) - 1]
     */
    gpii.psp.modulo = function (a, b) {
        return ((a % b) + b) % b;
    };

    /**
     * Opens the passed url externally using the default browser for the
     * OS (or set by the user).
     * @param {String} url - The url to open externally.
     */
    gpii.psp.openUrlExternally = function (url) {
        shell.openExternal(url);
    };


    /**
     * Executes the file from the shareXPath with the combination of the command
     * @param {String} command - shareX command, example: "Morphic: Capture entire screen to desktop"
     * @param {String} shareXPath - the path and executable name, example: "C:\\sharex-portable\\sharex.exe"
     * @return {Boolean} - returns true on successful command execution
     */
    gpii.psp.execShareXCommand = function (command, shareXPath) {
        // creates the command line, it should looks something like:
        // "C:\\sharex-portable\\sharex.exe" -workflow "Morphic: Capture entire screen to desktop"
        var commandToExecute = "\"" + shareXPath + "\" -workflow \"" + command + "\"";

        try {
            child_process.exec(commandToExecute);
            return true;
        } catch (err) {
            fluid.log(fluid.logLevel.WARN, "execShareXCommand: Cannot execute - " + commandToExecute);
        }
        return false;
    };

    /**
     * Registers an IPC listener event and executes the provided function on result
     * @param {String} messageChannel - The channel to which the message should be sent.
     * @param {Function} funcExec - handle to the function to be executed
<<<<<<< HEAD
     * @param {Component} presenter - The `gpii.qssWidget.WIDGETNAME.presenter` instance.
     * @param {Component} widget - The `gpii.qssWidget.WIDGETNAME` instance.
     */
    gpii.psp.registerIpcListener = function(messageChannel, funcExec, presenter, widget) {
        ipcRenderer.on(messageChannel, function (event, result) {
            // execute the function when the result arrives
            funcExec(presenter, widget, result);
        });
    };

    /**
     * Clears all of the I{C event listeners}
     * @param {String} messageChannel - The channel to which the message should be sent.
     */
    gpii.psp.removeIpcAllListeners = function(messageChannel) {
        ipcRenderer.removeAllListeners(messageChannel);
    };

=======
     */
    gpii.psp.registerIpcListener = function (messageChannel, funcExec) {
        ipcRenderer.on(messageChannel, function (event, result) {
            // execute the function when the result arrives
            funcExec(result);
        });
    };

    /**
     * Clears all of the IPC event listeners
     * @param {String} messageChannel - The channel to which the message should be sent.
     */
    gpii.psp.removeIpcAllListeners = function (messageChannel) {
        ipcRenderer.removeAllListeners(messageChannel);
    };

    /*
     * A custom function for handling opening of an .exe file.
     * @param {String} executablePath - path to executable file
     * @return {Boolean} - returns `true` on successfully executed file
     */
    gpii.psp.launchExecutable = function (executablePath) {
        var fileProperties = fs.statSync(executablePath);

        // Check that the file is executable
        if (fileProperties.mode === parseInt("0100666", 8)) {
            try {
                child_process.exec(executablePath);
                return true;
            } catch (err) {
                fluid.log(fluid.logLevel.WARN, "launchExecutable: Cannot execute - " + executablePath);
            }
        } else {
            fluid.log(fluid.logLevel.WARN, "launchExecutable: File is not executable - " + executablePath);
        }
        return false;
    };

>>>>>>> 21122064
    /**
     * Plays a sound identified by an absolute path or a URL to it.
     * @param {String} soundPath - The path or URL of the sound to play.
     */
    gpii.psp.playSound = function (soundPath) {
        if (soundPath) {
            var sound = new Audio(soundPath);
            sound.play();
        }
    };

    /**
     * Replaces all anchor tags that are not "#" links to open in an
     * external browser.
     */
    gpii.psp.interceptLinks = function () {
        jQuery(document).on("click", "a:not([href^='#'])", function (event) {
            event.preventDefault();
            gpii.psp.openUrlExternally(this.href);
        });
    };

    /**
     * Returns the DOM element (wrapped in a jQuery object) corresponding to the
     * `widgetGrade` which is provided. The last part of the widget grade name (i.e.
     * everything after the last dot) is the key of the selector which should be
     * located in the DOM.
     * @param {jQuery} domElement - jQuery DOM element.
     * @param {String} widgetGrade - A grade name for the widget component.
     * @return {jQuery} The jQuery element representing the element in the DOM or
     * `undefined` if there is no such element.
     */
    gpii.psp.widgetGradeToSelectorName = function (domElement, widgetGrade) {
        if (widgetGrade) {
            var lastDotIndex = widgetGrade.lastIndexOf("."),
                selector = widgetGrade.substring(lastDotIndex + 1);
            return domElement.locate(selector);
        }
    };

    /**
     * A wrapper that adds the replacing of the normal behaviour
     * of all anchor tags to open the specified link in an external
     * (default) browser.
     */
    fluid.defaults("gpii.psp.linksInterceptor", {
        listeners: {
            "onCreate.interceptLinks": {
                funcName: "gpii.psp.interceptLinks"
            }
        }
    });

    /**
     * Render text for DOM elements referenced by component's
     * selectors. It simply adds text (using jquery .text method)
     * to every selector element in case there exists a string
     * by the same name as the selector's.
     * This is done with the only `renderText` invoker which needs the
     * map of strings to be given. In case these strings need to be
     * interpolated, optionally a "values" map can also be given.
     */
    fluid.defaults("gpii.psp.selectorsTextRenderer", {
        enableRichText: false,

        model: {
            messages: null,
            // list of values to be used for messages interpolation
            values: null
        },
        modelListeners: {
            // Any change means that the whole view should be re-rendered
            // messages are a default option as it is most likely that
            // we'll need these to be re-rendered
            "messages": {
                funcName: "{that}.renderText",
                args: [
                    "{that}.model.messages",
                    "{that}.model.values"
                ],
                namespace: "renderText"
            }
        },
        invokers: {
            // This is to be used with model listeners
            renderText: {
                funcName: "gpii.psp.selectorsTextRenderer.renderText",
                args: [
                    "{that}",
                    "{that}.options.enableRichText",
                    "{that}.options.selectors",
                    "{arguments}.0", // strings
                    "{arguments}.1"  // values (used for interpolation)
                ]
            }
        }
    });

    /**
     * Sets (rich) text to dom elements using jQuery.
     * Text is added to an element ONLY if a string with the same name as the element's
     * selector property exists.
     * Example:
     *  selector - { signInHeader: ".flc-signInHeader" }
     *  uses a message of the type - { signInHeader: "Header text" }
     *
     * @param {Component} that - The `gpii.psp.signIn` instance.
     * @param {Boolean} enableRichText - Whether the strings can include rich text (e.g.
     * formatting markup). If `true`, measures will be taken to prevent possible scripts
     * in the message from executing.
     * @param {Object} selectors - The viewComponent's selectors
     * @param {Object} strings - The strings to be used for rendering
     * @param {Object} [values] - The value to be used for interpolation of the strings. This
     * is passed as it is to the `fluid.stringTemplate` method, meaning that the names must match.
     */
    gpii.psp.selectorsTextRenderer.renderText = function (that, enableRichText, selectors, strings, values) {
        if (!strings) {
            return;
        }

        fluid.each(selectors, function (value, key) {
            var element = that.dom.locate(key),
                message = strings[key];
            if (element && fluid.isValue(message)) {
                // interpolate the string with missing values
                message = fluid.stringTemplate(message, values || {});
                if (enableRichText) {
                    // Use parseHTML to prevent scripts from executing.
                    var parsedMessage = jQuery.parseHTML(message);
                    element.html(parsedMessage);
                } else {
                    element.text(message);
                }
            }
        });
    };
})(fluid, jQuery);<|MERGE_RESOLUTION|>--- conflicted
+++ resolved
@@ -19,12 +19,8 @@
     var gpii = fluid.registerNamespace("gpii"),
         shell = require("electron").shell,
         ipcRenderer = require("electron").ipcRenderer,
-<<<<<<< HEAD
-        child_process = require("child_process");
-=======
         child_process = require("child_process"),
         fs = require("fs");
->>>>>>> 21122064
 
     fluid.registerNamespace("gpii.psp");
 
@@ -73,28 +69,9 @@
      * Registers an IPC listener event and executes the provided function on result
      * @param {String} messageChannel - The channel to which the message should be sent.
      * @param {Function} funcExec - handle to the function to be executed
-<<<<<<< HEAD
-     * @param {Component} presenter - The `gpii.qssWidget.WIDGETNAME.presenter` instance.
-     * @param {Component} widget - The `gpii.qssWidget.WIDGETNAME` instance.
-     */
-    gpii.psp.registerIpcListener = function(messageChannel, funcExec, presenter, widget) {
-        ipcRenderer.on(messageChannel, function (event, result) {
-            // execute the function when the result arrives
-            funcExec(presenter, widget, result);
-        });
-    };
-
-    /**
-     * Clears all of the I{C event listeners}
-     * @param {String} messageChannel - The channel to which the message should be sent.
-     */
-    gpii.psp.removeIpcAllListeners = function(messageChannel) {
-        ipcRenderer.removeAllListeners(messageChannel);
-    };
-
-=======
      */
     gpii.psp.registerIpcListener = function (messageChannel, funcExec) {
+
         ipcRenderer.on(messageChannel, function (event, result) {
             // execute the function when the result arrives
             funcExec(result);
@@ -131,7 +108,6 @@
         return false;
     };
 
->>>>>>> 21122064
     /**
      * Plays a sound identified by an absolute path or a URL to it.
      * @param {String} soundPath - The path or URL of the sound to play.
