/**
 * Generic utilities for the renderer
 *
 * Contains utility functions and components shared between different BrowserWindows.
 * Copyright 2017 Raising the Floor - International
 *
 * Licensed under the New BSD license. You may not use this file except in
 * compliance with this License.
 * The research leading to these results has received funding from the European Union's
 * Seventh Framework Programme (FP7/2007-2013) under grant agreement no. 289016.
 * You may obtain a copy of the License at
 * https://github.com/GPII/universal/blob/master/LICENSE.txt
 */

/* global fluid, jQuery */

"use strict";
(function (fluid, jQuery) {
    var gpii = fluid.registerNamespace("gpii"),
        shell = require("electron").shell;


    fluid.registerNamespace("gpii.psp");

    /**
     * An implementation of the modulation operation which resolves the
     * notorious "JavaScrip Modulo bug".
     * @param {Number} a - The dividend
     * @param {Number} b - The divisor
     * @return {Number} The remainder - a number in the range [0, Math.abs(b) - 1]
     */
    gpii.psp.modulo = function (a, b) {
        return ((a % b) + b) % b;
    };

    /**
     * Opens the passed url externally using the default browser for the
     * OS (or set by the user).
     * @param {String} url - The url to open externally.
     */
    gpii.psp.openUrlExternally = function (url) {
        shell.openExternal(url);
    };

    /**
     * Plays a sound identified by an absolute path or a URL to it.
     * @param {String} soundPath - The path or URL of the sound to play.
     */
    gpii.psp.playSound = function (soundPath) {
        if (soundPath) {
            var sound = new Audio(soundPath);
            sound.play();
        }
    };

    /**
     * Replaces all anchor tags that are not "#" links to open in an
     * external browser.
     */
    gpii.psp.interceptLinks = function () {
        jQuery(document).on("click", "a:not([href^='#'])", function (event) {
            event.preventDefault();
            gpii.psp.openUrlExternally(this.href);
        });
    };

    /**
     * A wrapper that adds the replacing of the normal behaviour
     * of all anchor tags to open the specified link in an external
     * (default) browser.
     */
    fluid.defaults("gpii.psp.linksInterceptor", {
        listeners: {
            "onCreate.interceptLinks": {
                funcName: "gpii.psp.interceptLinks"
            }
        }
    });

    /**
     * Render text for DOM elements referenced by component's
     * selectors. It simply adds text (using jquery .text method)
     * to every selector element in case there exists a string
     * by the same name as the selector's.
     * This is done with the only `renderText` invoker which needs the
     * map of strings to be given. In case these strings need to be
     * interpolated, optionally a "values" map can also be given.
     */
    fluid.defaults("gpii.psp.selectorsTextRenderer", {
        enableRichText: false,

        model: {
            messages: null,
            // list of values to be used for messages interpolation
            values: null
        },
        modelListeners: {
            // Any change means that the whole view should be re-rendered
            // messages are a default option as it is most likely that
            // we'll need these to be re-rendered
            "messages": {
                funcName: "{that}.renderText",
                args: [
<<<<<<< HEAD
                    "{that}.model.messages",
                    "{that}.model.values"
                ]
=======
                    "{that}.model.messages"
                ],
                namespace: "renderText"
>>>>>>> 2298ca34
            }
        },
        invokers: {
            // This is to be used with model listeners
            renderText: {
                funcName: "gpii.psp.selectorsTextRenderer.renderText",
                args: [
                    "{that}",
                    "{that}.options.enableRichText",
                    "{that}.options.selectors",
                    "{arguments}.0", // strings
                    "{arguments}.1"  // values (used for interpolation)
                ]
            }
        }
    });

    /**
     * Sets (rich) text to dom elements using jQuery.
     * Text is added to an element ONLY if a string with the same name as the element's
     * selector property exists.
     * Example:
     *  selector - { signInHeader: ".flc-signInHeader" }
     *  uses a message of the type - { signInHeader: "Header text" }
     *
     * @param {Component} that - The `gpii.psp.signIn` instance.
     * @param {Boolean} enableRichText - Whether the strings can include rich text (e.g.
     * formatting markup). If `true`, measures will be taken to prevent possible scripts
     * in the message from executing.
     * @param {Object} selectors - The viewComponent's selectors
     * @param {Object} strings - The strings to be used for rendering
     * @param {Object} [values] - The value to be used for interpolation of the strings. This
     * is passed as it is to the `fluid.stringTemplate` method, meaning that the names must match.
     */
    gpii.psp.selectorsTextRenderer.renderText = function (that, enableRichText, selectors, strings, values) {
        if (!strings) {
            return;
        }

        fluid.each(selectors, function (value, key) {
            var element = that.dom.locate(key),
                message = strings[key];
            if (element && fluid.isValue(message)) {
                // interpolate the string with missing values
                message = fluid.stringTemplate(message, values || {});
                if (enableRichText) {
                    // Use parseHTML to prevent scripts from executing.
                    var parsedMessage = jQuery.parseHTML(message);
                    element.html(parsedMessage);
                } else {
                    element.text(message);
                }
            }
        });
    };
})(fluid, jQuery);<|MERGE_RESOLUTION|>--- conflicted
+++ resolved
@@ -101,15 +101,10 @@
             "messages": {
                 funcName: "{that}.renderText",
                 args: [
-<<<<<<< HEAD
                     "{that}.model.messages",
                     "{that}.model.values"
-                ]
-=======
-                    "{that}.model.messages"
                 ],
                 namespace: "renderText"
->>>>>>> 2298ca34
             }
         },
         invokers: {
