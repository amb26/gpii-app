/**
 * The quick set strip
 *
 * Represents the quick set strip with which the user can update his settings.
 * Copyright 2017 Raising the Floor - International
 *
 * Licensed under the New BSD license. You may not use this file except in
 * compliance with this License.
 * The research leading to these results has received funding from the European Union's
 * Seventh Framework Programme (FP7/2007-2013) under grant agreement no. 289016.
 * You may obtain a copy of the License at
 * https://github.com/GPII/universal/blob/master/LICENSE.txt
 */

/* global fluid */

"use strict";
(function (fluid) {
    var gpii = fluid.registerNamespace("gpii");

    /**
     * Represents the list of QSS settings. It renders the settings and listens for events
     * triggered by the buttons. The `handlerGrades` hash maps the type of a setting to the
     * gradeName of the handler which will present the corresponding setting button in the
     * QSS. If for a given setting type there is no entry in the `handlerGrades` hash, the
     * the `defaultHandlerGrade` will be used for its presenter.
     */
    fluid.defaults("gpii.qss.list", {
        gradeNames: ["gpii.psp.repeater"],

        defaultHandlerGrade: "gpii.qss.buttonPresenter",
        handlerGrades: {
            "boolean":           "gpii.qss.toggleButtonPresenter",
            "number":            "gpii.qss.widgetButtonPresenter",
            "string":            "gpii.qss.widgetButtonPresenter",
            "close":             "gpii.qss.closeButtonPresenter",
            "mySavedSettings":   "gpii.qss.mySavedSettingsButtonPresenter",
            "save":              "gpii.qss.saveButtonPresenter",
            "undo":              "gpii.qss.undoButtonPresenter",
            "resetAll":          "gpii.qss.resetAllButtonPresenter",
            "more":              "gpii.qss.moreButtonPresenter",
            "openUSB":           "gpii.qss.widgetButtonPresenter",
            "office":            "gpii.qss.widgetButtonPresenter",
            "cloud-folder-open": "gpii.qss.openCloudFolderPresenter",
            "launch-documorph":  "gpii.qss.launchDocuMorphPresenter",
            "volume":            "gpii.qss.volumeButtonPresenter",
<<<<<<< HEAD
            "mouse":             "gpii.qss.widgetButtonPresenter",
=======
            "snipping-tool":     "gpii.qss.snippingToolPresenter",
>>>>>>> c65bc1a2
            "disabled":          "gpii.qss.disabledButtonPresenter",
            // custom button grades
            "custom-launch-app": "gpii.qss.customLaunchAppPresenter",
            "custom-open-url":   "gpii.qss.customOpenUrlPresenter",
            // separator grade
            "separator":         "gpii.qss.separatorButtonPresenter",
            // url based buttons
            "url-customize-qss": "gpii.qss.urlCustomizeQssPresenter"
        },

        dynamicContainerMarkup: {
            container:
                "<div class=\"%containerClass fl-focusable\">" +
                "</div>",
            containerClassPrefix: "fl-qss-button"
        },
        markup: "<div class=\"flc-qss-btnChangeIndicator fl-qss-btnChangeIndicator\"></div>" +
                "<div class=\"flc-qss-btnImage fl-qss-btnImage\"></div>" +
                "<span class=\"flc-qss-btnLabel fl-qss-btnLabel\"></span>" +
                "<div class=\"flc-qss-btnCaption fl-qss-btnCaption\"></div>",

        events: {
            onButtonFocusRequired: null,

            // external events
            onButtonFocused: null,
            onButtonActivated: null,
            onButtonMouseEnter: null,
            onButtonMouseLeave: null,

            onSettingAltered: null,
            onNotificationRequired: null,
            onMorePanelRequired: null,
            onUndoRequired: null,
            onResetAllRequired: null,
            onSaveRequired: null
        },

        invokers: {
            getHandlerType: {
                funcName: "gpii.qss.list.getHandlerType",
                args: [
                    "{that}",
                    "{arguments}.0" // item
                ]
            }
        }
    });

    /**
     * Returns the correct handler type (a grade inheriting from `gpii.qss.buttonPresenter`)
     * for the given setting depending on its type.
     * @param {Component} that - The `gpii.qss.list` instance.
     * @param {Object} setting - The setting for which the handler type is to be determined.
     * @return {String} The grade name of the setting's handler.
     */
    gpii.qss.list.getHandlerType = function (that, setting) {
        var handlerGrades = that.options.handlerGrades,
            settingType = setting.schema.type;

        return handlerGrades[settingType] || that.options.defaultHandlerGrade;
    };

    /**
     * Wrapper that enables internationalization of the `gpii.qss` component and
     * intercepts all anchor tags on the page so that an external browser is used
     * for loading them.
     */
    fluid.defaults("gpii.psp.translatedQss", {
        gradeNames: [
            "gpii.psp.messageBundles",
            "fluid.viewComponent",
            "gpii.psp.linksInterceptor",
            "gpii.psp.baseWindowCmp.signalDialogReady"
        ],

        components: {
            quickSetStrip: {
                type: "gpii.qss",
                container: "{translatedQss}.container",
                options: {
                    model: {
                        settings: "{translatedQss}.model.settings"
                    },
                    siteConfig: "{translatedQss}.options.siteConfig"
                }
            }
        }
    });

    /**
     * Represents all renderer components of the QSS including the list of settings,
     * the `focusManager` and the channels for communication with the main process.
     */
    fluid.defaults("gpii.qss", {
        gradeNames: ["fluid.viewComponent"],

        model: {
            isKeyedIn: false,
            settings: []
        },

        selectors: {
            logo: ".flc-qss-logo"
        },

        events: {
            onQssOpen: null,
            onQssClosed: null,
            onQssWidgetToggled: null,
            onQssLogoToggled: null
        },

        defaultFocusButtonType: "psp",

        listeners: {
            "onQssOpen": {
                funcName: "gpii.qss.onQssOpen",
                args: [
                    "{quickSetStripList}",
                    "{focusManager}",
                    "{that}.model.settings",
                    "{that}.options.defaultFocusButtonType",
                    "{arguments}.0" // params
                ]
            },

            onQssLogoToggled: {
                this: "{that}.dom.logo",
                method: "toggle",
                args: ["{arguments}.0"]
            }
        },

        components: {
            quickSetStripList: {
                type: "gpii.qss.list",
                container: "{that}.container",
                options: {
                    model: {
                        items: "{quickSetStrip}.model.settings"
                    },
                    events: {
                        onQssClosed: "{gpii.qss}.events.onQssClosed",
                        onUndoIndicatorChanged: null
                    }
                }
            },
            focusManager: {
                type: "gpii.qss.qssFocusManager",
                container: "{qss}.container"
            },
            channelListener: {
                type: "gpii.psp.channelListener",
                options: {
                    events: {
                        // Add events from the main process to be listened for
                        onQssOpen: "{qss}.events.onQssOpen",
                        onQssWidgetToggled: "{qss}.events.onQssWidgetToggled",
                        onQssLogoToggled: "{qss}.events.onQssLogoToggled",
                        onSettingUpdated: null,
                        onIsKeyedInChanged: null,

                        onUndoIndicatorChanged: "{quickSetStripList}.events.onUndoIndicatorChanged"
                    },
                    listeners: {
                        onSettingUpdated: {
                            funcName: "gpii.qss.updateSetting",
                            args: [
                                "{qss}",
                                "{arguments}.0"
                            ]
                        },
                        onIsKeyedInChanged: {
                            func: "{gpii.qss}.updateIsKeyedIn"
                        }
                    }
                }
            },
            channelNotifier: {
                type: "gpii.psp.channelNotifier",
                options: {
                    events: {
                        // Add events the main process to be notified for
                        onQssClosed:           "{qss}.events.onQssClosed",
                        onQssButtonFocused:    "{quickSetStripList}.events.onButtonFocused",
                        onQssButtonsFocusLost: "{focusManager}.events.onFocusLost",
                        onQssButtonActivated:  "{quickSetStripList}.events.onButtonActivated",
                        onQssButtonMouseEnter: "{quickSetStripList}.events.onButtonMouseEnter",
                        onQssButtonMouseLeave: "{quickSetStripList}.events.onButtonMouseLeave",

                        onQssSettingAltered:   "{quickSetStripList}.events.onSettingAltered",
                        onQssNotificationRequired: "{quickSetStripList}.events.onNotificationRequired",
                        onQssMorePanelRequired: "{quickSetStripList}.events.onMorePanelRequired",
                        onQssUndoRequired: "{quickSetStripList}.events.onUndoRequired",
                        onQssResetAllRequired: "{quickSetStripList}.events.onResetAllRequired",
                        onQssSaveRequired: "{quickSetStripList}.events.onSaveRequired",

                        // Custom buttons events
                        onQssStartProcess: null
                    }
                }
            }
        },

        invokers: {
            updateIsKeyedIn: {
                changePath: "isKeyedIn",
                value: "{arguments}.0"
            }
        }
    });

    /**
     * Returns the index of the `setting` object in the `settings` array. Settings are identified
     * by their `path` property which is expected to be existent and unique.
     * @param {Object[]} settings - An array of QSS settings.
     * @param {Object} setting - The particular setting whose index is queried.
     * @return {Number} The index of the setting in the specified array or -1 if the setting is not
     * present in the array.
     */
    gpii.qss.getSettingIndex = function (settings, setting) {
        return settings.findIndex(function (currentSetting) {
            return currentSetting.path === setting.path;
        });
    };

    /**
     * Finds a setting in a list of settings and updates it.
     * @param {Component} that - The component containing `settings` in its model
     * @param {Object} settingNewState - The new state of the setting
     * @param {String} settingNewState.path - The path of the setting. This field is required.
     */
    gpii.qss.updateSetting = function (that, settingNewState) {
        var settingIndex = gpii.qss.getSettingIndex(that.model.settings, settingNewState);
        gpii.app.applier.replace(that.applier, "settings." + settingIndex, settingNewState, "channelNotifier.settingUpdate");
    };

    /**
     * Handles opening of the QSS by focusing or removing the focus for the QSS buttons
     * depending on how the QSS was opened (using the keyboard shortcut, by clicking the
     * tray icon, by closing the QSS widget using the left, right arrow keys or the ESC).
     * @param {Component} qssList - The `gpii.qss.list` instance.
     * @param {focusManager} focusManager - The `gpii.qss.focusManager` instance for the QSS.
     * @param {Object[]} settings - An array of QSS settings.
     * @param {String} defaultFocusButtonType - The gradeName of the QSS button which should
     * be focused by default (i.e. when the QSS is opened using the keyboard shortcut).
     * @param {Object} params - An object containing parameter's for the activation
     * of the button (e.g. which key was used to open the QSS).
     */
    gpii.qss.onQssOpen = function (qssList, focusManager, settings, defaultFocusButtonType, params) {
        // Focus the first button of the specified `defaultFocusButtonType` if
        // the QSS is opened using the global shortcut.
        if (params.shortcut) {
            fluid.each(settings, function (setting, settingIndex) {
                if (setting.schema.type === defaultFocusButtonType) {
                    qssList.events.onButtonFocusRequired.fire(settingIndex);
                    return true;
                }
            });
        } else if (params.setting) {
            // Focus a button corresponding to a given setting or the previous or
            // following button depending on the activation parameters.
            var settingIndex = gpii.qss.getSettingIndex(settings, params.setting),
                silentFocus = false;

            if (params.key === "ArrowLeft") {
                settingIndex = gpii.psp.modulo(settingIndex - 1, settings.length);
            } else if (params.key === "ArrowRight") {
                settingIndex = gpii.psp.modulo(settingIndex + 1, settings.length);
            } else {
                /**
                 * The main process should not be notified about the focusing of the button if
                 * that was a result of closing the QSS widget via ESC or via its close button.
                 */
                silentFocus = true;
            }

            qssList.events.onButtonFocusRequired.fire(settingIndex, !!params.key, silentFocus);
        } else {
            focusManager.removeHighlight(true);
        }
    };
})(fluid);<|MERGE_RESOLUTION|>--- conflicted
+++ resolved
@@ -44,11 +44,8 @@
             "cloud-folder-open": "gpii.qss.openCloudFolderPresenter",
             "launch-documorph":  "gpii.qss.launchDocuMorphPresenter",
             "volume":            "gpii.qss.volumeButtonPresenter",
-<<<<<<< HEAD
             "mouse":             "gpii.qss.widgetButtonPresenter",
-=======
             "snipping-tool":     "gpii.qss.snippingToolPresenter",
->>>>>>> c65bc1a2
             "disabled":          "gpii.qss.disabledButtonPresenter",
             // custom button grades
             "custom-launch-app": "gpii.qss.customLaunchAppPresenter",
