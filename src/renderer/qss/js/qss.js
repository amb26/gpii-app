/**
 * The quick set strip
 *
 * Represents the quick set strip with which the user can update his settings.
 * Copyright 2017 Raising the Floor - International
 *
 * Licensed under the New BSD license. You may not use this file except in
 * compliance with this License.
 * The research leading to these results has received funding from the European Union's
 * Seventh Framework Programme (FP7/2007-2013) under grant agreement no. 289016.
 * You may obtain a copy of the License at
 * https://github.com/GPII/universal/blob/master/LICENSE.txt
 */

/* global fluid */

"use strict";
(function (fluid) {
    var gpii = fluid.registerNamespace("gpii");


    fluid.defaults("gpii.qss.qssKeyListener", {
        gradeNames: "gpii.qss.elementRepeater.keyListener",

        events: {
            onArrowDownPressed: null,
            onArrowUpPressed: null,
            onArrowLeftPressed: null,
            onArrowRightPressed: null,
            onEnterPressed: null,
            onSpacebarPressed: null,
            onTabPressed: null
        }
    });

    /**
     * TODO
     */
    fluid.defaults("gpii.qss.buttonPresenter", {
        gradeNames: [
            "gpii.qss.qssKeyListener",
            "gpii.qss.elementRepeater.hoverable",
            "gpii.qss.elementRepeater.clickable",
            "fluid.viewComponent"
        ],

        model: {
            item: {
                value: null
            },
            value: "{that}.model.item.value",
            messages: {
                notification: {
                    description: "Most applications will need to be re-started in order for the %settingTitle setting to work in that application."
                }
            }
        },

        modelListeners: {
            value: [{
                funcName: "{that}.events.onSettingAltered.fire",
                args: ["{that}.model.item", "{change}.value"],
                excludeSource: ["init", "gpii.psp.repeater.itemUpdate"]
            }, {
                funcName: "gpii.qss.buttonPresenter.updateChangeIndicator",
                args: ["{that}.dom.changeIndicator", "{that}.model.item", "{change}.value"]
            }, {
                funcName: "gpii.qss.buttonPresenter.showNotification",
                args: ["{that}", "{list}"],
                excludeSource: "init"
            }]
        },

        selectors: {
            title: ".flc-qss-btnLabel",
            image: ".flc-qss-btnImage",
            caption: ".flc-qss-btnCaption",
            changeIndicator: ".flc-qss-btnChangeIndicator"
        },

        styles: {
            activated: "fl-activated",
            settingButton: "fl-qss-settingButton"
        },

        attrs: {
            role: "button"
        },

        applyKeyboardHighlight: false,

        // pass hover item as it is in order to use its position
        // TODO probably use something like https://stackoverflow.com/questions/3234977/using-jquery-how-to-get-click-coordinates-on-the-target-element
        events: {
            onMouseEnter: null,
            onMouseLeave: null,
            onButtonFocused: "{gpii.qss.list}.events.onButtonFocused",
            onQssWidgetToggled: "{gpii.qss}.events.onQssWidgetToggled",

            onButtonFocusRequired: "{gpii.qss.list}.events.onButtonFocusRequired",
            onSettingAltered: "{gpii.qss.list}.events.onSettingAltered"
        },

        listeners: {
            "onCreate.addAttrs": {
                "this": "{that}.container",
                method: "attr",
                args: ["{that}.options.attrs"]
            },
            "onCreate.styleButton": {
                funcName: "gpii.qss.buttonPresenter.styleButton",
                args: ["{that}", "{that}.container"]
            },
            "onCreate.renderTitle": {
                this: "{that}.dom.title",
                method: "text",
                args: ["{that}.model.item.schema.title"]
            },
            "onCreate.renderImage": {
                this: "{that}.dom.image",
                method: "attr",
                args: ["src", "{that}.model.item.schema.image"]
            },

            "{focusManager}.events.onElementFocused": {
                funcName: "gpii.qss.buttonPresenter.notifyButtonFocused",
                args: [
                    "{that}",
                    "{that}.container",
                    "{arguments}.0"     // element
                ]
            },

            onButtonFocusRequired: {
                funcName: "gpii.qss.buttonPresenter.focusButton",
                args: [
                    "{that}",
                    "{focusManager}",
                    "{that}.container",
                    "{arguments}.0", // index
                    "{arguments}.1" // applyHighlight
                ]
            },
            onQssWidgetToggled: {
                funcName: "gpii.qss.buttonPresenter.onQssWidgetToggled",
                args: [
                    "{that}",
                    "{that}.container",
                    "{arguments}.0", // setting
                    "{arguments}.1" // isShown
                ]
            },

            onMouseEnter: {
                func: "{gpii.qss.list}.events.onButtonMouseEnter",
                args: [
                    "{that}.model.item",
                    "@expand:gpii.qss.getElementMetrics({that}.container)"
                ]
            },
            onMouseLeave: {
                func: "{gpii.qss.list}.events.onButtonMouseLeave",
                args: [
                    "{that}.model.item",
                    "@expand:gpii.qss.getElementMetrics({that}.container)"
                ]
            },

            // Element interaction events

            "onClicked.activate": {
                func: "{that}.activate"
            },
            "onSpacebarPressed.activate": {
                func: "{that}.onActivationKeyPressed",
                args: [
                    {key: "Spacebar"}
                ]
            },
            "onEnterPressed.activate": {
                func: "{that}.onActivationKeyPressed",
                args: [
                    {key: "Enter"}
                ]
            }
        },
        invokers: {
            onActivationKeyPressed: {
                funcName: "gpii.qss.buttonPresenter.onActivationKeyPressed",
                args: [
                    "{that}",
                    "{focusManager}",
                    "{that}.container",
                    "{arguments}.0" // activationParams
                ]
            },
            onButtonActivated: {
                funcName: "gpii.qss.buttonPresenter.onButtonActivated",
                args: [
                    "{that}",
                    "{focusManager}",
                    "{that}.container",
                    "{list}",
                    "{arguments}.0" // activationParams
                ]
            },
            activate: {
                funcName: "gpii.qss.buttonPresenter.activate",
                args: [
                    "{that}",
                    "{arguments}.0" // activationParams
                ]
            }
        }
    });

    gpii.qss.buttonPresenter.onActivationKeyPressed = function (that, focusManager, container, activationParams) {
        if (focusManager.isHighlighted(container)) {
            that.activate(activationParams);
        }
    };

    gpii.qss.buttonPresenter.updateChangeIndicator = function (indicatorElem, setting, value) {
        // The dot should be shown if the setting has a default value, the new value of the
        // setting is different from that value and the new value is one of the predefined
        // values (in case of a menu widget).
        var shouldShow =
            fluid.isValue(setting.schema.defaultValue) &&
            !fluid.model.diff(value, setting.schema.defaultValue) &&
            (setting.schema.type !== "string" || setting.schema["enum"].indexOf(value) >= 0);
        indicatorElem.toggle(shouldShow);
    };

    gpii.qss.buttonPresenter.styleButton = function (that, container) {
        var path = that.model.item.path;
        if (path.startsWith("http://registry\\.gpii\\.net") || path === "more") {
            container.addClass(that.options.styles.settingButton);
        }
    };

    gpii.qss.buttonPresenter.onQssWidgetToggled = function (that, container, setting, isShown) {
        var activatedClass = that.options.styles.activated;
        container.toggleClass(activatedClass, isShown && that.model.item.path === setting.path);
    };

    gpii.qss.buttonPresenter.onButtonActivated = function (that, focusManager, container, qssList, activationParams) {
        var metrics = gpii.qss.getElementMetrics(container),
            isKeyPressed = fluid.get(activationParams, "key"),
            applyKeyboardHighlight = that.options.applyKeyboardHighlight;

        qssList.events.onButtonActivated.fire(that.model.item, metrics, activationParams);
        focusManager.focusElement(container, isKeyPressed && applyKeyboardHighlight);
    };

    gpii.qss.buttonPresenter.activate = function (that, activationParams) {
        that.onButtonActivated(activationParams);
    };

    gpii.qss.buttonPresenter.notifyButtonFocused = function (that, container, focusedElement) {
        if (container.is(focusedElement)) {
            that.events.onButtonFocused.fire(
                that.model.item,
                gpii.qss.getElementMetrics(focusedElement));
        }
    };

    gpii.qss.buttonPresenter.focusButton = function (that, focusManager, container, index, applyHighlight) {
        if (that.model.index === index) {
            focusManager.focusElement(container, applyHighlight);
        }
    };

    gpii.qss.buttonPresenter.showNotification = function (that, qssList) {
        if (that.model.item.restartWarning) {
            var messages = that.model.messages,
                description = fluid.stringTemplate(messages.notification.description, {
                    settingTitle: that.model.item.schema.title
                }),
                notificationParams = fluid.extend({}, messages.notification, {
                    description: description
                });
            qssList.events.onNotificationRequired.fire(notificationParams);
        }
    };

    /**
     * Return the metrics of a clicked element. These can be used
     * for positioning. Note that the position is relative to the right.
     *
     * @param {jQuery} target - The DOM element which
     * positioning metrics are needed.
     * @returns {{width: Number, height: Number, offsetRight: Number}}
     */
    gpii.qss.getElementMetrics = function (target) {
        return {
            offsetRight: $(window).width() - target.offset().left,
            height:      target.outerHeight() - 2, // TODO: Think of a better formula.
            width:       target.outerWidth()
        };
    };


    fluid.defaults("gpii.qss.toggleButtonPresenter", {
        gradeNames: ["gpii.qss.buttonPresenter"],
        model: {
            messages: {
                caption: null
            },
            caption: null
        },
        attrs: {
            role: "switch"
        },
        applyKeyboardHighlight: true,
        modelRelay: {
            "caption": {
                target: "caption",
                singleTransform: {
                    type: "fluid.transforms.free",
                    func: "gpii.qss.toggleButtonPresenter.getCaption",
                    args: ["{that}.model.value", "{that}.model.messages"]
                }
            }
        },
        modelListeners: {
            value: {
                this: "{that}.container",
                method: "attr",
                args: ["aria-checked", "{change}.value"]
            },
            caption: {
                this: "{that}.dom.caption",
                method: "text",
                args: ["{change}.value"]
            }
        },
        listeners: {
            "onArrowUpPressed.activate": {
                func: "{that}.onActivationKeyPressed",
                args: [
                    {key: "ArrowUp"}
                ]
            },
            "onArrowDownPressed.activate": {
                func: "{that}.onActivationKeyPressed",
                args: [
                    {key: "ArrowDown"}
                ]
            }
        },
        invokers: {
            activate: {
                funcName: "gpii.qss.toggleButtonPresenter.activate",
                args: [
                    "{that}",
                    "{arguments}.0" // activationParams
                ]
            }
        }
    });

    gpii.qss.toggleButtonPresenter.getCaption = function (value, messages) {
        return value ? messages.caption : "";
    };

    gpii.qss.toggleButtonPresenter.activate = function (that, activationParams) {
        that.onButtonActivated(activationParams);
        that.applier.change("value", !that.model.value);
    };

    fluid.defaults("gpii.qss.keyInButtonPresenter", {
        gradeNames: ["gpii.qss.buttonPresenter"],
        attrs: {
            "aria-label": "Morphic settings panel"
        },
        invokers: {
            activate: {
                funcName: "gpii.qss.keyInButtonPresenter.activate",
                args: [
                    "{that}",
                    "{list}",
                    "{arguments}.0" // activationParams
                ]
            }
        }
    });

    gpii.qss.keyInButtonPresenter.activate = function (that, qssList, activationParams) {
        that.onButtonActivated(activationParams);
        qssList.events.onPSPOpen.fire(that.model.messages.notification);
    };

    fluid.defaults("gpii.qss.closeButtonPresenter", {
        gradeNames: ["gpii.qss.buttonPresenter"],
<<<<<<< HEAD
=======
        listeners: {
            onClicked:         "{that}.closeQss()",
            onEnterPressed:    "{that}.closeQss()",
            onSpacebarPressed: "{that}.closeQss()"
        },
>>>>>>> 99ff4824
        invokers: {
            activate: {
                funcName: "gpii.qss.closeButtonPresenter.activate",
                args: [
                    "{that}",
                    "{list}",
                    "{arguments}.0" // activationParams
                ]
            }
        }
    });

    gpii.qss.closeButtonPresenter.activate = function (that, qssList, activationParams) {
        that.onButtonActivated(activationParams);
        qssList.events.onQssClosed.fire();
    };

    fluid.defaults("gpii.qss.widgetButtonPresenter", {
        gradeNames: ["gpii.qss.buttonPresenter"],
        listeners: {
            "onArrowUpPressed.activate": {
                func: "{that}.onActivationKeyPressed",
                args: [
                    {key: "ArrowUp"}
                ]
            },
            "onArrowDownPressed.activate": {
                func: "{that}.onActivationKeyPressed",
                args: [
                    {key: "ArrowDown"}
                ]
            }
        }
    });

    fluid.defaults("gpii.qss.saveButtonPresenter", {
        gradeNames: ["gpii.qss.buttonPresenter"],
        model: {
            messages: {
                notification: {
                    description: "Current Settings Saved"
                }
            }
        },
        invokers: {
            activate: {
                funcName: "gpii.qss.saveButtonPresenter.activate",
                args: [
                    "{that}",
                    "{list}",
                    "{arguments}.0" // activationParams
                ]
            }
        }
    });

    gpii.qss.saveButtonPresenter.activate = function (that, qssList, activationParams) {
        that.onButtonActivated(activationParams);
        qssList.events.onNotificationRequired.fire(that.model.messages.notification);
    };

    fluid.defaults("gpii.qss.moreButtonPresenter", {
        gradeNames: ["gpii.qss.buttonPresenter"],
        invokers: {
            activate: {
                funcName: "gpii.qss.moreButtonPresenter.activate",
                args: [
                    "{that}",
                    "{list}",
                    "{arguments}.0" // activationParams
                ]
            }
        }
    });

    gpii.qss.moreButtonPresenter.activate = function (that, qssList, activationParams) {
        that.onButtonActivated(activationParams);
        qssList.events.onMorePanelRequired.fire();
    };

    fluid.defaults("gpii.qss.undoButtonPresenter", {
        gradeNames: ["gpii.qss.buttonPresenter"],
        invokers: {
            activate: {
                funcName: "gpii.qss.undoButtonPresenter.activate",
                args: [
                    "{that}",
                    "{that}.container",
                    "{list}",
                    "{arguments}.0" // activationParams
                ]
            }
        }
    });

    gpii.qss.undoButtonPresenter.activate = function (that, container, qssList, activationParams) {
        gpii.qss.buttonPresenter.activate(that, container, qssList, activationParams);
        qssList.events.onUndoRequired.fire();
    };


    /**
     * Represents the list of qss settings. It renders the settings and listens
     * for events on them.
     */
    fluid.defaults("gpii.qss.list", {
        gradeNames: ["gpii.psp.repeater"],

        dynamicContainerMarkup: {
            container:
                "<div class=\"%containerClass fl-focusable\" tabindex=\"0\">" +
                    "<div class=\"flc-qss-btnChangeIndicator fl-qss-btnChangeIndicator\"></div>" +
                    "<span class=\"flc-qss-btnLabel fl-qss-btnLabel\"></span>" +
                    "<img class=\"flc-qss-btnImage fl-qss-btnImage\">" +
                    "<div class=\"flc-qss-btnCaption fl-qss-btnCaption\"></div>" +
                "</div>",
            containerClassPrefix: "fl-qss-button"
        },
        markup: null,

        events: {
            onButtonFocusRequired: null,

            // external events
            onButtonFocused: null,
            onButtonActivated: null,
            onButtonMouseEnter: null,
            onButtonMouseLeave: null,

            onSettingAltered: null,
            onNotificationRequired: null,
            onMorePanelRequired: null,
            onUndoRequired: null,
            onPSPOpen: null
        },

        invokers: {
            getHandlerType: {
                funcName: "gpii.qss.list.getHandlerType",
                args: ["{arguments}.0"] // item
            }
        }
    });

    gpii.qss.list.getHandlerType = function (item) {
        switch (item.schema.type) {
        case "boolean":
            return "gpii.qss.toggleButtonPresenter";
        case "number":
        case "string":
            return "gpii.qss.widgetButtonPresenter";
        case "close":
            return "gpii.qss.closeButtonPresenter";
        case "keyIn":
            return "gpii.qss.keyInButtonPresenter";
        case "save":
            return "gpii.qss.saveButtonPresenter";
        case "undo":
            return "gpii.qss.undoButtonPresenter";
        case "more":
            return "gpii.qss.moreButtonPresenter";
        default:
            return "gpii.qss.buttonPresenter";
        };
    };

    /**
     * Represents the QSS as a whole.
     */
    fluid.defaults("gpii.qss", {
        gradeNames: ["fluid.viewComponent"],

        model: {
            settings: []
        },

        events: {
            onQssOpen: null,
            onQssClosed: null,
            onQssWidgetToggled: null
        },

        listeners: {
            "onQssOpen": {
                funcName: "gpii.qss.onQssOpen",
                args: [
                    "{quickSetStripList}",
                    "{focusManager}",
                    "{that}.model.settings",
                    "{arguments}.0" // params
                ]
            }
        },

        components: {
            quickSetStripList: {
                type: "gpii.qss.list",
                container: "{that}.container",
                options: {
                    model: {
                        items: "{quickSetStrip}.model.settings"
                    },
                    events: {
                        onQssClosed: "{gpii.qss}.events.onQssClosed"
                    }
                }
            },
            focusManager: {
                type: "gpii.qss.horizontalFocusManager",
                container: "{qss}.container"
            },
            channelListener: {
                type: "gpii.psp.channelListener",
                options: {
                    events: {
                        // Add events from the main process to be listened for
                        onQssOpen: "{qss}.events.onQssOpen",
                        onQssWidgetToggled: "{qss}.events.onQssWidgetToggled",
                        onSettingUpdated: null
                    },
                    // XXX dev
                    listeners: {
                        onSettingUpdated: {
                            // Update item by path
                            // TODO
                            funcName: "gpii.qss.updateSetting",
                            args: [
                                "{qss}",
                                "{arguments}.0"
                            ]
                        }
                    }
                }
            },
            channelNotifier: {
                type: "gpii.psp.channelNotifier",
                options: {
                    events: {
                        // Add events the main process to be notified for
                        onQssClosed:           "{qss}.events.onQssClosed",
                        onQssButtonFocused:    "{quickSetStripList}.events.onButtonFocused",
                        onQssButtonsFocusLost: "{focusManager}.events.onFocusLost",
                        onQssButtonActivated:  "{quickSetStripList}.events.onButtonActivated",
                        onQssButtonMouseEnter: "{quickSetStripList}.events.onButtonMouseEnter",
                        onQssButtonMouseLeave: "{quickSetStripList}.events.onButtonMouseLeave",

                        onQssSettingAltered:   "{quickSetStripList}.events.onSettingAltered",
                        onQssNotificationRequired: "{quickSetStripList}.events.onNotificationRequired",
                        onQssMorePanelRequired: "{quickSetStripList}.events.onMorePanelRequired",
                        onQssUndoRequired: "{quickSetStripList}.events.onUndoRequired",
                        onQssPspOpen: "{quickSetStripList}.events.onPSPOpen"
                    }
                }
            }
        }
    });


    /**
     * Find a setting in a list of settings and update it. Settings are identified by their
     * `path` property which is expected to be existent and unique.
     *
     * @param {Component} that - The component containing `settings` in its model
     * @param {Object} settingNewState - The new state of the setting
     * @param {String} settingNewState.path - The path of the setting. This field is required.
     */
    gpii.qss.updateSetting = function (that, settingNewState) {
        var settingIndex = that.model.settings.findIndex(function (setting) {
            return setting.path === settingNewState.path;
        });

        that.applier.change("settings." + settingIndex, settingNewState, null, "settingUpdate");
    };

    gpii.qss.getSettingIndex = function (settings, setting) {
        return settings.findIndex(function (currentSetting) {
            return currentSetting.path === setting.path;
        });
    };

    gpii.qss.onQssOpen = function (qssList, focusManager, settings, params) {
        // Focus the first element (in the presentation order) if the QSS is
        // opened using the global shortcut.
        if (params.shortcut) {
            var keyOutBtnIndex = settings.length - 1;
            qssList.events.onButtonFocusRequired.fire(keyOutBtnIndex);
            return;
        }

        // Focus a button corresponding to a given setting or the previous or
        // following button depending on the activation parameters.
        if (params.setting) {
            var settingIndex = gpii.qss.getSettingIndex(settings, params.setting),
                applyHighlight = false;

            if (params.key === "ArrowLeft") {
                settingIndex = gpii.psp.modulo(settingIndex - 1, settings.length);
                applyHighlight = true;
            } else if (params.key === "ArrowRight") {
                settingIndex = gpii.psp.modulo(settingIndex + 1, settings.length);
                applyHighlight = true;
            }

            qssList.events.onButtonFocusRequired.fire(settingIndex, applyHighlight);
        } else {
            focusManager.removeHighlight(true);
        }
    };
})(fluid);<|MERGE_RESOLUTION|>--- conflicted
+++ resolved
@@ -392,14 +392,6 @@
 
     fluid.defaults("gpii.qss.closeButtonPresenter", {
         gradeNames: ["gpii.qss.buttonPresenter"],
-<<<<<<< HEAD
-=======
-        listeners: {
-            onClicked:         "{that}.closeQss()",
-            onEnterPressed:    "{that}.closeQss()",
-            onSpacebarPressed: "{that}.closeQss()"
-        },
->>>>>>> 99ff4824
         invokers: {
             activate: {
                 funcName: "gpii.qss.closeButtonPresenter.activate",
