/**
 * The quick set strip
 *
 * Represents the quick set strip with which the user can update his settings.
 * Copyright 2017 Raising the Floor - International
 *
 * Licensed under the New BSD license. You may not use this file except in
 * compliance with this License.
 * The research leading to these results has received funding from the European Union's
 * Seventh Framework Programme (FP7/2007-2013) under grant agreement no. 289016.
 * You may obtain a copy of the License at
 * https://github.com/GPII/universal/blob/master/LICENSE.txt
 */

/* global fluid */

"use strict";
(function (fluid) {
    var gpii = fluid.registerNamespace("gpii");

    /**
     * Represents the list of QSS settings. It renders the settings and listens for events
     * triggered by the buttons. The `handlerGrades` hash maps the type of a setting to the
     * gradeName of the handler which will present the corresponding setting button in the
     * QSS. If for a given setting type there is no entry in the `handlerGrades` hash, the
     * the `defaultHandlerGrade` will be used for its presenter.
     */
    fluid.defaults("gpii.qss.list", {
        gradeNames: ["gpii.psp.repeater"],

        defaultHandlerGrade: "gpii.qss.buttonPresenter",
        handlerGrades: {
            "boolean":           "gpii.qss.toggleButtonPresenter",
            "number":            "gpii.qss.widgetButtonPresenter",
            "string":            "gpii.qss.widgetButtonPresenter",
            "close":             "gpii.qss.closeButtonPresenter",
            "mySavedSettings":   "gpii.qss.mySavedSettingsButtonPresenter",
            "save":              "gpii.qss.saveButtonPresenter",
            "undo":              "gpii.qss.undoButtonPresenter",
            "resetAll":          "gpii.qss.resetAllButtonPresenter",
            "more":              "gpii.qss.moreButtonPresenter",
            "openUSB":           "gpii.qss.widgetButtonPresenter",
            "office":            "gpii.qss.widgetButtonPresenter",
            "cloud-folder-open": "gpii.qss.openCloudFolderPresenter",
            "launch-documorph":  "gpii.qss.launchDocuMorphPresenter",
            "volume":            "gpii.qss.volumeButtonPresenter",
            "snipping-tool":     "gpii.qss.snippingToolPresenter",
            "disabled":          "gpii.qss.disabledButtonPresenter",
            // custom button grades
            "custom-launch-app": "gpii.qss.customLaunchAppPresenter",
            "custom-open-url":   "gpii.qss.customOpenUrlPresenter",
            // separator grade
            "separator":         "gpii.qss.separatorButtonPresenter",
            // url based buttons
<<<<<<< HEAD
            "url-google-drive":  "gpii.qss.urlGoogleDrivePresenter",
            "url-one-drive":     "gpii.qss.urlOneDrivePresenter",
            "url-dropbox":       "gpii.qss.urlDropboxPresenter"
=======
            "url-customize-qss": "gpii.qss.urlCustomizeQssPresenter"
>>>>>>> c65bc1a2
        },

        dynamicContainerMarkup: {
            container:
                "<div class=\"%containerClass fl-focusable\">" +
                "</div>",
            containerClassPrefix: "fl-qss-button"
        },
        markup: "<div class=\"flc-qss-btnChangeIndicator fl-qss-btnChangeIndicator\"></div>" +
                "<div class=\"flc-qss-btnImage fl-qss-btnImage\"></div>" +
                "<span class=\"flc-qss-btnLabel fl-qss-btnLabel\"></span>" +
                "<div class=\"flc-qss-btnCaption fl-qss-btnCaption\"></div>",

        events: {
            onButtonFocusRequired: null,

            // external events
            onButtonFocused: null,
            onButtonActivated: null,
            onButtonMouseEnter: null,
            onButtonMouseLeave: null,

            onSettingAltered: null,
            onNotificationRequired: null,
            onMorePanelRequired: null,
            onUndoRequired: null,
            onResetAllRequired: null,
            onSaveRequired: null
        },

        invokers: {
            getHandlerType: {
                funcName: "gpii.qss.list.getHandlerType",
                args: [
                    "{that}",
                    "{arguments}.0" // item
                ]
            }
        }
    });

    /**
     * Returns the correct handler type (a grade inheriting from `gpii.qss.buttonPresenter`)
     * for the given setting depending on its type.
     * @param {Component} that - The `gpii.qss.list` instance.
     * @param {Object} setting - The setting for which the handler type is to be determined.
     * @return {String} The grade name of the setting's handler.
     */
    gpii.qss.list.getHandlerType = function (that, setting) {
        var handlerGrades = that.options.handlerGrades,
            settingType = setting.schema.type;

        return handlerGrades[settingType] || that.options.defaultHandlerGrade;
    };

    /**
     * Wrapper that enables internationalization of the `gpii.qss` component and
     * intercepts all anchor tags on the page so that an external browser is used
     * for loading them.
     */
    fluid.defaults("gpii.psp.translatedQss", {
        gradeNames: [
            "gpii.psp.messageBundles",
            "fluid.viewComponent",
            "gpii.psp.linksInterceptor",
            "gpii.psp.baseWindowCmp.signalDialogReady"
        ],

        components: {
            quickSetStrip: {
                type: "gpii.qss",
                container: "{translatedQss}.container",
                options: {
                    model: {
                        settings: "{translatedQss}.model.settings"
                    },
                    siteConfig: "{translatedQss}.options.siteConfig"
                }
            }
        }
    });

    /**
     * Represents all renderer components of the QSS including the list of settings,
     * the `focusManager` and the channels for communication with the main process.
     */
    fluid.defaults("gpii.qss", {
        gradeNames: ["fluid.viewComponent"],

        model: {
            isKeyedIn: false,
            settings: []
        },

        selectors: {
            logo: ".flc-qss-logo"
        },

        events: {
            onQssOpen: null,
            onQssClosed: null,
            onQssWidgetToggled: null,
            onQssLogoToggled: null
        },

        defaultFocusButtonType: "psp",

        listeners: {
            "onQssOpen": {
                funcName: "gpii.qss.onQssOpen",
                args: [
                    "{quickSetStripList}",
                    "{focusManager}",
                    "{that}.model.settings",
                    "{that}.options.defaultFocusButtonType",
                    "{arguments}.0" // params
                ]
            },

            onQssLogoToggled: {
                this: "{that}.dom.logo",
                method: "toggle",
                args: ["{arguments}.0"]
            }
        },

        components: {
            quickSetStripList: {
                type: "gpii.qss.list",
                container: "{that}.container",
                options: {
                    model: {
                        items: "{quickSetStrip}.model.settings"
                    },
                    events: {
                        onQssClosed: "{gpii.qss}.events.onQssClosed",
                        onUndoIndicatorChanged: null
                    }
                }
            },
            focusManager: {
                type: "gpii.qss.qssFocusManager",
                container: "{qss}.container"
            },
            channelListener: {
                type: "gpii.psp.channelListener",
                options: {
                    events: {
                        // Add events from the main process to be listened for
                        onQssOpen: "{qss}.events.onQssOpen",
                        onQssWidgetToggled: "{qss}.events.onQssWidgetToggled",
                        onQssLogoToggled: "{qss}.events.onQssLogoToggled",
                        onSettingUpdated: null,
                        onIsKeyedInChanged: null,

                        onUndoIndicatorChanged: "{quickSetStripList}.events.onUndoIndicatorChanged"
                    },
                    listeners: {
                        onSettingUpdated: {
                            funcName: "gpii.qss.updateSetting",
                            args: [
                                "{qss}",
                                "{arguments}.0"
                            ]
                        },
                        onIsKeyedInChanged: {
                            func: "{gpii.qss}.updateIsKeyedIn"
                        }
                    }
                }
            },
            channelNotifier: {
                type: "gpii.psp.channelNotifier",
                options: {
                    events: {
                        // Add events the main process to be notified for
                        onQssClosed:           "{qss}.events.onQssClosed",
                        onQssButtonFocused:    "{quickSetStripList}.events.onButtonFocused",
                        onQssButtonsFocusLost: "{focusManager}.events.onFocusLost",
                        onQssButtonActivated:  "{quickSetStripList}.events.onButtonActivated",
                        onQssButtonMouseEnter: "{quickSetStripList}.events.onButtonMouseEnter",
                        onQssButtonMouseLeave: "{quickSetStripList}.events.onButtonMouseLeave",

                        onQssSettingAltered:   "{quickSetStripList}.events.onSettingAltered",
                        onQssNotificationRequired: "{quickSetStripList}.events.onNotificationRequired",
                        onQssMorePanelRequired: "{quickSetStripList}.events.onMorePanelRequired",
                        onQssUndoRequired: "{quickSetStripList}.events.onUndoRequired",
                        onQssResetAllRequired: "{quickSetStripList}.events.onResetAllRequired",
                        onQssSaveRequired: "{quickSetStripList}.events.onSaveRequired",

                        // Custom buttons events
                        onQssStartProcess: null
                    }
                }
            }
        },

        invokers: {
            updateIsKeyedIn: {
                changePath: "isKeyedIn",
                value: "{arguments}.0"
            }
        }
    });

    /**
     * Returns the index of the `setting` object in the `settings` array. Settings are identified
     * by their `path` property which is expected to be existent and unique.
     * @param {Object[]} settings - An array of QSS settings.
     * @param {Object} setting - The particular setting whose index is queried.
     * @return {Number} The index of the setting in the specified array or -1 if the setting is not
     * present in the array.
     */
    gpii.qss.getSettingIndex = function (settings, setting) {
        return settings.findIndex(function (currentSetting) {
            return currentSetting.path === setting.path;
        });
    };

    /**
     * Finds a setting in a list of settings and updates it.
     * @param {Component} that - The component containing `settings` in its model
     * @param {Object} settingNewState - The new state of the setting
     * @param {String} settingNewState.path - The path of the setting. This field is required.
     */
    gpii.qss.updateSetting = function (that, settingNewState) {
        var settingIndex = gpii.qss.getSettingIndex(that.model.settings, settingNewState);
        gpii.app.applier.replace(that.applier, "settings." + settingIndex, settingNewState, "channelNotifier.settingUpdate");
    };

    /**
     * Handles opening of the QSS by focusing or removing the focus for the QSS buttons
     * depending on how the QSS was opened (using the keyboard shortcut, by clicking the
     * tray icon, by closing the QSS widget using the left, right arrow keys or the ESC).
     * @param {Component} qssList - The `gpii.qss.list` instance.
     * @param {focusManager} focusManager - The `gpii.qss.focusManager` instance for the QSS.
     * @param {Object[]} settings - An array of QSS settings.
     * @param {String} defaultFocusButtonType - The gradeName of the QSS button which should
     * be focused by default (i.e. when the QSS is opened using the keyboard shortcut).
     * @param {Object} params - An object containing parameter's for the activation
     * of the button (e.g. which key was used to open the QSS).
     */
    gpii.qss.onQssOpen = function (qssList, focusManager, settings, defaultFocusButtonType, params) {
        // Focus the first button of the specified `defaultFocusButtonType` if
        // the QSS is opened using the global shortcut.
        if (params.shortcut) {
            fluid.each(settings, function (setting, settingIndex) {
                if (setting.schema.type === defaultFocusButtonType) {
                    qssList.events.onButtonFocusRequired.fire(settingIndex);
                    return true;
                }
            });
        } else if (params.setting) {
            // Focus a button corresponding to a given setting or the previous or
            // following button depending on the activation parameters.
            var settingIndex = gpii.qss.getSettingIndex(settings, params.setting),
                silentFocus = false;

            if (params.key === "ArrowLeft") {
                settingIndex = gpii.psp.modulo(settingIndex - 1, settings.length);
            } else if (params.key === "ArrowRight") {
                settingIndex = gpii.psp.modulo(settingIndex + 1, settings.length);
            } else {
                /**
                 * The main process should not be notified about the focusing of the button if
                 * that was a result of closing the QSS widget via ESC or via its close button.
                 */
                silentFocus = true;
            }

            qssList.events.onButtonFocusRequired.fire(settingIndex, !!params.key, silentFocus);
        } else {
            focusManager.removeHighlight(true);
        }
    };
})(fluid);<|MERGE_RESOLUTION|>--- conflicted
+++ resolved
@@ -52,13 +52,10 @@
             // separator grade
             "separator":         "gpii.qss.separatorButtonPresenter",
             // url based buttons
-<<<<<<< HEAD
             "url-google-drive":  "gpii.qss.urlGoogleDrivePresenter",
             "url-one-drive":     "gpii.qss.urlOneDrivePresenter",
-            "url-dropbox":       "gpii.qss.urlDropboxPresenter"
-=======
+            "url-dropbox":       "gpii.qss.urlDropboxPresenter",
             "url-customize-qss": "gpii.qss.urlCustomizeQssPresenter"
->>>>>>> c65bc1a2
         },
 
         dynamicContainerMarkup: {
