--- conflicted
+++ resolved
@@ -30,20 +30,6 @@
 
         defaultHandlerGrade: "gpii.qss.buttonPresenter",
         handlerGrades: {
-<<<<<<< HEAD
-            "boolean":  "gpii.qss.toggleButtonPresenter",
-            "number":   "gpii.qss.widgetButtonPresenter",
-            "string":   "gpii.qss.widgetButtonPresenter",
-            "close":    "gpii.qss.closeButtonPresenter",
-            "psp":      "gpii.qss.keyInButtonPresenter",
-            "save":     "gpii.qss.saveButtonPresenter",
-            "undo":     "gpii.qss.undoButtonPresenter",
-            "resetAll": "gpii.qss.resetAllButtonPresenter",
-            "more":     "gpii.qss.moreButtonPresenter",
-            "cloud-folder-open": "gpii.qss.openCloudFolderPresenter",
-            "disabled": "gpii.qss.disabledButtonPresenter",
-            "openUSB":  "gpii.qss.widgetButtonPresenter"
-=======
             "boolean":           "gpii.qss.toggleButtonPresenter",
             "number":            "gpii.qss.widgetButtonPresenter",
             "string":            "gpii.qss.widgetButtonPresenter",
@@ -53,11 +39,10 @@
             "undo":              "gpii.qss.undoButtonPresenter",
             "resetAll":          "gpii.qss.resetAllButtonPresenter",
             "more":              "gpii.qss.moreButtonPresenter",
-            "usb-open":          "gpii.qss.openUSBButtonPresenter",
+            "openUSB":           "gpii.qss.widgetButtonPresenter",
             "cloud-folder-open": "gpii.qss.openCloudFolderPresenter",
             "launch-documorph":  "gpii.qss.launchDocuMorphPresenter",
             "disabled":          "gpii.qss.disabledButtonPresenter"
->>>>>>> 5c68bb5b
         },
 
         dynamicContainerMarkup: {
@@ -248,9 +233,7 @@
                         onQssUndoRequired: "{quickSetStripList}.events.onUndoRequired",
                         onQssResetAllRequired: "{quickSetStripList}.events.onResetAllRequired",
                         onQssSaveRequired: "{quickSetStripList}.events.onSaveRequired",
-                        onQssPspToggled: "{quickSetStripList}.events.onPspToggled",
-
-                        onQssOpenUsbRequested: null
+                        onQssPspToggled: "{quickSetStripList}.events.onPspToggled"
                     }
                 }
             }
