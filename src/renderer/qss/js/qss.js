/**
 * The quick set strip
 *
 * Represents the quick set strip with which the user can update his settings.
 * Copyright 2017 Raising the Floor - International
 *
 * Licensed under the New BSD license. You may not use this file except in
 * compliance with this License.
 * The research leading to these results has received funding from the European Union's
 * Seventh Framework Programme (FP7/2007-2013) under grant agreement no. 289016.
 * You may obtain a copy of the License at
 * https://github.com/GPII/universal/blob/master/LICENSE.txt
 */

/* global fluid */

"use strict";
(function (fluid) {
    var gpii = fluid.registerNamespace("gpii");

    /**
     * Represents the list of QSS settings. It renders the settings and listens for events
     * triggered by the buttons. The `handlerGrades` hash maps the type of a setting to the
     * gradeName of the handler which will present the corresponding setting button in the
     * QSS. If for a given setting type there is no entry in the `handlerGrades` hash, the
     * the `defaultHandlerGrade` will be used for its presenter.
     */
    fluid.defaults("gpii.qss.list", {
        gradeNames: ["gpii.psp.repeater"],

        defaultHandlerGrade: "gpii.qss.buttonPresenter",
        handlerGrades: {
            "boolean":           "gpii.qss.toggleButtonPresenter",
            "number":            "gpii.qss.widgetButtonPresenter",
            "string":            "gpii.qss.widgetButtonPresenter",
            "close":             "gpii.qss.closeButtonPresenter",
            "psp":               "gpii.qss.keyInButtonPresenter",
            "save":              "gpii.qss.saveButtonPresenter",
            "undo":              "gpii.qss.undoButtonPresenter",
            "resetAll":          "gpii.qss.resetAllButtonPresenter",
            "more":              "gpii.qss.moreButtonPresenter",
<<<<<<< HEAD
            "usb-open":          "gpii.qss.openUSBButtonPresenter",
            "cloud-folder-open": "gpii.qss.openCloudFolderPresenter",
            "volume":            "gpii.qss.volumeButtonPresenter",
=======
            "openUSB":           "gpii.qss.widgetButtonPresenter",
            "cloud-folder-open": "gpii.qss.openCloudFolderPresenter",
            "launch-documorph":  "gpii.qss.launchDocuMorphPresenter",
>>>>>>> 21122064
            "disabled":          "gpii.qss.disabledButtonPresenter"
        },

        dynamicContainerMarkup: {
            container:
                "<div class=\"%containerClass fl-focusable\">" +
                "</div>",
            containerClassPrefix: "fl-qss-button"
        },
        markup: "<div class=\"flc-qss-btnChangeIndicator fl-qss-btnChangeIndicator\"></div>" +
                "<div class=\"flc-qss-btnImage fl-qss-btnImage\"></div>" +
                "<span class=\"flc-qss-btnLabel fl-qss-btnLabel\"></span>" +
                "<div class=\"flc-qss-btnCaption fl-qss-btnCaption\"></div>",

        events: {
            onButtonFocusRequired: null,

            // external events
            onButtonFocused: null,
            onButtonActivated: null,
            onButtonMouseEnter: null,
            onButtonMouseLeave: null,

            onSettingAltered: null,
            onNotificationRequired: null,
            onMorePanelRequired: null,
            onUndoRequired: null,
            onResetAllRequired: null,
            onSaveRequired: null,
            onPspToggled: null
        },

        invokers: {
            getHandlerType: {
                funcName: "gpii.qss.list.getHandlerType",
                args: [
                    "{that}",
                    "{arguments}.0" // item
                ]
            }
        }
    });

    /**
     * Returns the correct handler type (a grade inheriting from `gpii.qss.buttonPresenter`)
     * for the given setting depending on its type.
     * @param {Component} that - The `gpii.qss.list` instance.
     * @param {Object} setting - The setting for which the handler type is to be determined.
     * @return {String} The grade name of the setting's handler.
     */
    gpii.qss.list.getHandlerType = function (that, setting) {
        var handlerGrades = that.options.handlerGrades,
            settingType = setting.schema.type;

        return handlerGrades[settingType] || that.options.defaultHandlerGrade;
    };

    /**
     * Wrapper that enables internationalization of the `gpii.qss` component and
     * intercepts all anchor tags on the page so that an external browser is used
     * for loading them.
     */
    fluid.defaults("gpii.psp.translatedQss", {
        gradeNames: [
            "gpii.psp.messageBundles",
            "fluid.viewComponent",
            "gpii.psp.linksInterceptor",
            "gpii.psp.baseWindowCmp.signalDialogReady"
        ],

        components: {
            quickSetStrip: {
                type: "gpii.qss",
                container: "{translatedQss}.container",
                options: {
                    model: {
                        settings: "{translatedQss}.model.settings"
                    },
                    siteConfig: "{translatedQss}.options.siteConfig"
                }
            }
        }
    });

    /**
     * Represents all renderer components of the QSS including the list of settings,
     * the `focusManager` and the channels for communication with the main process.
     */
    fluid.defaults("gpii.qss", {
        gradeNames: ["fluid.viewComponent"],

        model: {
            isKeyedIn: false,
            settings: []
        },

        selectors: {
            logo: ".flc-qss-logo"
        },

        events: {
            onQssOpen: null,
            onQssClosed: null,
            onQssWidgetToggled: null,
            onQssLogoToggled: null
        },

        defaultFocusButtonType: "psp",

        listeners: {
            "onQssOpen": {
                funcName: "gpii.qss.onQssOpen",
                args: [
                    "{quickSetStripList}",
                    "{focusManager}",
                    "{that}.model.settings",
                    "{that}.options.defaultFocusButtonType",
                    "{arguments}.0" // params
                ]
            },

            onQssLogoToggled: {
                this: "{that}.dom.logo",
                method: "toggle",
                args: ["{arguments}.0"]
            }
        },

        components: {
            quickSetStripList: {
                type: "gpii.qss.list",
                container: "{that}.container",
                options: {
                    model: {
                        items: "{quickSetStrip}.model.settings"
                    },
                    events: {
                        onQssClosed: "{gpii.qss}.events.onQssClosed",
                        onUndoIndicatorChanged: null
                    }
                }
            },
            focusManager: {
                type: "gpii.qss.qssFocusManager",
                container: "{qss}.container"
            },
            channelListener: {
                type: "gpii.psp.channelListener",
                options: {
                    events: {
                        // Add events from the main process to be listened for
                        onQssOpen: "{qss}.events.onQssOpen",
                        onQssWidgetToggled: "{qss}.events.onQssWidgetToggled",
                        onQssLogoToggled: "{qss}.events.onQssLogoToggled",
                        onSettingUpdated: null,
                        onIsKeyedInChanged: null,

                        onUndoIndicatorChanged: "{quickSetStripList}.events.onUndoIndicatorChanged"
                    },
                    listeners: {
                        onSettingUpdated: {
                            funcName: "gpii.qss.updateSetting",
                            args: [
                                "{qss}",
                                "{arguments}.0"
                            ]
                        },
                        onIsKeyedInChanged: {
                            func: "{gpii.qss}.updateIsKeyedIn"
                        }
                    }
                }
            },
            channelNotifier: {
                type: "gpii.psp.channelNotifier",
                options: {
                    events: {
                        // Add events the main process to be notified for
                        onQssClosed:           "{qss}.events.onQssClosed",
                        onQssButtonFocused:    "{quickSetStripList}.events.onButtonFocused",
                        onQssButtonsFocusLost: "{focusManager}.events.onFocusLost",
                        onQssButtonActivated:  "{quickSetStripList}.events.onButtonActivated",
                        onQssButtonMouseEnter: "{quickSetStripList}.events.onButtonMouseEnter",
                        onQssButtonMouseLeave: "{quickSetStripList}.events.onButtonMouseLeave",

                        onQssSettingAltered:   "{quickSetStripList}.events.onSettingAltered",
                        onQssNotificationRequired: "{quickSetStripList}.events.onNotificationRequired",
                        onQssMorePanelRequired: "{quickSetStripList}.events.onMorePanelRequired",
                        onQssUndoRequired: "{quickSetStripList}.events.onUndoRequired",
                        onQssResetAllRequired: "{quickSetStripList}.events.onResetAllRequired",
                        onQssSaveRequired: "{quickSetStripList}.events.onSaveRequired",
                        onQssPspToggled: "{quickSetStripList}.events.onPspToggled"
                    }
                }
            }
        },

        invokers: {
            updateIsKeyedIn: {
                changePath: "isKeyedIn",
                value: "{arguments}.0"
            }
        }
    });

    /**
     * Returns the index of the `setting` object in the `settings` array. Settings are identified
     * by their `path` property which is expected to be existent and unique.
     * @param {Object[]} settings - An array of QSS settings.
     * @param {Object} setting - The particular setting whose index is queried.
     * @return {Number} The index of the setting in the specified array or -1 if the setting is not
     * present in the array.
     */
    gpii.qss.getSettingIndex = function (settings, setting) {
        return settings.findIndex(function (currentSetting) {
            return currentSetting.path === setting.path;
        });
    };

    /**
     * Finds a setting in a list of settings and updates it.
     * @param {Component} that - The component containing `settings` in its model
     * @param {Object} settingNewState - The new state of the setting
     * @param {String} settingNewState.path - The path of the setting. This field is required.
     */
    gpii.qss.updateSetting = function (that, settingNewState) {
        var settingIndex = gpii.qss.getSettingIndex(that.model.settings, settingNewState);
        gpii.app.applier.replace(that.applier, "settings." + settingIndex, settingNewState, "channelNotifier.settingUpdate");
    };

    /**
     * Handles opening of the QSS by focusing or removing the focus for the QSS buttons
     * depending on how the QSS was opened (using the keyboard shortcut, by clicking the
     * tray icon, by closing the QSS widget using the left, right arrow keys or the ESC).
     * @param {Component} qssList - The `gpii.qss.list` instance.
     * @param {focusManager} focusManager - The `gpii.qss.focusManager` instance for the QSS.
     * @param {Object[]} settings - An array of QSS settings.
     * @param {String} defaultFocusButtonType - The gradeName of the QSS button which should
     * be focused by default (i.e. when the QSS is opened using the keyboard shortcut).
     * @param {Object} params - An object containing parameter's for the activation
     * of the button (e.g. which key was used to open the QSS).
     */
    gpii.qss.onQssOpen = function (qssList, focusManager, settings, defaultFocusButtonType, params) {
        // Focus the first button of the specified `defaultFocusButtonType` if
        // the QSS is opened using the global shortcut.
        if (params.shortcut) {
            fluid.each(settings, function (setting, settingIndex) {
                if (setting.schema.type === defaultFocusButtonType) {
                    qssList.events.onButtonFocusRequired.fire(settingIndex);
                    return true;
                }
            });
        } else if (params.setting) {
            // Focus a button corresponding to a given setting or the previous or
            // following button depending on the activation parameters.
            var settingIndex = gpii.qss.getSettingIndex(settings, params.setting),
                silentFocus = false;

            if (params.key === "ArrowLeft") {
                settingIndex = gpii.psp.modulo(settingIndex - 1, settings.length);
            } else if (params.key === "ArrowRight") {
                settingIndex = gpii.psp.modulo(settingIndex + 1, settings.length);
            } else {
                /**
                 * The main process should not be notified about the focusing of the button if
                 * that was a result of closing the QSS widget via ESC or via its close button.
                 */
                silentFocus = true;
            }

            qssList.events.onButtonFocusRequired.fire(settingIndex, !!params.key, silentFocus);
        } else {
            focusManager.removeHighlight(true);
        }
    };
})(fluid);<|MERGE_RESOLUTION|>--- conflicted
+++ resolved
@@ -39,15 +39,10 @@
             "undo":              "gpii.qss.undoButtonPresenter",
             "resetAll":          "gpii.qss.resetAllButtonPresenter",
             "more":              "gpii.qss.moreButtonPresenter",
-<<<<<<< HEAD
-            "usb-open":          "gpii.qss.openUSBButtonPresenter",
-            "cloud-folder-open": "gpii.qss.openCloudFolderPresenter",
-            "volume":            "gpii.qss.volumeButtonPresenter",
-=======
             "openUSB":           "gpii.qss.widgetButtonPresenter",
             "cloud-folder-open": "gpii.qss.openCloudFolderPresenter",
             "launch-documorph":  "gpii.qss.launchDocuMorphPresenter",
->>>>>>> 21122064
+            "volume":            "gpii.qss.volumeButtonPresenter",
             "disabled":          "gpii.qss.disabledButtonPresenter"
         },
 
