/**
 * The quick set strip
 *
 * Represents the quick set strip with which the user can update his settings.
 * Copyright 2017 Raising the Floor - International
 *
 * Licensed under the New BSD license. You may not use this file except in
 * compliance with this License.
 * The research leading to these results has received funding from the European Union's
 * Seventh Framework Programme (FP7/2007-2013) under grant agreement no. 289016.
 * You may obtain a copy of the License at
 * https://github.com/GPII/universal/blob/master/LICENSE.txt
 */

/* global fluid */

"use strict";
(function (fluid) {
    var gpii = fluid.registerNamespace("gpii");

    /**
<<<<<<< HEAD
     * An instance of `gpii.app.keyListener` which specified all key
     * events in which the QSS is interested.
     */
    fluid.defaults("gpii.qss.qssKeyListener", {
        gradeNames: "gpii.app.keyListener",

        events: {
            onArrowDownPressed: null,
            onArrowUpPressed: null,
            onArrowLeftPressed: null,
            onArrowRightPressed: null,
            onEnterPressed: null,
            onSpacebarPressed: null,
            onTabPressed: null
        }
    });

    /**
     * A component that handles interactions with a single QSS button. It is responsible
     * for applying the necessary changes whenever the component is focused or activated,
     * for firing the corresponding events when the button is hovered or no longer hovered,
     * for changing its label if there is a keyed in user, etc.
     */
    fluid.defaults("gpii.qss.buttonPresenter", {
        gradeNames: [
            "gpii.qss.qssKeyListener",
            "gpii.app.hoverable",
            "gpii.app.clickable",
            "fluid.viewComponent"
        ],

        model: {
            item: {
                value: null
            },
            value: "{that}.model.item.value",
            messages: {
                notification: null
            }
        },

        modelRelay: {
            title: {
                target: "title",
                singleTransform: {
                    type: "fluid.transforms.free",
                    func: "gpii.qss.buttonPresenter.getTitle",
                    args: [
                        "{gpii.qss}.model.isKeyedIn",
                        "{that}.model.item.schema.title"
                    ]
                }
            }
        },

        modelListeners: {
            value: [{
                funcName: "{that}.events.onSettingAltered.fire",
                args: ["{that}.model.item", "{change}.value"],
                excludeSource: ["init", "gpii.psp.repeater.itemUpdate"]
            }, {
                funcName: "gpii.qss.buttonPresenter.showNotification",
                args: ["{that}", "{list}"],
                excludeSource: "init"
            }],
            title: {
                this: "{that}.dom.title",
                method: "text",
                args: ["{change}.value"]
            }
        },

        selectors: {
            title: ".flc-qss-btnLabel",
            image: ".flc-qss-btnImage",
            caption: ".flc-qss-btnCaption",
            changeIndicator: ".flc-qss-btnChangeIndicator"
        },

        styles: {
            activated: "fl-activated"
        },

        attrs: {
            role: "button"
        },

        // whether the button should be highlighted if activated via keyboard
        applyKeyboardHighlight: false,

        events: {
            onMouseEnter: null,
            onMouseLeave: null,
            onButtonFocused: "{gpii.qss.list}.events.onButtonFocused",
            onQssWidgetToggled: "{gpii.qss}.events.onQssWidgetToggled",

            onButtonFocusRequired: "{gpii.qss.list}.events.onButtonFocusRequired",
            onSettingAltered: "{gpii.qss.list}.events.onSettingAltered"
        },

        listeners: {
            "onCreate.addAttrs": {
                "this": "{that}.container",
                method: "attr",
                args: ["{that}.options.attrs"]
            },
            "onCreate.renderImage": {
                funcName: "gpii.qss.buttonPresenter.renderImage",
                args: ["{that}", "{that}.dom.image"]
            },

            "{focusManager}.events.onElementFocused": {
                funcName: "gpii.qss.buttonPresenter.notifyButtonFocused",
                args: [
                    "{that}",
                    "{focusManager}",
                    "{that}.container",
                    "{arguments}.0" // focusedElement
                ]
            },

            onButtonFocusRequired: {
                funcName: "gpii.qss.buttonPresenter.focusButton",
                args: [
                    "{that}",
                    "{focusManager}",
                    "{that}.container",
                    "{arguments}.0", // index
                    "{arguments}.1", // applyHighlight
                    "{arguments}.2"  // silentFocus
                ]
            },
            onQssWidgetToggled: {
                funcName: "gpii.qss.buttonPresenter.applyActivatedStyle",
                args: [
                    "{that}",
                    "{that}.container",
                    "{arguments}.0", // setting
                    "{arguments}.1" // isShown
                ]
            },

            onMouseEnter: {
                func: "{gpii.qss.list}.events.onButtonMouseEnter",
                args: [
                    "{that}.model.item",
                    "@expand:gpii.qss.getElementMetrics({that}.container)"
                ]
            },
            onMouseLeave: {
                func: "{gpii.qss.list}.events.onButtonMouseLeave",
                args: [
                    "{that}.model.item",
                    "@expand:gpii.qss.getElementMetrics({that}.container)"
                ]
            },

            "onClicked.activate": {
                func: "{that}.activate"
            },
            "onSpacebarPressed.activate": {
                func: "{that}.onActivationKeyPressed",
                args: [
                    {key: "Spacebar"}
                ]
            },
            "onEnterPressed.activate": {
                func: "{that}.onActivationKeyPressed",
                args: [
                    {key: "Enter"}
                ]
            }
        },
        invokers: {
            onActivationKeyPressed: {
                funcName: "gpii.qss.buttonPresenter.onActivationKeyPressed",
                args: [
                    "{that}",
                    "{focusManager}",
                    "{that}.container",
                    "{arguments}.0" // activationParams
                ]
            },
            notifyButtonActivated: {
                funcName: "gpii.qss.buttonPresenter.notifyButtonActivated",
                args: [
                    "{that}",
                    "{focusManager}",
                    "{that}.container",
                    "{list}",
                    "{arguments}.0" // activationParams
                ]
            },
            activate: {
                funcName: "gpii.qss.buttonPresenter.activate",
                args: [
                    "{that}",
                    "{arguments}.0" // activationParams
                ]
            }
        }
    });

    /**
     * Returns the title (label) of the button depending on whether there is a
     * currently keyed in user or not. The `title` property in the QSS setting's
     * schema can either be a simple string which is used in both cases or an
     * object with `keyedIn` and `keyedOut` keys in which case their respective
     * values are used in the corresponding cases.
     * @param {Boolean} isKeyedIn - Whether there is an actual keyed in user. The
     * "noUser" is not considererd an actual user.
     * @param {String|Object} title - The `title` property of the setting's schema.
     * @return {String} The title of the button.
     */
    gpii.qss.buttonPresenter.getTitle = function (isKeyedIn, title) {
        return (isKeyedIn ? title.keyedIn : title.keyedOut) || title;
    };

    /**
     * If available in the setting's schema, shows the specified image for the button.
     * @param {Component} that - The `gpii.qss.buttonPresenter` instance.
     * @param {jQuery} imageElem - The jQuery object corresponding to the image of the
     * button.
     */
    gpii.qss.buttonPresenter.renderImage = function (that, imageElem) {
        var image = that.model.item.schema.image;
        if (image) {
            var maskImageValue = fluid.stringTemplate("url(\"%image\")", {
                image: image
            });

            // use a mask image to avoid having 2 different images (one for when the
            // button is activated and one when it is not)
            imageElem.css("mask-image", maskImageValue);
        } else {
            imageElem.hide();
        }
    };

    /**
     * Invoked when a button is activated using the Spacebar or Enter key. Some QSS buttons
     * can also be activated using ArrowUp or ArrowDown keys in which case this function is
     * also invoked. Only if the QSS button has a keyboard highlight will it be actually
     * activated.
     * @param {Component} that - The `gpii.qss.buttonPresenter` instance.
     * @param {focusManager} focusManager - The `gpii.qss.focusManager` instance for the QSS.
     * @param {jQuery} container - A jQuery object representing the button's container.
     * @param {Object} activationParams - An object containing parameter's for the activation
     * of the button (e.g. which key was used to activate the button).
     */
    gpii.qss.buttonPresenter.onActivationKeyPressed = function (that, focusManager, container, activationParams) {
        if (focusManager.isHighlighted(container)) {
            that.activate(activationParams);
        }
    };

    /**
     * Styles appropriately the button if the QSS widget for that particular button has been
     * shown or hidden.
     * @param {Component} that - The `gpii.qss.buttonPresenter` instance.
     * @param {jQuery} container - A jQuery object representing the button's container.
     * @param {Object} setting - The setting object corresponding to this QSS button.
     * @param {Boolean} isShown - Whether the QSS widget has been shown or hidden.
     */
    gpii.qss.buttonPresenter.applyActivatedStyle = function (that, container, setting, isShown) {
        var activatedClass = that.options.styles.activated;
        container.toggleClass(activatedClass, isShown && that.model.item.path === setting.path);
    };

    /**
     * Fires the appropriate event when the button is activated and manages the button's focus.
     * @param {Component} that - The `gpii.qss.buttonPresenter` instance.
     * @param {focusManager} focusManager - The `gpii.qss.focusManager` instance for the QSS.
     * @param {jQuery} container - A jQuery object representing the button's container.
     * @param {Component} qssList - The `gpii.qss.list` instance.
     * @param {Object} activationParams - An object containing parameter's for the activation
     * of the button (e.g. which key was used to activate the button).
     */
    gpii.qss.buttonPresenter.notifyButtonActivated = function (that, focusManager, container, qssList, activationParams) {
        var metrics = gpii.qss.getElementMetrics(container),
            isKeyPressed = fluid.get(activationParams, "key"),
            applyKeyboardHighlight = that.options.applyKeyboardHighlight;

        focusManager.focusElement(container, isKeyPressed && applyKeyboardHighlight);
        qssList.events.onButtonActivated.fire(that.model.item, metrics, activationParams);
    };

    /**
     * A generic invoker for handling QSS button activation. In its most basic form it simply
     * calls the `notifyButtonActivated`. However, some QSS buttons may need to override this
     * behavior as they may have more complex activation behavior.
     * @param {Component} that - The `gpii.qss.buttonPresenter` instance.
     * @param {Object} activationParams - An object containing parameter's for the activation
     * of the button (e.g. which key was used to activate the button).
     */
    gpii.qss.buttonPresenter.activate = function (that, activationParams) {
        that.notifyButtonActivated(activationParams);
    };

    /**
     * Fires the appropriate event if the `container` for the current button is the element
     * that has been focused by the `focusManager`.
     * @param {Component} that - The `gpii.qss.buttonPresenter` instance.
     * @param {focusManager} focusManager - The `gpii.qss.focusManager` instance for the QSS.
     * @param {jQuery} container - A jQuery object representing the button's container.
     */
    gpii.qss.buttonPresenter.notifyButtonFocused = function (that, focusManager, container) {
        if (focusManager.isHighlighted(container)) {
            that.events.onButtonFocused.fire(
                that.model.item,
                gpii.qss.getElementMetrics(container));
        }
    };

    /**
     * Focuses the current QSS button if its index among the rest of the QSS buttons coincides
     * with the `index` parameter.
     * @param {Component} that - The `gpii.qss.buttonPresenter` instance.
     * @param {focusManager} focusManager - The `gpii.qss.focusManager` instance for the QSS.
     * @param {jQuery} container - A jQuery object representing the button's container.
     * @param {Number} index - The index of the QSS button to be focused.
     * @param {Boolean} applyHighlight - Whether highlighting should be applied to the QSS
     * button. The latter happens when the element has been focused via the keyboard.
     * @param {Boolean} silentFocus - If `true` no event will be fired after the necessary UI
     * changes are made.
     */
    gpii.qss.buttonPresenter.focusButton = function (that, focusManager, container, index, applyHighlight, silentFocus) {
        if (that.model.index === index) {
            focusManager.focusElement(container, applyHighlight, silentFocus);
        }
    };

    /**
     * When the value of the QSS button's setting changes, fires an event that a notification
     * must be shown to the user.
     * @param {Component} that - The `gpii.qss.buttonPresenter` instance.
     * @param {Component} qssList - The `gpii.qss.list` instance.
     */
    gpii.qss.buttonPresenter.showNotification = function (that, qssList) {
        if (that.model.item.restartWarning) {
            var notification = fluid.stringTemplate(that.model.messages.notification, {
                settingTitle: that.model.item.schema.title
            });
            qssList.events.onNotificationRequired.fire(notification);
        }
    };

    /**
     * Returns the metrics of a given element. These can be used for positioning the QSS
     * button's tooltip or the QSS widget.
     * @param {jQuery} target - The DOM element for which positioning
     * metrics are needed.
     * @return {Object} {{width: Number, height: Number, offsetLeft: Number}}
     */
    gpii.qss.getElementMetrics = function (target) {
        var result = {
            offsetLeft: target.offset().left,
            height:     (target.outerHeight() - 3), // TODO: Think of a better formula.
            width:      (target.outerWidth())
        };

        return result;
    };

    /**
     * Represent a disabled button. These are buttons that cannot be interacted with (event not focusable).
     */
    fluid.defaults("gpii.qss.disabledButtonPresenter", {
        gradeNames: ["gpii.qss.buttonPresenter"],

        styles: {
            disabled: "fl-qss-disabled",
            focusable: "fl-focusable"
        },

        listeners: {
            "onCreate.removeButtonStyles": {
                this: "{that}.container",
                method: "removeClass",
                args: ["{that}.options.styles.focusable"]
            },
            "onCreate.addButtonStyles": {
                this: "{that}.container",
                method: "addClass",
                args: ["{that}.options.styles.disabled"]
            }
        },
        invokers: {
            // Override button activation behaviour
            activate: {
                funcName: "fluid.identity"
            }
        }
    });


    /**
     * Represents a QSS button that can have a LED change indicator in the upper right
     * corner. For setting buttons, the presence of that LED light indicates that if the
     * setting can be undone, its value is different than its default one. If the LED
     * light is shown for the undo button, this means that there are settings changes
     * that can be undone.
     */
    fluid.defaults("gpii.qss.changeIndicator", {
        gradeNames: ["fluid.viewComponent"],

        selectors: {
            changeIndicator: ".flc-qss-btnChangeIndicator"
        },

        invokers: {
            toggleIndicator: {
                this: "{that}.dom.changeIndicator",
                method: "toggle",
                args: [
                    "{arguments}.0" // shouldShow
                ]
            }
        }
    });

    /**
     * In the QSS there are two types of buttons - setting buttons (which this grade
     * describes) are used for altering the value of their corresponding buttons and
     * "system" buttons which have various supplementary functions such as saving the
     * user's preferences, undoing changes made via the QSS, closing the QSS, etc.
     */
    fluid.defaults("gpii.qss.settingButtonPresenter", {
        gradeNames: ["fluid.viewComponent", "gpii.qss.changeIndicator"],

        model: {
            item: {
                value: null
            },
            value: "{that}.model.item.value"
        },

        styles: {
            settingButton: "fl-qss-settingButton"
        },

        modelListeners: {
            value: {
                funcName: "gpii.qss.settingButtonPresenter.updateChangeIndicator",
                args: ["{that}", "{that}.model.item", "{change}.value"],
                namespace: "changeIndicator"
            }
        },

        listeners: {
            "onCreate.styleButton": {
                this: "{that}.container",
                method: "addClass",
                args: ["{that}.options.styles.settingButton"]
            }
        }
    });

    /**
     * Shows or hides the toggle indicator when the setting's value is changed depending
     * on whether the changes to the setting can be undone and whether the new value of
     * the setting is the same as its default one.
     * @param {Component} that - The `gpii.qss.settingButtonPresenter` instance.
     * @param {Object} setting - The setting object corresponding to this QSS button.
     * @param {Any} value - The new value of the `setting`.
     */
    gpii.qss.settingButtonPresenter.updateChangeIndicator = function (that, setting, value) {
        // The dot should be shown if the setting has a default value and the new value of the
        // setting is different from that value.
        var defaultValue = setting.schema["default"],
            shouldShow = fluid.isValue(defaultValue) && !fluid.model.diff(value, defaultValue);
        that.toggleIndicator(shouldShow);
    };

    /**
     * Inherits from `gpii.qss.buttonPresenter` and handles interactions with QSS toggle
     * buttons.
     */
    fluid.defaults("gpii.qss.toggleButtonPresenter", {
        gradeNames: ["gpii.qss.buttonPresenter", "gpii.qss.settingButtonPresenter"],
        model: {
            messages: {
                caption: null
            },
            caption: null
        },
        attrs: {
            role: "switch"
        },
        applyKeyboardHighlight: true,
        modelRelay: {
            "caption": {
                target: "caption",
                singleTransform: {
                    type: "fluid.transforms.free",
                    func: "gpii.qss.toggleButtonPresenter.getCaption",
                    args: ["{that}.model.value", "{that}.model.messages"]
                }
            }
        },
        modelListeners: {
            value: {
                this: "{that}.container",
                method: "attr",
                args: ["aria-checked", "{change}.value"]
            },
            caption: {
                this: "{that}.dom.caption",
                method: "text",
                args: ["{change}.value"]
            }
        },
        listeners: {
            "onArrowUpPressed.activate": {
                func: "{that}.onActivationKeyPressed",
                args: [
                    {key: "ArrowUp"}
                ]
            },
            "onArrowDownPressed.activate": {
                func: "{that}.onActivationKeyPressed",
                args: [
                    {key: "ArrowDown"}
                ]
            }
        },
        invokers: {
            activate: {
                funcName: "gpii.qss.toggleButtonPresenter.activate",
                args: [
                    "{that}",
                    "{arguments}.0" // activationParams
                ]
            }
        }
    });

    /**
     * Returns the caption of the toggle button that needs to be shown below the button's
     * title in case the state of the button is "on".
     * @param {Boolean} value - The state of the button.
     * @param {Object} messages - An object containing internationalizable messages for
     * this component.
     * @return {String} The caption message for the toggle button.
     */
    gpii.qss.toggleButtonPresenter.getCaption = function (value, messages) {
        return value ? messages.caption : "";
    };

    /**
     * A custom function for handling activation of QSS toggle buttons. Reuses the generic
     * `notifyButtonActivated` invoker.
     * @param {Component} that - The `gpii.qss.toggleButtonPresenter` instance.
     * @param {Object} activationParams - An object containing parameter's for the activation
     * of the button (e.g. which key was used to activate the button).
     */
    gpii.qss.toggleButtonPresenter.activate = function (that, activationParams) {
        that.notifyButtonActivated(activationParams);
        that.applier.change("value", !that.model.value);
    };

    /**
     * Inherits from `gpii.qss.buttonPresenter` and handles interactions with the "Key in"
     * QSS button.
     */
    fluid.defaults("gpii.qss.keyInButtonPresenter", {
        gradeNames: ["gpii.qss.buttonPresenter"],
        attrs: {
            "aria-label": "Morphic settings panel"
        },
        invokers: {
            activate: {
                funcName: "gpii.qss.keyInButtonPresenter.activate",
                args: [
                    "{that}",
                    "{list}",
                    "{arguments}.0" // activationParams
                ]
            }
        }
    });

    /**
     * A custom function for handling activation of the "Key in" QSS button. Reuses the generic
     * `notifyButtonActivated` invoker.
     * @param {Component} that - The `gpii.qss.keyInButtonPresenter` instance.
     * @param {Component} qssList - The `gpii.qss.list` instance.
     * @param {Object} activationParams - An object containing parameter's for the activation
     * of the button (e.g. which key was used to activate the button).
     */
    gpii.qss.keyInButtonPresenter.activate = function (that, qssList, activationParams) {
        that.notifyButtonActivated(activationParams);
        qssList.events.onPSPOpen.fire();
    };

    /**
     * Inherits from `gpii.qss.buttonPresenter` and handles interactions with the "Close"
     * QSS button.
     */
    fluid.defaults("gpii.qss.closeButtonPresenter", {
        gradeNames: ["gpii.qss.buttonPresenter"],
        invokers: {
            activate: {
                funcName: "gpii.qss.closeButtonPresenter.activate",
                args: [
                    "{that}",
                    "{list}",
                    "{arguments}.0" // activationParams
                ]
            }
        }
    });

    /**
     * A custom function for handling activation of the "Close" QSS button. Reuses the generic
     * `notifyButtonActivated` invoker.
     * @param {Component} that - The `gpii.qss.closeButtonPresenter` instance.
     * @param {Component} qssList - The `gpii.qss.list` instance.
     * @param {Object} activationParams - An object containing parameter's for the activation
     * of the button (e.g. which key was used to activate the button).
     */
    gpii.qss.closeButtonPresenter.activate = function (that, qssList, activationParams) {
        that.notifyButtonActivated(activationParams);
        qssList.events.onQssClosed.fire();
    };

    /**
     * Inherits from `gpii.qss.buttonPresenter` and handles interactions with QSS buttons which
     * can have their values changed via the QSS widget.
     */
    fluid.defaults("gpii.qss.widgetButtonPresenter", {
        gradeNames: ["gpii.qss.buttonPresenter", "gpii.qss.settingButtonPresenter"],
        listeners: {
            "onArrowUpPressed.activate": {
                func: "{that}.onActivationKeyPressed",
                args: [
                    {key: "ArrowUp"}
                ]
            },
            "onArrowDownPressed.activate": {
                func: "{that}.onActivationKeyPressed",
                args: [
                    {key: "ArrowDown"}
                ]
            }
        }
    });

    /**
     * Inherits from `gpii.qss.buttonPresenter` and handles interactions with the "Save"
     * QSS button.
     */
    fluid.defaults("gpii.qss.saveButtonPresenter", {
        gradeNames: ["gpii.qss.buttonPresenter"],
        model: {
            messages: {
                notification: {
                    keyedOut: null,
                    keyedIn: null
                }
            }
        },
        styles: {
            dimmed: "fl-qss-dimmed"
        },
        modelListeners: {
            "{gpii.qss}.model.isKeyedIn": {
                this: "{that}.container",
                method: "toggleClass",
                args: [
                    "{that}.options.styles.dimmed",
                    "@exapnd:fluid.negate({change}.value)" // dim if not keyed in
                ]
            }
        },
        invokers: {
            activate: {
                funcName: "gpii.qss.saveButtonPresenter.activate",
                args: [
                    "{that}",
                    "{list}",
                    "{gpii.qss}.model.isKeyedIn",
                    "{arguments}.0" // activationParams
                ]
            }
        }
    });

    /**
     * A custom function for handling activation of the "Save" QSS button. Reuses the generic
     * `notifyButtonActivated` invoker.
     * @param {Component} that - The `gpii.qss.saveButtonPresenter` instance.
     * @param {Component} qssList - The `gpii.qss.list` instance.
     * @param {Boolean} isKeyedIn - Whether there is an actual keyed in user. The
     * "noUser" is not considererd an actual user.
     * @param {Object} activationParams - An object containing parameter's for the activation
     * of the button (e.g. which key was used to activate the button).
     */
    gpii.qss.saveButtonPresenter.activate = function (that, qssList, isKeyedIn, activationParams) {
        that.notifyButtonActivated(activationParams);

        var messages = that.model.messages.notification,
            notification = isKeyedIn ? messages.keyedIn : messages.keyedOut;
        qssList.events.onSaveRequired.fire(notification);
    };

    /**
     * Inherits from `gpii.qss.buttonPresenter` and handles interactions with the "More..."
     * QSS button.
     */
    fluid.defaults("gpii.qss.moreButtonPresenter", {
        gradeNames: ["gpii.qss.buttonPresenter"],
        invokers: {
            activate: {
                funcName: "gpii.qss.moreButtonPresenter.activate",
                args: [
                    "{that}",
                    "{list}",
                    "{arguments}.0" // activationParams
                ]
            }
        }
    });

    /**
     * A custom function for handling activation of the "More..." QSS button. Reuses the generic
     * `notifyButtonActivated` invoker.
     * @param {Component} that - The `gpii.qss.moreButtonPresenter` instance.
     * @param {Component} qssList - The `gpii.qss.list` instance.
     * @param {Object} activationParams - An object containing parameter's for the activation
     * of the button (e.g. which key was used to activate the button).
     */
    gpii.qss.moreButtonPresenter.activate = function (that, qssList, activationParams) {
        that.notifyButtonActivated(activationParams);
        qssList.events.onMorePanelRequired.fire();
    };

    /**
     * Inherits from `gpii.qss.buttonPresenter` and handles interactions with the "Undo"
     * QSS button.
     */
    fluid.defaults("gpii.qss.undoButtonPresenter", {
        gradeNames: ["gpii.qss.buttonPresenter", "gpii.qss.changeIndicator"],
        applyKeyboardHighlight: true,
        listeners: {
            "{list}.events.onUndoIndicatorChanged": {
                func: "{that}.toggleIndicator",
                args: "{arguments}.0" // shouldShow
            }
        },

        invokers: {
            activate: {
                funcName: "gpii.qss.undoButtonPresenter.activate",
                args: [
                    "{that}",
                    "{list}",
                    "{arguments}.0" // activationParams
                ]
            }
        }
    });

    /**
     * A custom function for handling activation of the "Undo" QSS button. Reuses the generic
     * `notifyButtonActivated` invoker.
     * @param {Component} that - The `gpii.qss.undoButtonPresenter` instance.
     * @param {Component} qssList - The `gpii.qss.list` instance.
     * @param {Object} activationParams - An object containing parameter's for the activation
     * of the button (e.g. which key was used to activate the button).
     */
    gpii.qss.undoButtonPresenter.activate = function (that, qssList, activationParams) {
        that.notifyButtonActivated(activationParams);
        qssList.events.onUndoRequired.fire();
    };

    /**
     * Inherits from `gpii.qss.buttonPresenter` and handles interactions with the "Reset All
     * to Standard" QSS button.
     */
    fluid.defaults("gpii.qss.resetAllButtonPresenter", {
        gradeNames: ["gpii.qss.buttonPresenter"],
        invokers: {
            activate: {
                funcName: "gpii.qss.resetAllButtonPresenter.activate",
                args: [
                    "{that}",
                    "{list}",
                    "{arguments}.0" // activationParams
                ]
            }
        }
    });

    /**
     * A custom function for handling activation of the "Reset All to Standard" QSS button.
     * Reuses the generic `notifyButtonActivated` invoker.
     * @param {Component} that - The `gpii.qss.resetAllButtonPresenter` instance.
     * @param {Component} qssList - The `gpii.qss.list` instance.
     * @param {Object} activationParams - An object containing parameter's for the activation
     * of the button (e.g. which key was used to activate the button).
     */
    gpii.qss.resetAllButtonPresenter.activate = function (that, qssList, activationParams) {
        that.notifyButtonActivated(activationParams);
        qssList.events.onResetAllRequired.fire();
    };

    /**
=======
>>>>>>> c28574a7
     * Represents the list of QSS settings. It renders the settings and listens for events
     * triggered by the buttons. The `handlerGrades` hash maps the type of a setting to the
     * gradeName of the handler which will present the corresponding setting button in the
     * QSS. If for a given setting type there is no entry in the `handlerGrades` hash, the
     * the `defaultHandlerGrade` will be used for its presenter.
     */
    fluid.defaults("gpii.qss.list", {
        gradeNames: ["gpii.psp.repeater"],

        defaultHandlerGrade: "gpii.qss.buttonPresenter",
        handlerGrades: {
            "boolean":  "gpii.qss.toggleButtonPresenter",
            "number":   "gpii.qss.widgetButtonPresenter",
            "string":   "gpii.qss.widgetButtonPresenter",
            "close":    "gpii.qss.closeButtonPresenter",
            "psp":      "gpii.qss.keyInButtonPresenter",
            "save":     "gpii.qss.saveButtonPresenter",
            "undo":     "gpii.qss.undoButtonPresenter",
            "resetAll": "gpii.qss.resetAllButtonPresenter",
            "more":     "gpii.qss.moreButtonPresenter",
            "disabled": "gpii.qss.disabledButtonPresenter"
        },

        dynamicContainerMarkup: {
            container:
                "<div class=\"%containerClass fl-focusable\" tabindex=\"0\">" +
                "</div>",
            containerClassPrefix: "fl-qss-button"
        },
        markup: "<div class=\"flc-qss-btnChangeIndicator fl-qss-btnChangeIndicator\"></div>" +
                "<div class=\"flc-qss-btnImage fl-qss-btnImage\"></div>" +
                "<span class=\"flc-qss-btnLabel fl-qss-btnLabel\"></span>" +
                "<div class=\"flc-qss-btnCaption fl-qss-btnCaption\"></div>",

        events: {
            onButtonFocusRequired: null,

            // external events
            onButtonFocused: null,
            onButtonActivated: null,
            onButtonMouseEnter: null,
            onButtonMouseLeave: null,

            onSettingAltered: null,
            onNotificationRequired: null,
            onMorePanelRequired: null,
            onUndoRequired: null,
            onResetAllRequired: null,
            onSaveRequired: null,
            onPSPOpen: null
        },

        invokers: {
            getHandlerType: {
                funcName: "gpii.qss.list.getHandlerType",
                args: [
                    "{that}",
                    "{arguments}.0" // item
                ]
            }
        }
    });

    /**
     * Returns the correct handler type (a grade inheriting from `gpii.qss.buttonPresenter`)
     * for the given setting depending on its type.
     * @param {Component} that - The `gpii.qss.list` instance.
     * @param {Object} setting - The setting for which the handler type is to be determined.
     * @return {String} The grade name of the setting's handler.
     */
    gpii.qss.list.getHandlerType = function (that, setting) {
        var handlerGrades = that.options.handlerGrades,
            settingType = setting.schema.type;

        return handlerGrades[settingType] || that.options.defaultHandlerGrade;
    };

    /**
     * Wrapper that enables internationalization of the `gpii.qss` component and
     * intercepts all anchor tags on the page so that an external browser is used
     * for loading them.
     */
    fluid.defaults("gpii.psp.translatedQss", {
        gradeNames: [
            "gpii.psp.messageBundles",
            "fluid.viewComponent",
            "gpii.psp.linksInterceptor",
            "gpii.psp.baseWindowCmp.signalDialogReady"
        ],

        components: {
            quickSetStrip: {
                type: "gpii.qss",
                container: "{translatedQss}.container",
                options: {
                    model: {
                        settings: "{translatedQss}.model.settings"
                    }
                }
            }
        }
    });

    /**
     * Represents all renderer components of the QSS including the list of settings,
     * the `focusManager` and the channels for communication with the main process.
     */
    fluid.defaults("gpii.qss", {
        gradeNames: ["fluid.viewComponent"],

        model: {
            isKeyedIn: false,
            settings: []
        },

        events: {
            onQssOpen: null,
            onQssClosed: null,
            onQssWidgetToggled: null
        },

        defaultFocusButtonType: "psp",

        listeners: {
            "onQssOpen": {
                funcName: "gpii.qss.onQssOpen",
                args: [
                    "{quickSetStripList}",
                    "{focusManager}",
                    "{that}.model.settings",
                    "{that}.options.defaultFocusButtonType",
                    "{arguments}.0" // params
                ]
            }
        },

        components: {
            quickSetStripList: {
                type: "gpii.qss.list",
                container: "{that}.container",
                options: {
                    model: {
                        items: "{quickSetStrip}.model.settings"
                    },
                    events: {
                        onQssClosed: "{gpii.qss}.events.onQssClosed",
                        onUndoIndicatorChanged: null
                    }
                }
            },
            focusManager: {
                type: "gpii.qss.horizontalFocusManager",
                container: "{qss}.container"
            },
            channelListener: {
                type: "gpii.psp.channelListener",
                options: {
                    events: {
                        // Add events from the main process to be listened for
                        onQssOpen: "{qss}.events.onQssOpen",
                        onQssWidgetToggled: "{qss}.events.onQssWidgetToggled",
                        onSettingUpdated: null,
                        onIsKeyedInChanged: null,

                        onUndoIndicatorChanged: "{quickSetStripList}.events.onUndoIndicatorChanged"
                    },
                    listeners: {
                        onSettingUpdated: {
                            funcName: "gpii.qss.updateSetting",
                            args: [
                                "{qss}",
                                "{arguments}.0"
                            ]
                        },
                        onIsKeyedInChanged: {
                            func: "{gpii.qss}.updateIsKeyedIn"
                        }
                    }
                }
            },
            channelNotifier: {
                type: "gpii.psp.channelNotifier",
                options: {
                    events: {
                        // Add events the main process to be notified for
                        onQssClosed:           "{qss}.events.onQssClosed",
                        onQssButtonFocused:    "{quickSetStripList}.events.onButtonFocused",
                        onQssButtonsFocusLost: "{focusManager}.events.onFocusLost",
                        onQssButtonActivated:  "{quickSetStripList}.events.onButtonActivated",
                        onQssButtonMouseEnter: "{quickSetStripList}.events.onButtonMouseEnter",
                        onQssButtonMouseLeave: "{quickSetStripList}.events.onButtonMouseLeave",

                        onQssSettingAltered:   "{quickSetStripList}.events.onSettingAltered",
                        onQssNotificationRequired: "{quickSetStripList}.events.onNotificationRequired",
                        onQssMorePanelRequired: "{quickSetStripList}.events.onMorePanelRequired",
                        onQssUndoRequired: "{quickSetStripList}.events.onUndoRequired",
                        onQssResetAllRequired: "{quickSetStripList}.events.onResetAllRequired",
                        onQssSaveRequired: "{quickSetStripList}.events.onSaveRequired",
                        onQssPspOpen: "{quickSetStripList}.events.onPSPOpen"
                    }
                }
            }
        },

        invokers: {
            updateIsKeyedIn: {
                changePath: "isKeyedIn",
                value: "{arguments}.0"
            }
        }
    });

    /**
     * Returns the index of the `setting` object in the `settings` array. Settings are identified
     * by their `path` property which is expected to be existent and unique.
     * @param {Object[]} settings - An array of QSS settings.
     * @param {Object} setting - The particular setting whose index is queried.
     * @return {Number} The index of the setting in the specified array or -1 if the setting is not
     * present in the array.
     */
    gpii.qss.getSettingIndex = function (settings, setting) {
        return settings.findIndex(function (currentSetting) {
            return currentSetting.path === setting.path;
        });
    };

    /**
     * Finds a setting in a list of settings and updates it.
     * @param {Component} that - The component containing `settings` in its model
     * @param {Object} settingNewState - The new state of the setting
     * @param {String} settingNewState.path - The path of the setting. This field is required.
     */
    gpii.qss.updateSetting = function (that, settingNewState) {
        var settingIndex = gpii.qss.getSettingIndex(that.model.settings, settingNewState);
        gpii.app.applier.replace(that.applier, "settings." + settingIndex, settingNewState, "channelNotifier.settingUpdate");
    };

    /**
     * Handles opening of the QSS by focusing or removing the focus for the QSS buttons
     * depending on how the QSS was opened (using the keyboard shortcut, by clicking the
     * tray icon, by closing the QSS widget using the left, right arrow keys or the ESC).
     * @param {Component} qssList - The `gpii.qss.list` instance.
     * @param {focusManager} focusManager - The `gpii.qss.focusManager` instance for the QSS.
     * @param {Object[]} settings - An array of QSS settings.
     * @param {String} defaultFocusButtonType - The gradeName of the QSS button which should
     * be focused by default (i.e. when the QSS is opened using the keyboard shortcut).
     * @param {Object} params - An object containing parameter's for the activation
     * of the button (e.g. which key was used to open the QSS).
     */
    gpii.qss.onQssOpen = function (qssList, focusManager, settings, defaultFocusButtonType, params) {
        // Focus the first button of the specified `defaultFocusButtonType` if
        // the QSS is opened using the global shortcut.
        if (params.shortcut) {
            fluid.each(settings, function (setting, settingIndex) {
                if (setting.schema.type === defaultFocusButtonType) {
                    qssList.events.onButtonFocusRequired.fire(settingIndex);
                    return true;
                }
            });
        } else if (params.setting) {
            // Focus a button corresponding to a given setting or the previous or
            // following button depending on the activation parameters.
            var settingIndex = gpii.qss.getSettingIndex(settings, params.setting),
                silentFocus = false;

            if (params.key === "ArrowLeft") {
                settingIndex = gpii.psp.modulo(settingIndex - 1, settings.length);
            } else if (params.key === "ArrowRight") {
                settingIndex = gpii.psp.modulo(settingIndex + 1, settings.length);
            } else {
                /**
                 * The main process should not be notified about the focusing of the button if
                 * that was a result of closing the QSS widget via ESC or via its close button.
                 */
                silentFocus = true;
            }

            qssList.events.onButtonFocusRequired.fire(settingIndex, !!params.key, silentFocus);
        } else {
            focusManager.removeHighlight(true);
        }
    };
})(fluid);<|MERGE_RESOLUTION|>--- conflicted
+++ resolved
@@ -19,817 +19,6 @@
     var gpii = fluid.registerNamespace("gpii");
 
     /**
-<<<<<<< HEAD
-     * An instance of `gpii.app.keyListener` which specified all key
-     * events in which the QSS is interested.
-     */
-    fluid.defaults("gpii.qss.qssKeyListener", {
-        gradeNames: "gpii.app.keyListener",
-
-        events: {
-            onArrowDownPressed: null,
-            onArrowUpPressed: null,
-            onArrowLeftPressed: null,
-            onArrowRightPressed: null,
-            onEnterPressed: null,
-            onSpacebarPressed: null,
-            onTabPressed: null
-        }
-    });
-
-    /**
-     * A component that handles interactions with a single QSS button. It is responsible
-     * for applying the necessary changes whenever the component is focused or activated,
-     * for firing the corresponding events when the button is hovered or no longer hovered,
-     * for changing its label if there is a keyed in user, etc.
-     */
-    fluid.defaults("gpii.qss.buttonPresenter", {
-        gradeNames: [
-            "gpii.qss.qssKeyListener",
-            "gpii.app.hoverable",
-            "gpii.app.clickable",
-            "fluid.viewComponent"
-        ],
-
-        model: {
-            item: {
-                value: null
-            },
-            value: "{that}.model.item.value",
-            messages: {
-                notification: null
-            }
-        },
-
-        modelRelay: {
-            title: {
-                target: "title",
-                singleTransform: {
-                    type: "fluid.transforms.free",
-                    func: "gpii.qss.buttonPresenter.getTitle",
-                    args: [
-                        "{gpii.qss}.model.isKeyedIn",
-                        "{that}.model.item.schema.title"
-                    ]
-                }
-            }
-        },
-
-        modelListeners: {
-            value: [{
-                funcName: "{that}.events.onSettingAltered.fire",
-                args: ["{that}.model.item", "{change}.value"],
-                excludeSource: ["init", "gpii.psp.repeater.itemUpdate"]
-            }, {
-                funcName: "gpii.qss.buttonPresenter.showNotification",
-                args: ["{that}", "{list}"],
-                excludeSource: "init"
-            }],
-            title: {
-                this: "{that}.dom.title",
-                method: "text",
-                args: ["{change}.value"]
-            }
-        },
-
-        selectors: {
-            title: ".flc-qss-btnLabel",
-            image: ".flc-qss-btnImage",
-            caption: ".flc-qss-btnCaption",
-            changeIndicator: ".flc-qss-btnChangeIndicator"
-        },
-
-        styles: {
-            activated: "fl-activated"
-        },
-
-        attrs: {
-            role: "button"
-        },
-
-        // whether the button should be highlighted if activated via keyboard
-        applyKeyboardHighlight: false,
-
-        events: {
-            onMouseEnter: null,
-            onMouseLeave: null,
-            onButtonFocused: "{gpii.qss.list}.events.onButtonFocused",
-            onQssWidgetToggled: "{gpii.qss}.events.onQssWidgetToggled",
-
-            onButtonFocusRequired: "{gpii.qss.list}.events.onButtonFocusRequired",
-            onSettingAltered: "{gpii.qss.list}.events.onSettingAltered"
-        },
-
-        listeners: {
-            "onCreate.addAttrs": {
-                "this": "{that}.container",
-                method: "attr",
-                args: ["{that}.options.attrs"]
-            },
-            "onCreate.renderImage": {
-                funcName: "gpii.qss.buttonPresenter.renderImage",
-                args: ["{that}", "{that}.dom.image"]
-            },
-
-            "{focusManager}.events.onElementFocused": {
-                funcName: "gpii.qss.buttonPresenter.notifyButtonFocused",
-                args: [
-                    "{that}",
-                    "{focusManager}",
-                    "{that}.container",
-                    "{arguments}.0" // focusedElement
-                ]
-            },
-
-            onButtonFocusRequired: {
-                funcName: "gpii.qss.buttonPresenter.focusButton",
-                args: [
-                    "{that}",
-                    "{focusManager}",
-                    "{that}.container",
-                    "{arguments}.0", // index
-                    "{arguments}.1", // applyHighlight
-                    "{arguments}.2"  // silentFocus
-                ]
-            },
-            onQssWidgetToggled: {
-                funcName: "gpii.qss.buttonPresenter.applyActivatedStyle",
-                args: [
-                    "{that}",
-                    "{that}.container",
-                    "{arguments}.0", // setting
-                    "{arguments}.1" // isShown
-                ]
-            },
-
-            onMouseEnter: {
-                func: "{gpii.qss.list}.events.onButtonMouseEnter",
-                args: [
-                    "{that}.model.item",
-                    "@expand:gpii.qss.getElementMetrics({that}.container)"
-                ]
-            },
-            onMouseLeave: {
-                func: "{gpii.qss.list}.events.onButtonMouseLeave",
-                args: [
-                    "{that}.model.item",
-                    "@expand:gpii.qss.getElementMetrics({that}.container)"
-                ]
-            },
-
-            "onClicked.activate": {
-                func: "{that}.activate"
-            },
-            "onSpacebarPressed.activate": {
-                func: "{that}.onActivationKeyPressed",
-                args: [
-                    {key: "Spacebar"}
-                ]
-            },
-            "onEnterPressed.activate": {
-                func: "{that}.onActivationKeyPressed",
-                args: [
-                    {key: "Enter"}
-                ]
-            }
-        },
-        invokers: {
-            onActivationKeyPressed: {
-                funcName: "gpii.qss.buttonPresenter.onActivationKeyPressed",
-                args: [
-                    "{that}",
-                    "{focusManager}",
-                    "{that}.container",
-                    "{arguments}.0" // activationParams
-                ]
-            },
-            notifyButtonActivated: {
-                funcName: "gpii.qss.buttonPresenter.notifyButtonActivated",
-                args: [
-                    "{that}",
-                    "{focusManager}",
-                    "{that}.container",
-                    "{list}",
-                    "{arguments}.0" // activationParams
-                ]
-            },
-            activate: {
-                funcName: "gpii.qss.buttonPresenter.activate",
-                args: [
-                    "{that}",
-                    "{arguments}.0" // activationParams
-                ]
-            }
-        }
-    });
-
-    /**
-     * Returns the title (label) of the button depending on whether there is a
-     * currently keyed in user or not. The `title` property in the QSS setting's
-     * schema can either be a simple string which is used in both cases or an
-     * object with `keyedIn` and `keyedOut` keys in which case their respective
-     * values are used in the corresponding cases.
-     * @param {Boolean} isKeyedIn - Whether there is an actual keyed in user. The
-     * "noUser" is not considererd an actual user.
-     * @param {String|Object} title - The `title` property of the setting's schema.
-     * @return {String} The title of the button.
-     */
-    gpii.qss.buttonPresenter.getTitle = function (isKeyedIn, title) {
-        return (isKeyedIn ? title.keyedIn : title.keyedOut) || title;
-    };
-
-    /**
-     * If available in the setting's schema, shows the specified image for the button.
-     * @param {Component} that - The `gpii.qss.buttonPresenter` instance.
-     * @param {jQuery} imageElem - The jQuery object corresponding to the image of the
-     * button.
-     */
-    gpii.qss.buttonPresenter.renderImage = function (that, imageElem) {
-        var image = that.model.item.schema.image;
-        if (image) {
-            var maskImageValue = fluid.stringTemplate("url(\"%image\")", {
-                image: image
-            });
-
-            // use a mask image to avoid having 2 different images (one for when the
-            // button is activated and one when it is not)
-            imageElem.css("mask-image", maskImageValue);
-        } else {
-            imageElem.hide();
-        }
-    };
-
-    /**
-     * Invoked when a button is activated using the Spacebar or Enter key. Some QSS buttons
-     * can also be activated using ArrowUp or ArrowDown keys in which case this function is
-     * also invoked. Only if the QSS button has a keyboard highlight will it be actually
-     * activated.
-     * @param {Component} that - The `gpii.qss.buttonPresenter` instance.
-     * @param {focusManager} focusManager - The `gpii.qss.focusManager` instance for the QSS.
-     * @param {jQuery} container - A jQuery object representing the button's container.
-     * @param {Object} activationParams - An object containing parameter's for the activation
-     * of the button (e.g. which key was used to activate the button).
-     */
-    gpii.qss.buttonPresenter.onActivationKeyPressed = function (that, focusManager, container, activationParams) {
-        if (focusManager.isHighlighted(container)) {
-            that.activate(activationParams);
-        }
-    };
-
-    /**
-     * Styles appropriately the button if the QSS widget for that particular button has been
-     * shown or hidden.
-     * @param {Component} that - The `gpii.qss.buttonPresenter` instance.
-     * @param {jQuery} container - A jQuery object representing the button's container.
-     * @param {Object} setting - The setting object corresponding to this QSS button.
-     * @param {Boolean} isShown - Whether the QSS widget has been shown or hidden.
-     */
-    gpii.qss.buttonPresenter.applyActivatedStyle = function (that, container, setting, isShown) {
-        var activatedClass = that.options.styles.activated;
-        container.toggleClass(activatedClass, isShown && that.model.item.path === setting.path);
-    };
-
-    /**
-     * Fires the appropriate event when the button is activated and manages the button's focus.
-     * @param {Component} that - The `gpii.qss.buttonPresenter` instance.
-     * @param {focusManager} focusManager - The `gpii.qss.focusManager` instance for the QSS.
-     * @param {jQuery} container - A jQuery object representing the button's container.
-     * @param {Component} qssList - The `gpii.qss.list` instance.
-     * @param {Object} activationParams - An object containing parameter's for the activation
-     * of the button (e.g. which key was used to activate the button).
-     */
-    gpii.qss.buttonPresenter.notifyButtonActivated = function (that, focusManager, container, qssList, activationParams) {
-        var metrics = gpii.qss.getElementMetrics(container),
-            isKeyPressed = fluid.get(activationParams, "key"),
-            applyKeyboardHighlight = that.options.applyKeyboardHighlight;
-
-        focusManager.focusElement(container, isKeyPressed && applyKeyboardHighlight);
-        qssList.events.onButtonActivated.fire(that.model.item, metrics, activationParams);
-    };
-
-    /**
-     * A generic invoker for handling QSS button activation. In its most basic form it simply
-     * calls the `notifyButtonActivated`. However, some QSS buttons may need to override this
-     * behavior as they may have more complex activation behavior.
-     * @param {Component} that - The `gpii.qss.buttonPresenter` instance.
-     * @param {Object} activationParams - An object containing parameter's for the activation
-     * of the button (e.g. which key was used to activate the button).
-     */
-    gpii.qss.buttonPresenter.activate = function (that, activationParams) {
-        that.notifyButtonActivated(activationParams);
-    };
-
-    /**
-     * Fires the appropriate event if the `container` for the current button is the element
-     * that has been focused by the `focusManager`.
-     * @param {Component} that - The `gpii.qss.buttonPresenter` instance.
-     * @param {focusManager} focusManager - The `gpii.qss.focusManager` instance for the QSS.
-     * @param {jQuery} container - A jQuery object representing the button's container.
-     */
-    gpii.qss.buttonPresenter.notifyButtonFocused = function (that, focusManager, container) {
-        if (focusManager.isHighlighted(container)) {
-            that.events.onButtonFocused.fire(
-                that.model.item,
-                gpii.qss.getElementMetrics(container));
-        }
-    };
-
-    /**
-     * Focuses the current QSS button if its index among the rest of the QSS buttons coincides
-     * with the `index` parameter.
-     * @param {Component} that - The `gpii.qss.buttonPresenter` instance.
-     * @param {focusManager} focusManager - The `gpii.qss.focusManager` instance for the QSS.
-     * @param {jQuery} container - A jQuery object representing the button's container.
-     * @param {Number} index - The index of the QSS button to be focused.
-     * @param {Boolean} applyHighlight - Whether highlighting should be applied to the QSS
-     * button. The latter happens when the element has been focused via the keyboard.
-     * @param {Boolean} silentFocus - If `true` no event will be fired after the necessary UI
-     * changes are made.
-     */
-    gpii.qss.buttonPresenter.focusButton = function (that, focusManager, container, index, applyHighlight, silentFocus) {
-        if (that.model.index === index) {
-            focusManager.focusElement(container, applyHighlight, silentFocus);
-        }
-    };
-
-    /**
-     * When the value of the QSS button's setting changes, fires an event that a notification
-     * must be shown to the user.
-     * @param {Component} that - The `gpii.qss.buttonPresenter` instance.
-     * @param {Component} qssList - The `gpii.qss.list` instance.
-     */
-    gpii.qss.buttonPresenter.showNotification = function (that, qssList) {
-        if (that.model.item.restartWarning) {
-            var notification = fluid.stringTemplate(that.model.messages.notification, {
-                settingTitle: that.model.item.schema.title
-            });
-            qssList.events.onNotificationRequired.fire(notification);
-        }
-    };
-
-    /**
-     * Returns the metrics of a given element. These can be used for positioning the QSS
-     * button's tooltip or the QSS widget.
-     * @param {jQuery} target - The DOM element for which positioning
-     * metrics are needed.
-     * @return {Object} {{width: Number, height: Number, offsetLeft: Number}}
-     */
-    gpii.qss.getElementMetrics = function (target) {
-        var result = {
-            offsetLeft: target.offset().left,
-            height:     (target.outerHeight() - 3), // TODO: Think of a better formula.
-            width:      (target.outerWidth())
-        };
-
-        return result;
-    };
-
-    /**
-     * Represent a disabled button. These are buttons that cannot be interacted with (event not focusable).
-     */
-    fluid.defaults("gpii.qss.disabledButtonPresenter", {
-        gradeNames: ["gpii.qss.buttonPresenter"],
-
-        styles: {
-            disabled: "fl-qss-disabled",
-            focusable: "fl-focusable"
-        },
-
-        listeners: {
-            "onCreate.removeButtonStyles": {
-                this: "{that}.container",
-                method: "removeClass",
-                args: ["{that}.options.styles.focusable"]
-            },
-            "onCreate.addButtonStyles": {
-                this: "{that}.container",
-                method: "addClass",
-                args: ["{that}.options.styles.disabled"]
-            }
-        },
-        invokers: {
-            // Override button activation behaviour
-            activate: {
-                funcName: "fluid.identity"
-            }
-        }
-    });
-
-
-    /**
-     * Represents a QSS button that can have a LED change indicator in the upper right
-     * corner. For setting buttons, the presence of that LED light indicates that if the
-     * setting can be undone, its value is different than its default one. If the LED
-     * light is shown for the undo button, this means that there are settings changes
-     * that can be undone.
-     */
-    fluid.defaults("gpii.qss.changeIndicator", {
-        gradeNames: ["fluid.viewComponent"],
-
-        selectors: {
-            changeIndicator: ".flc-qss-btnChangeIndicator"
-        },
-
-        invokers: {
-            toggleIndicator: {
-                this: "{that}.dom.changeIndicator",
-                method: "toggle",
-                args: [
-                    "{arguments}.0" // shouldShow
-                ]
-            }
-        }
-    });
-
-    /**
-     * In the QSS there are two types of buttons - setting buttons (which this grade
-     * describes) are used for altering the value of their corresponding buttons and
-     * "system" buttons which have various supplementary functions such as saving the
-     * user's preferences, undoing changes made via the QSS, closing the QSS, etc.
-     */
-    fluid.defaults("gpii.qss.settingButtonPresenter", {
-        gradeNames: ["fluid.viewComponent", "gpii.qss.changeIndicator"],
-
-        model: {
-            item: {
-                value: null
-            },
-            value: "{that}.model.item.value"
-        },
-
-        styles: {
-            settingButton: "fl-qss-settingButton"
-        },
-
-        modelListeners: {
-            value: {
-                funcName: "gpii.qss.settingButtonPresenter.updateChangeIndicator",
-                args: ["{that}", "{that}.model.item", "{change}.value"],
-                namespace: "changeIndicator"
-            }
-        },
-
-        listeners: {
-            "onCreate.styleButton": {
-                this: "{that}.container",
-                method: "addClass",
-                args: ["{that}.options.styles.settingButton"]
-            }
-        }
-    });
-
-    /**
-     * Shows or hides the toggle indicator when the setting's value is changed depending
-     * on whether the changes to the setting can be undone and whether the new value of
-     * the setting is the same as its default one.
-     * @param {Component} that - The `gpii.qss.settingButtonPresenter` instance.
-     * @param {Object} setting - The setting object corresponding to this QSS button.
-     * @param {Any} value - The new value of the `setting`.
-     */
-    gpii.qss.settingButtonPresenter.updateChangeIndicator = function (that, setting, value) {
-        // The dot should be shown if the setting has a default value and the new value of the
-        // setting is different from that value.
-        var defaultValue = setting.schema["default"],
-            shouldShow = fluid.isValue(defaultValue) && !fluid.model.diff(value, defaultValue);
-        that.toggleIndicator(shouldShow);
-    };
-
-    /**
-     * Inherits from `gpii.qss.buttonPresenter` and handles interactions with QSS toggle
-     * buttons.
-     */
-    fluid.defaults("gpii.qss.toggleButtonPresenter", {
-        gradeNames: ["gpii.qss.buttonPresenter", "gpii.qss.settingButtonPresenter"],
-        model: {
-            messages: {
-                caption: null
-            },
-            caption: null
-        },
-        attrs: {
-            role: "switch"
-        },
-        applyKeyboardHighlight: true,
-        modelRelay: {
-            "caption": {
-                target: "caption",
-                singleTransform: {
-                    type: "fluid.transforms.free",
-                    func: "gpii.qss.toggleButtonPresenter.getCaption",
-                    args: ["{that}.model.value", "{that}.model.messages"]
-                }
-            }
-        },
-        modelListeners: {
-            value: {
-                this: "{that}.container",
-                method: "attr",
-                args: ["aria-checked", "{change}.value"]
-            },
-            caption: {
-                this: "{that}.dom.caption",
-                method: "text",
-                args: ["{change}.value"]
-            }
-        },
-        listeners: {
-            "onArrowUpPressed.activate": {
-                func: "{that}.onActivationKeyPressed",
-                args: [
-                    {key: "ArrowUp"}
-                ]
-            },
-            "onArrowDownPressed.activate": {
-                func: "{that}.onActivationKeyPressed",
-                args: [
-                    {key: "ArrowDown"}
-                ]
-            }
-        },
-        invokers: {
-            activate: {
-                funcName: "gpii.qss.toggleButtonPresenter.activate",
-                args: [
-                    "{that}",
-                    "{arguments}.0" // activationParams
-                ]
-            }
-        }
-    });
-
-    /**
-     * Returns the caption of the toggle button that needs to be shown below the button's
-     * title in case the state of the button is "on".
-     * @param {Boolean} value - The state of the button.
-     * @param {Object} messages - An object containing internationalizable messages for
-     * this component.
-     * @return {String} The caption message for the toggle button.
-     */
-    gpii.qss.toggleButtonPresenter.getCaption = function (value, messages) {
-        return value ? messages.caption : "";
-    };
-
-    /**
-     * A custom function for handling activation of QSS toggle buttons. Reuses the generic
-     * `notifyButtonActivated` invoker.
-     * @param {Component} that - The `gpii.qss.toggleButtonPresenter` instance.
-     * @param {Object} activationParams - An object containing parameter's for the activation
-     * of the button (e.g. which key was used to activate the button).
-     */
-    gpii.qss.toggleButtonPresenter.activate = function (that, activationParams) {
-        that.notifyButtonActivated(activationParams);
-        that.applier.change("value", !that.model.value);
-    };
-
-    /**
-     * Inherits from `gpii.qss.buttonPresenter` and handles interactions with the "Key in"
-     * QSS button.
-     */
-    fluid.defaults("gpii.qss.keyInButtonPresenter", {
-        gradeNames: ["gpii.qss.buttonPresenter"],
-        attrs: {
-            "aria-label": "Morphic settings panel"
-        },
-        invokers: {
-            activate: {
-                funcName: "gpii.qss.keyInButtonPresenter.activate",
-                args: [
-                    "{that}",
-                    "{list}",
-                    "{arguments}.0" // activationParams
-                ]
-            }
-        }
-    });
-
-    /**
-     * A custom function for handling activation of the "Key in" QSS button. Reuses the generic
-     * `notifyButtonActivated` invoker.
-     * @param {Component} that - The `gpii.qss.keyInButtonPresenter` instance.
-     * @param {Component} qssList - The `gpii.qss.list` instance.
-     * @param {Object} activationParams - An object containing parameter's for the activation
-     * of the button (e.g. which key was used to activate the button).
-     */
-    gpii.qss.keyInButtonPresenter.activate = function (that, qssList, activationParams) {
-        that.notifyButtonActivated(activationParams);
-        qssList.events.onPSPOpen.fire();
-    };
-
-    /**
-     * Inherits from `gpii.qss.buttonPresenter` and handles interactions with the "Close"
-     * QSS button.
-     */
-    fluid.defaults("gpii.qss.closeButtonPresenter", {
-        gradeNames: ["gpii.qss.buttonPresenter"],
-        invokers: {
-            activate: {
-                funcName: "gpii.qss.closeButtonPresenter.activate",
-                args: [
-                    "{that}",
-                    "{list}",
-                    "{arguments}.0" // activationParams
-                ]
-            }
-        }
-    });
-
-    /**
-     * A custom function for handling activation of the "Close" QSS button. Reuses the generic
-     * `notifyButtonActivated` invoker.
-     * @param {Component} that - The `gpii.qss.closeButtonPresenter` instance.
-     * @param {Component} qssList - The `gpii.qss.list` instance.
-     * @param {Object} activationParams - An object containing parameter's for the activation
-     * of the button (e.g. which key was used to activate the button).
-     */
-    gpii.qss.closeButtonPresenter.activate = function (that, qssList, activationParams) {
-        that.notifyButtonActivated(activationParams);
-        qssList.events.onQssClosed.fire();
-    };
-
-    /**
-     * Inherits from `gpii.qss.buttonPresenter` and handles interactions with QSS buttons which
-     * can have their values changed via the QSS widget.
-     */
-    fluid.defaults("gpii.qss.widgetButtonPresenter", {
-        gradeNames: ["gpii.qss.buttonPresenter", "gpii.qss.settingButtonPresenter"],
-        listeners: {
-            "onArrowUpPressed.activate": {
-                func: "{that}.onActivationKeyPressed",
-                args: [
-                    {key: "ArrowUp"}
-                ]
-            },
-            "onArrowDownPressed.activate": {
-                func: "{that}.onActivationKeyPressed",
-                args: [
-                    {key: "ArrowDown"}
-                ]
-            }
-        }
-    });
-
-    /**
-     * Inherits from `gpii.qss.buttonPresenter` and handles interactions with the "Save"
-     * QSS button.
-     */
-    fluid.defaults("gpii.qss.saveButtonPresenter", {
-        gradeNames: ["gpii.qss.buttonPresenter"],
-        model: {
-            messages: {
-                notification: {
-                    keyedOut: null,
-                    keyedIn: null
-                }
-            }
-        },
-        styles: {
-            dimmed: "fl-qss-dimmed"
-        },
-        modelListeners: {
-            "{gpii.qss}.model.isKeyedIn": {
-                this: "{that}.container",
-                method: "toggleClass",
-                args: [
-                    "{that}.options.styles.dimmed",
-                    "@exapnd:fluid.negate({change}.value)" // dim if not keyed in
-                ]
-            }
-        },
-        invokers: {
-            activate: {
-                funcName: "gpii.qss.saveButtonPresenter.activate",
-                args: [
-                    "{that}",
-                    "{list}",
-                    "{gpii.qss}.model.isKeyedIn",
-                    "{arguments}.0" // activationParams
-                ]
-            }
-        }
-    });
-
-    /**
-     * A custom function for handling activation of the "Save" QSS button. Reuses the generic
-     * `notifyButtonActivated` invoker.
-     * @param {Component} that - The `gpii.qss.saveButtonPresenter` instance.
-     * @param {Component} qssList - The `gpii.qss.list` instance.
-     * @param {Boolean} isKeyedIn - Whether there is an actual keyed in user. The
-     * "noUser" is not considererd an actual user.
-     * @param {Object} activationParams - An object containing parameter's for the activation
-     * of the button (e.g. which key was used to activate the button).
-     */
-    gpii.qss.saveButtonPresenter.activate = function (that, qssList, isKeyedIn, activationParams) {
-        that.notifyButtonActivated(activationParams);
-
-        var messages = that.model.messages.notification,
-            notification = isKeyedIn ? messages.keyedIn : messages.keyedOut;
-        qssList.events.onSaveRequired.fire(notification);
-    };
-
-    /**
-     * Inherits from `gpii.qss.buttonPresenter` and handles interactions with the "More..."
-     * QSS button.
-     */
-    fluid.defaults("gpii.qss.moreButtonPresenter", {
-        gradeNames: ["gpii.qss.buttonPresenter"],
-        invokers: {
-            activate: {
-                funcName: "gpii.qss.moreButtonPresenter.activate",
-                args: [
-                    "{that}",
-                    "{list}",
-                    "{arguments}.0" // activationParams
-                ]
-            }
-        }
-    });
-
-    /**
-     * A custom function for handling activation of the "More..." QSS button. Reuses the generic
-     * `notifyButtonActivated` invoker.
-     * @param {Component} that - The `gpii.qss.moreButtonPresenter` instance.
-     * @param {Component} qssList - The `gpii.qss.list` instance.
-     * @param {Object} activationParams - An object containing parameter's for the activation
-     * of the button (e.g. which key was used to activate the button).
-     */
-    gpii.qss.moreButtonPresenter.activate = function (that, qssList, activationParams) {
-        that.notifyButtonActivated(activationParams);
-        qssList.events.onMorePanelRequired.fire();
-    };
-
-    /**
-     * Inherits from `gpii.qss.buttonPresenter` and handles interactions with the "Undo"
-     * QSS button.
-     */
-    fluid.defaults("gpii.qss.undoButtonPresenter", {
-        gradeNames: ["gpii.qss.buttonPresenter", "gpii.qss.changeIndicator"],
-        applyKeyboardHighlight: true,
-        listeners: {
-            "{list}.events.onUndoIndicatorChanged": {
-                func: "{that}.toggleIndicator",
-                args: "{arguments}.0" // shouldShow
-            }
-        },
-
-        invokers: {
-            activate: {
-                funcName: "gpii.qss.undoButtonPresenter.activate",
-                args: [
-                    "{that}",
-                    "{list}",
-                    "{arguments}.0" // activationParams
-                ]
-            }
-        }
-    });
-
-    /**
-     * A custom function for handling activation of the "Undo" QSS button. Reuses the generic
-     * `notifyButtonActivated` invoker.
-     * @param {Component} that - The `gpii.qss.undoButtonPresenter` instance.
-     * @param {Component} qssList - The `gpii.qss.list` instance.
-     * @param {Object} activationParams - An object containing parameter's for the activation
-     * of the button (e.g. which key was used to activate the button).
-     */
-    gpii.qss.undoButtonPresenter.activate = function (that, qssList, activationParams) {
-        that.notifyButtonActivated(activationParams);
-        qssList.events.onUndoRequired.fire();
-    };
-
-    /**
-     * Inherits from `gpii.qss.buttonPresenter` and handles interactions with the "Reset All
-     * to Standard" QSS button.
-     */
-    fluid.defaults("gpii.qss.resetAllButtonPresenter", {
-        gradeNames: ["gpii.qss.buttonPresenter"],
-        invokers: {
-            activate: {
-                funcName: "gpii.qss.resetAllButtonPresenter.activate",
-                args: [
-                    "{that}",
-                    "{list}",
-                    "{arguments}.0" // activationParams
-                ]
-            }
-        }
-    });
-
-    /**
-     * A custom function for handling activation of the "Reset All to Standard" QSS button.
-     * Reuses the generic `notifyButtonActivated` invoker.
-     * @param {Component} that - The `gpii.qss.resetAllButtonPresenter` instance.
-     * @param {Component} qssList - The `gpii.qss.list` instance.
-     * @param {Object} activationParams - An object containing parameter's for the activation
-     * of the button (e.g. which key was used to activate the button).
-     */
-    gpii.qss.resetAllButtonPresenter.activate = function (that, qssList, activationParams) {
-        that.notifyButtonActivated(activationParams);
-        qssList.events.onResetAllRequired.fire();
-    };
-
-    /**
-=======
->>>>>>> c28574a7
      * Represents the list of QSS settings. It renders the settings and listens for events
      * triggered by the buttons. The `handlerGrades` hash maps the type of a setting to the
      * gradeName of the handler which will present the corresponding setting button in the
