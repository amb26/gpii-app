--- conflicted
+++ resolved
@@ -34,10 +34,7 @@
             "number":            "gpii.qss.widgetButtonPresenter",
             "string":            "gpii.qss.widgetButtonPresenter",
             "close":             "gpii.qss.closeButtonPresenter",
-<<<<<<< HEAD
             "mySavedSettings":   "gpii.qss.mySavedSettingsButtonPresenter",
-=======
->>>>>>> 611d5368
             "save":              "gpii.qss.saveButtonPresenter",
             "undo":              "gpii.qss.undoButtonPresenter",
             "resetAll":          "gpii.qss.resetAllButtonPresenter",
