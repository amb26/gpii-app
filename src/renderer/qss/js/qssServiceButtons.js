/**
 * QSS service buttons
 *
 * Contains components representing QSS buttons which can be used by the user to perform
 * tasks other than updating his settings (e.g. key in, reset, undo, etc).
 * Copyright 2017 Raising the Floor - International
 *
 * Licensed under the New BSD license. You may not use this file except in
 * compliance with this License.
 * The research leading to these results has received funding from the European Union's
 * Seventh Framework Programme (FP7/2007-2013) under grant agreement no. 289016.
 * You may obtain a copy of the License at
 * https://github.com/GPII/universal/blob/master/LICENSE.txt
 */

/* global fluid */

"use strict";
(function (fluid) {
    var gpii = fluid.registerNamespace("gpii");

    /**
     * Inherits from `gpii.qss.buttonPresenter` and handles interactions with the "Key in"
     * QSS button.
     */
    fluid.defaults("gpii.qss.mySavedSettingsButtonPresenter", {
        gradeNames: ["gpii.qss.buttonPresenter"],
        attrs: {
            "aria-label": "My saved settings"
        }
    });

    /**
     * Inherits from `gpii.qss.buttonPresenter` and handles interactions with the "Close"
     * QSS button.
     */
    fluid.defaults("gpii.qss.closeButtonPresenter", {
        gradeNames: ["gpii.qss.buttonPresenter"],
        attrs: {
            "aria-label": "Close" // screen reader text for the button
        },
        invokers: {
            activate: {
                funcName: "gpii.qss.closeButtonPresenter.activate",
                args: [
                    "{that}",
                    "{list}",
                    "{arguments}.0" // activationParams
                ]
            }
        }
    });

    /**
     * A custom function for handling activation of the "Close" QSS button. Reuses the generic
     * `notifyButtonActivated` invoker.
     * @param {Component} that - The `gpii.qss.closeButtonPresenter` instance.
     * @param {Component} qssList - The `gpii.qss.list` instance.
     * @param {Object} activationParams - An object containing parameter's for the activation
     * of the button (e.g. which key was used to activate the button).
     */
    gpii.qss.closeButtonPresenter.activate = function (that, qssList, activationParams) {
        that.notifyButtonActivated(activationParams);
        qssList.events.onQssClosed.fire();
    };

    /**
     * Inherits from `gpii.qss.buttonPresenter` and handles interactions with the "Save"
     * QSS button.
     */
    fluid.defaults("gpii.qss.saveButtonPresenter", {
        gradeNames: ["gpii.qss.buttonPresenter"],
        model: {
            messages: {
                notification: {
                    keyedOut: null,
                    keyedIn: null
                }
            }
        },
        styles: {
            dimmed: "fl-qss-dimmed"
        },
        modelListeners: {
            "{gpii.qss}.model.isKeyedIn": {
                this: "{that}.container",
                method: "toggleClass",
                args: [
                    "{that}.options.styles.dimmed",
                    "@expand:fluid.negate({change}.value)" // dim if not keyed in
                ]
            }
        },
        invokers: {
            activate: {
                funcName: "gpii.qss.saveButtonPresenter.activate",
                args: [
                    "{that}",
                    "{list}",
                    "{gpii.qss}.model.isKeyedIn",
                    "{arguments}.0" // activationParams
                ]
            }
        }
    });

    /**
     * A custom function for handling activation of the "Save" QSS button. Reuses the generic
     * `notifyButtonActivated` invoker.
     * @param {Component} that - The `gpii.qss.saveButtonPresenter` instance.
     * @param {Component} qssList - The `gpii.qss.list` instance.
     * @param {Boolean} isKeyedIn - Whether there is an actual keyed in user. The
     * "noUser" is not considererd an actual user.
     * @param {Object} activationParams - An object containing parameter's for the activation
     * of the button (e.g. which key was used to activate the button).
     */
    gpii.qss.saveButtonPresenter.activate = function (that, qssList, isKeyedIn, activationParams) {
        that.notifyButtonActivated(activationParams);

        var messages = that.model.messages.notification,
            notification = isKeyedIn ? messages.keyedIn : messages.keyedOut;
        qssList.events.onSaveRequired.fire(notification);
    };

    /**
     * Inherits from `gpii.qss.buttonPresenter` and handles interactions with the "More..."
     * QSS button.
     */
    fluid.defaults("gpii.qss.moreButtonPresenter", {
        gradeNames: ["gpii.qss.buttonPresenter"],
        invokers: {
            activate: {
                funcName: "gpii.qss.moreButtonPresenter.activate",
                args: [
                    "{that}",
                    "{list}",
                    "{arguments}.0" // activationParams
                ]
            }
        }
    });

    /**
     * A custom function for handling activation of the "More..." QSS button. Reuses the generic
     * `notifyButtonActivated` invoker.
     * @param {Component} that - The `gpii.qss.moreButtonPresenter` instance.
     * @param {Component} qssList - The `gpii.qss.list` instance.
     * @param {Object} activationParams - An object containing parameter's for the activation
     * of the button (e.g. which key was used to activate the button).
     */
    gpii.qss.moreButtonPresenter.activate = function (that, qssList, activationParams) {
        that.notifyButtonActivated(activationParams);
        qssList.events.onMorePanelRequired.fire();
    };


    /**
     * Inherits from `gpii.qss.buttonPresenter` and handles interactions with the
     * "Launch DocuMorph" QSS button. It uses the universal launchExecutable function
     * which tries to execute the file from the provided path
     */
    fluid.defaults("gpii.qss.launchDocuMorphPresenter", {
        gradeNames: ["gpii.qss.buttonPresenter"],
        invokers: {
            activate: {
                funcName: "gpii.windows.launchExecutable",
                args: ["{gpii.qss}.options.siteConfig.docuMorphExecutable"]
            }
        }
    });

    /**
     * Inherits from `gpii.qss.buttonPresenter` and handles interactions with the
     * "Screen Snip" QSS button. It uses the openSnippingTool function
     * which tries to execute the file from the provided path
     */
    fluid.defaults("gpii.qss.snippingToolPresenter", {
        gradeNames: ["gpii.qss.buttonPresenter"],
        invokers: {
            activate: {
                funcName: "gpii.windows.openSnippingTool",
                args: ["{gpii.qss}.options.siteConfig.snippingToolCommand"]
            }
        }
    });

    /**
     * Inherits from `gpii.qss.buttonPresenter` and handles interactions with snippingToolPresenterthe
     * custom buttons that need to open application, it requires only the (full) path
     * to the executable.
     */
    fluid.defaults("gpii.qss.customLaunchAppPresenter", {
        gradeNames: ["gpii.qss.buttonPresenter"],
        invokers: {
            activate: {
                funcName: "gpii.qss.startProcessPresenter",
                args: [
                    "{that}.model.item.schema.filepath", // using the file's path from the custom button's schema
                    "{that}.model.item.schema.fullScreen", // using the fullScreen from the custom button's schema
                    "{channelNotifier}.events.onQssStartProcess"
                ]
            }
        }
    });

    /**
     * Custom function that handles starting new processes
     * @param {String} process - path to the executable
     * @param {Boolean} fullScreen - true/false to start the process in full screen or not
     * @param {Event} startProcessEvent - handle to the onQssStartProcess event
     */
    gpii.qss.startProcessPresenter = function (process, fullScreen, startProcessEvent) {
        startProcessEvent.fire(process, fullScreen);
    };

    /**
     * Inherits from `gpii.qss.buttonPresenter` and handles interactions with the
     * custom buttons that need to open url in the browser, it requires both the
     * url, and the boolean that determines if will try to force Chrome or not
     */
    fluid.defaults("gpii.qss.customOpenUrlPresenter", {
        gradeNames: ["gpii.qss.buttonPresenter"],
        invokers: {
            activate: {
                funcName: "gpii.windows.openUrl",
                args: [
                    "{that}.model.item.schema.url", // using the url from the custom button's schema
                    "{gpii.qss}.options.siteConfig.alwaysUseChrome", // Override the OS default browser.
                    "{that}.model.item.schema.fullScreen" // using the fullScreen from the custom button's schema
                ]
            }
        }
    });

    /**
     * Inherits from `gpii.qss.buttonPresenter` and handles interactions with the "Undo"
     * QSS button.
     */
    fluid.defaults("gpii.qss.undoButtonPresenter", {
        gradeNames: ["gpii.qss.buttonPresenter", "gpii.qss.changeIndicator"],
        applyKeyboardHighlight: true,
        listeners: {
            "{list}.events.onUndoIndicatorChanged": {
                func: "{that}.toggleIndicator",
                args: "{arguments}.0" // shouldShow
            }
        },

        invokers: {
            activate: {
                funcName: "gpii.qss.undoButtonPresenter.activate",
                args: [
                    "{that}",
                    "{list}",
                    "{arguments}.0" // activationParams
                ]
            }
        }
    });

    /**
     * A custom function for handling activation of the "Undo" QSS button. Reuses the generic
     * `notifyButtonActivated` invoker.
     * @param {Component} that - The `gpii.qss.undoButtonPresenter` instance.
     * @param {Component} qssList - The `gpii.qss.list` instance.
     * @param {Object} activationParams - An object containing parameter's for the activation
     * of the button (e.g. which key was used to activate the button).
     */
    gpii.qss.undoButtonPresenter.activate = function (that, qssList, activationParams) {
        that.notifyButtonActivated(activationParams);
        qssList.events.onUndoRequired.fire();
    };

    /**
     * Inherits from `gpii.qss.buttonPresenter` and handles interactions with the "Reset All
     * to Standard" QSS button.
     */
    fluid.defaults("gpii.qss.resetAllButtonPresenter", {
        gradeNames: ["gpii.qss.buttonPresenter"],
        invokers: {
            activate: {
                funcName: "gpii.qss.resetAllButtonPresenter.activate",
                args: [
                    "{that}",
                    "{list}",
                    "{arguments}.0" // activationParams
                ]
            }
        }
    });

    /**
     * A custom function for handling activation of the "Reset All to Standard" QSS button.
     * Reuses the generic `notifyButtonActivated` invoker.
     * @param {Component} that - The `gpii.qss.resetAllButtonPresenter` instance.
     * @param {Component} qssList - The `gpii.qss.list` instance.
     * @param {Object} activationParams - An object containing parameter's for the activation
     * of the button (e.g. which key was used to activate the button).
     */
    gpii.qss.resetAllButtonPresenter.activate = function (that, qssList, activationParams) {
        that.notifyButtonActivated(activationParams);
        qssList.events.onResetAllRequired.fire();
    };

    /**
     * Inherits from `gpii.qss.buttonPresenter` and handles interactions with the "Open Quick Folder"
     * QSS button. For all url based buttons we use different siteConfig variable for the data,
     * but the same function to open the browser.
     */
    fluid.defaults("gpii.qss.openCloudFolderPresenter", {
        gradeNames: ["gpii.qss.buttonPresenter"],
        invokers: {
            activate: {
                funcName: "gpii.windows.openUrl",
                args: [
                    "{gpii.qss}.options.siteConfig.urls.cloudFolder",  // siteConfig's cloud folder url
                    "{gpii.qss}.options.siteConfig.alwaysUseChrome" // Override the OS default browser.
                ]
            }
        }
    });

    /**
<<<<<<< HEAD
     * Inherits from `gpii.qss.buttonPresenter` and handles interactions with the "My Google Drive"
     * QSS button. For all url based buttons we use different siteConfig variable for the data,
     * but the same function to open the browser.
     */
    fluid.defaults("gpii.qss.urlGoogleDrivePresenter", {
=======
     * Inherits from `gpii.qss.buttonPresenter` and handles interactions with the "Customize Quickstrip"
     * QSS button. For all url based buttons we use different siteConfig variable for the data,
     * but the same function to open the browser.
     */
    fluid.defaults("gpii.qss.urlCustomizeQssPresenter", {
>>>>>>> c65bc1a2
        gradeNames: ["gpii.qss.buttonPresenter"],
        invokers: {
            activate: {
                funcName: "gpii.windows.openUrl",
                args: [
<<<<<<< HEAD
                    "{gpii.qss}.options.siteConfig.urls.myGoogleDrive",  // siteConfig's url
                    "{gpii.qss}.options.siteConfig.alwaysUseChrome" // Override the OS default browser.
                ]
            }
        }
    });

    /**
     * Inherits from `gpii.qss.buttonPresenter` and handles interactions with the "My One Drive"
     * QSS button. For all url based buttons we use different siteConfig variable for the data,
     * but the same function to open the browser.
     */
    fluid.defaults("gpii.qss.urlOneDrivePresenter", {
        gradeNames: ["gpii.qss.buttonPresenter"],
        invokers: {
            activate: {
                funcName: "gpii.windows.openUrl",
                args: [
                    "{gpii.qss}.options.siteConfig.urls.myOneDrive",  // siteConfig's url
                    "{gpii.qss}.options.siteConfig.alwaysUseChrome" // Override the OS default browser.
                ]
            }
        }
    });

    /**
     * Inherits from `gpii.qss.buttonPresenter` and handles interactions with the "My Dropbox"
     * QSS button. For all url based buttons we use different siteConfig variable for the data,
     * but the same function to open the browser.
     */
    fluid.defaults("gpii.qss.urlDropboxPresenter", {
        gradeNames: ["gpii.qss.buttonPresenter"],
        invokers: {
            activate: {
                funcName: "gpii.windows.openUrl",
                args: [
                    "{gpii.qss}.options.siteConfig.urls.myDropbox",  // siteConfig's url
=======
                    "{gpii.qss}.options.siteConfig.urls.customizeQss",  // siteConfig's url
>>>>>>> c65bc1a2
                    "{gpii.qss}.options.siteConfig.alwaysUseChrome" // Override the OS default browser.
                ]
            }
        }
    });
})(fluid);<|MERGE_RESOLUTION|>--- conflicted
+++ resolved
@@ -321,25 +321,34 @@
     });
 
     /**
-<<<<<<< HEAD
+     * Inherits from `gpii.qss.buttonPresenter` and handles interactions with the "Customize Quickstrip"
+     * QSS button. For all url based buttons we use different siteConfig variable for the data,
+     * but the same function to open the browser.
+     */
+    fluid.defaults("gpii.qss.urlCustomizeQssPresenter", {
+        gradeNames: ["gpii.qss.buttonPresenter"],
+        invokers: {
+            activate: {
+                funcName: "gpii.windows.openUrl",
+                args: [
+                    "{gpii.qss}.options.siteConfig.urls.customizeQss",  // siteConfig's url
+                    "{gpii.qss}.options.siteConfig.alwaysUseChrome" // Override the OS default browser.
+                ]
+            }
+        }
+    });
+
+    /**
      * Inherits from `gpii.qss.buttonPresenter` and handles interactions with the "My Google Drive"
      * QSS button. For all url based buttons we use different siteConfig variable for the data,
      * but the same function to open the browser.
      */
     fluid.defaults("gpii.qss.urlGoogleDrivePresenter", {
-=======
-     * Inherits from `gpii.qss.buttonPresenter` and handles interactions with the "Customize Quickstrip"
-     * QSS button. For all url based buttons we use different siteConfig variable for the data,
-     * but the same function to open the browser.
-     */
-    fluid.defaults("gpii.qss.urlCustomizeQssPresenter", {
->>>>>>> c65bc1a2
-        gradeNames: ["gpii.qss.buttonPresenter"],
-        invokers: {
-            activate: {
-                funcName: "gpii.windows.openUrl",
-                args: [
-<<<<<<< HEAD
+        gradeNames: ["gpii.qss.buttonPresenter"],
+        invokers: {
+            activate: {
+                funcName: "gpii.windows.openUrl",
+                args: [
                     "{gpii.qss}.options.siteConfig.urls.myGoogleDrive",  // siteConfig's url
                     "{gpii.qss}.options.siteConfig.alwaysUseChrome" // Override the OS default browser.
                 ]
@@ -377,9 +386,6 @@
                 funcName: "gpii.windows.openUrl",
                 args: [
                     "{gpii.qss}.options.siteConfig.urls.myDropbox",  // siteConfig's url
-=======
-                    "{gpii.qss}.options.siteConfig.urls.customizeQss",  // siteConfig's url
->>>>>>> c65bc1a2
                     "{gpii.qss}.options.siteConfig.alwaysUseChrome" // Override the OS default browser.
                 ]
             }
