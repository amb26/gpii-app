--- conflicted
+++ resolved
@@ -187,29 +187,6 @@
         qssList.events.onMorePanelRequired.fire();
     };
 
-    /**
-<<<<<<< HEAD
-=======
-     * Inherits from `gpii.qss.buttonPresenter` and handles interactions with the "Open USB Button"
-     * QSS button.
-     */
-    fluid.defaults("gpii.qss.openUSBButtonPresenter", {
-        gradeNames: ["gpii.qss.buttonPresenter"],
-        invokers: {
-            activate: {
-                funcName: "gpii.qss.openUSBButtonPresenter.activate",
-                args: ["{channelNotifier}.events.onQssOpenUsbRequested"]
-            }
-        }
-    });
-
-    /**
-     * A custom function for handling activation of the "Open USB" QSS button.
-     * @param {EventListener} openUSB - the handle to the openUSB's event listener
-     */
-    gpii.qss.openUSBButtonPresenter.activate = function (openUSB) {
-        openUSB.fire();
-    };
 
     /**
      * Inherits from `gpii.qss.buttonPresenter` and handles interactions with the
@@ -227,7 +204,6 @@
     });
 
     /**
->>>>>>> 5c68bb5b
      * Inherits from `gpii.qss.buttonPresenter` and handles interactions with the "Undo"
      * QSS button.
      */
