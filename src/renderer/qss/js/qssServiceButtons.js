--- conflicted
+++ resolved
@@ -20,7 +20,6 @@
     var gpii = fluid.registerNamespace("gpii");
 
     /**
-<<<<<<< HEAD
      * Inherits from `gpii.qss.buttonPresenter` and handles interactions with the "Key in"
      * QSS button.
      */
@@ -32,8 +31,6 @@
     });
 
     /**
-=======
->>>>>>> 611d5368
      * Inherits from `gpii.qss.buttonPresenter` and handles interactions with the "Close"
      * QSS button.
      */
