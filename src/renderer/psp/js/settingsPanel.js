--- conflicted
+++ resolved
@@ -183,26 +183,14 @@
     };
 
     /**
-<<<<<<< HEAD
      * Returns the appropriate tooltip label for the restart icon depending on whether the setting has has a
      * "manualRestart" or an "OSRestart" liveness, and on whether the user has modified the setting's value.
      *
      * @param {Object} setting - An object representing the setting.
-     * @param {Boolean} hasPendingChange - Whether the user has modified the setting for which the restart icon tooltip
-     * label is to be calculated.
-     * @param {Object} labels - A set of labels to choose from when calculating the restart icon tooltip label.
+     * @param {Array} pendingChanges -  An array of all pending setting changes that the user
+     * has made.
+     * @param {Object} messages - A set of messages to choose from when calculating the restart icon tooltip label.
      * @return {String} - The tooltip label for the restart icon.
-=======
-     * Returns the appropriate tooltip for the restart icon depending on whether the
-     * setting has has a "manualRestart" or an "OSRestart" liveness, and on whether the
-     * user has modified the setting's value.
-     * @param setting {Object} An object representing the setting.
-     * @param pendingChanges {Array} An array of all pending setting changes that the user
-     * has made.
-     * @param messages {Object} A set of messages to choose from when calculating the restart
-     * icon tooltip.
-     * @return The tooltip for the restart icon.
->>>>>>> 9fecaa62
      */
     gpii.psp.settingPresenter.getRestartIconTooltip = function (setting, pendingChanges, messages) {
         var hasPendingChange = fluid.find_if(pendingChanges, function (change) {
