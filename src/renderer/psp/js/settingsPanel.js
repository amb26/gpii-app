/**
 * The settings panel component for visualizing user settings.
 *
 * Contains all necessary components in order for the user settings to be visualized (i.e.
 * means for drawing the corresponding widgets, handling user input and removing the DOM
 * elements when they are no longer needed).
 * Copyright 2017 Raising the Floor - International
 *
 * Licensed under the New BSD license. You may not use this file except in
 * compliance with this License.
 * The research leading to these results has received funding from the European Union's
 * Seventh Framework Programme (FP7/2007-2013) under grant agreement no. 289016.
 * You may obtain a copy of the License at
 * https://github.com/GPII/universal/blob/master/LICENSE.txt
 */

/* global fluid */

"use strict";
(function (fluid) {
    var gpii = fluid.registerNamespace("gpii");
    fluid.registerNamespace("gpii.psp");
<<<<<<< HEAD
=======
    fluid.registerNamespace("gpii.psp.utils");

    /**
     * Utility function for retrieving the last sub-element of a container.
     *
     * @param {jQuery} container - The jQuery container object
     * @return {jQuery} A jQuery container object
     */
    gpii.psp.utils.getContainerLastChild = function (container) {
        return container.children().last();
    };

    /**
     * A simple wrapper for the remove function.
     *
     * @param {jQuery} container - A jQuery object
     */
    gpii.psp.utils.removeContainer = function (container) {
        if (container) {
            container.remove();
        }
    };
>>>>>>> 4bea8fa5

    /**
     * A component which is responsible for visually presenting a setting.
     * It initializes the DOM elements, updates the UI when necessary and
     * fires the appropriate event when a setting's value is changed. Note
     * that a setting can also have subsetting whose visualization will be
     * delegated to a component of type `gpii.psp.settingsVisualizer`.
     */
    fluid.defaults("gpii.psp.settingPresenter", {
        gradeNames: "fluid.viewComponent",
        selectors: {
            solutionName: ".flc-solutionName:eq(0)",
            title: ".flc-title:eq(0)",
            titleLabel: ".flc-titleLabel:eq(0)",
            memoryIcon: ".flc-memoryIcon:eq(0)",
            restartIcon: ".flc-restartIcon:eq(0)",
            widget: ".flc-widget:eq(0)",
            subsettings: ".flc-subsettings:eq(0)"
        },
        model: {
            item: {}, // passed by the repeater

            path:         "{that}.model.item.path",
            solutionName: "{that}.model.item.solutionName",
            value:        "{that}.model.item.value",
            schema:       "{that}.model.item.schema",
            liveness:     "{that}.model.item.liveness", // "live", "liveRestart", "manualRestart", "OSRestart"
            memory:       "{that}.model.item.memory",

            messages: {
                osRestart: null,
                osRestartRequired: null,
                appRestart: null,
                appRestartRequired: null
            }
        },
        modelRelay: {
            restartIconTooltip: {
                target: "restartIconTooltip",
                singleTransform: {
                    type: "fluid.transforms.free",
                    func: "gpii.psp.settingPresenter.getRestartIconTooltip",
                    args: [
                        "{that}.model",
                        "{that}.model.pendingChanges",
                        "{that}.model.messages"
                    ]
                }
            }
        },
        widgetConfig: "@expand:{settingsExemplars}.widgetExemplars.getExemplarBySchemaType({that}.model.item.schema.type)",

        events: {
            onSettingUpdated: "{settingsPanel}.events.onSettingUpdated",
            onSettingAltered: "{settingsPanel}.events.onSettingAltered",
            onRestartRequired: "{settingsPanel}.events.onRestartRequired"
        },

        components: {
            widget: {
                type: "{that}.options.widgetConfig.options.grade",
                container: "{that}.dom.widget",
                // XXX currently, we exploit a misbehavior of expanding the `model` options, even if there's been expansion
                options: "{settingPresenter}.options.widgetConfig.options.widgetOptions"
            },
            subsettings: {
                type: "gpii.psp.settingsVisualizer",
                container: "{that}.dom.subsettings",
                options: {
                    markup:          "{settingGroupsVisualizer}.options.markup",
                    widgetExemplars: "{settingGroupsVisualizer}.options.widgetExemplars",

                    model: {
                        items: "{settingPresenter}.model.item.settings"
                    }
                }
            }
        },
        modelListeners: {
            value: [{
                funcName: "gpii.psp.settingPresenter.toggleSubsettings",
                args: ["{that}", "{change}.value", "{that}.dom.subsettings"]
            }, {
                funcName: "{that}.events.onSettingAltered.fire",
                args: ["{that}.model", "{change}.oldValue"],
                excludeSource: ["init", "psp.mainWindow"]
            }],
            restartIconTooltip: {
                this: "{that}.dom.restartIcon",
                method: "attr",
                args: ["title", "{change}.value"]
            }
        },
        listeners: {
            "onCreate.setSolutionName": {
                this: "{that}.dom.solutionName",
                method: "text",
                args: "{that}.model.solutionName"
            },
            "onCreate.setTitle": {
                this: "{that}.dom.title",
                method: "text",
                args: "{that}.model.schema.title"
            },
            "onCreate.setLabelId": {
                this: "{that}.dom.titleLabel",
                method: "attr",
                args: ["id", "{that}.model.path"]
            },
            "onCreate.showMemoryIcon": {
                this: "{that}.dom.memoryIcon",
                method: "toggle",
                args: ["{that}.model.memory"]
            },
            "onCreate.toggleRestartIcon": {
                funcName: "gpii.psp.settingPresenter.toggleRestartIcon",
                args: ["{that}", "{that}.dom.restartIcon"]
            },
            // Update value locally in order for the corresponding
            //   DOM elements to be notifier, and thus updated
            "onSettingUpdated": {
                funcName: "gpii.psp.settingPresenter.updateModelIfNeeded",
                args: [
                    "{that}",
                    "{arguments}.0", // path
                    "{arguments}.1"  // newValue
                ]
            },
            "onRestartRequired": {
                changePath: "pendingChanges",
                value: "{arguments}.0"
            }
        }
    });

<<<<<<< HEAD
    /**
     * Shows or hides the subsettings for a setting whose type is `boolean` depending on the
     * setting's value.
     * @param that {Component} An instance of `gpii.psp.settingPresenter`.
     * @param value {Any} The new value of a setting.
     * @param subsettingsElement {jQuery} A jQuery element representing the container of the
     * subsetting elements.
     */
    gpii.psp.settingPresenter.toggleSubsettings = function (that, value, subsettingsElement) {
        if (that.model.schema.type === "boolean") {
            subsettingsElement.toggle(value);
        }
    };

    /**
=======
    /*
>>>>>>> 4bea8fa5
     * Notifies the corresponding widget components about an update on the setting
     * in case the update is reffering current setting
     */
    gpii.psp.settingPresenter.updateModelIfNeeded = function (that, path, newValue) {
        if (path === that.model.path) {
            that.applier.change("value", newValue, null, "psp.mainWindow");
        }
    };

    /**
<<<<<<< HEAD
     * Returns the appropriate tooltip for the restart icon if the setting has has an
     * "OSRestart" liveness and based on whether the user has modified the setting's value.
     * @param setting {Object} An object representing the setting.
     * @param pendingChanges {Array} An array of all pending setting changes that the user
=======
     * Returns the appropriate tooltip label for the restart icon depending on whether the setting has has a
     * "manualRestart" or an "OSRestart" liveness, and on whether the user has modified the setting's value.
     *
     * @param {Object} setting - An object representing the setting.
     * @param {Array} pendingChanges -  An array of all pending setting changes that the user
>>>>>>> 4bea8fa5
     * has made.
     * @param {Object} messages - A set of messages to choose from when calculating the restart icon tooltip label.
     * @return {String} - The tooltip label for the restart icon.
     */
    gpii.psp.settingPresenter.getRestartIconTooltip = function (setting, pendingChanges, messages) {
        if (setting.liveness === "OSRestart") {
            var hasPendingChange = fluid.find_if(pendingChanges, function (change) {
                return change.path === setting.path;
            });

            return hasPendingChange ? messages.osRestartRequired : messages.osRestart;
        }
    };

    /**
<<<<<<< HEAD
     * A function responsible for showing the restart icon if the setting has an "OSRestart"
     * liveness.
     * @param that {Component} An instance of `gpii.psp.settingPresenter`.
     * @param restartIcon {jQuery} A jQuery object representing the restart icon.
=======
     * A function responsible for showing, styling and adding the appropriate tooltip to
     * the restart icon if the setting has a "manualRestart" or an "OSRestart" liveness.
     * @param {Component} that - An instance of `gpii.psp.settingPresenter`.
     * @param {jQuery} restartIcon - A jQuery object representing the restart icon.
>>>>>>> 4bea8fa5
     */
    gpii.psp.settingPresenter.toggleRestartIcon = function (that, restartIcon) {
        var isShown = that.model.liveness === "OSRestart";
        restartIcon.toggle(isShown);
    };

<<<<<<< HEAD

    /**
     * A component which is responsible for visually presenting a setting
     * group. It also houses the `restartWarning` component which is separate
     * for each setting group.
=======
    /**
     * A function responsible for restyling the restart icon and changing its tooltip when
     * the user modifies the corresponding setting.
     * @param {Component} that - An instance of `gpii.psp.settingPresenter`.
     * @param {Array} pendingChanges - An array of all pending setting changes that the user
     * has made.
     * @param {jQuery} restartIcon - A jQuery object representing the restart icon.
     */
    gpii.psp.settingPresenter.updateRestartIcon = function (that, pendingChanges, restartIcon) {
        var liveness = that.model.liveness,
            path = that.model.path,
            styles = that.options.styles;

        if (liveness === "manualRestart" || liveness === "OSRestart") {
            var pendingChange = fluid.find_if(pendingChanges, function (change) {
                return change.path === path;
            });

            if (pendingChange) {
                restartIcon.addClass(styles.valueChanged);
            } else {
                restartIcon.removeClass(styles.valueChanged);
            }
        }
    };

    /**
     * A function responsible for showing a memory icon if the setting will be
     * persisted after a user has changed it.
     * @param {Component} that - An instance of `gpii.psp.settingPresenter`.
     * @param {jQuery} memoryIcon - A jQuery object representing the memory icon.
>>>>>>> 4bea8fa5
     */
    fluid.defaults("gpii.psp.settingGroupPresenter", {
        gradeNames: "fluid.viewComponent",

        selectors: {
            name: ".flc-groupName",
            settings: ".flc-settings:eq(0)",
            restartWarning: ".flc-restartWarning"
        },

        model: {
            item: {}, // passed by the repeater
            name: "{that}.model.item.name",
            solutionName: "{that}.model.item.solutionName",
            settings: "{that}.model.item.settings"
        },

        components: {
            settings: {
                type: "gpii.psp.settingsVisualizer",
                container: "{that}.dom.settings",
                options: {
                    // TODO
                    markup:          "{settingGroupsVisualizer}.options.markup",
                    widgetExemplars: "{settingGroupsVisualizer}.options.widgetExemplars",

                    model: {
                        items: "{settingGroupPresenter}.model.settings"
                    }
                }
            },
            restartWarning: {
                type: "gpii.psp.restartWarning",
                container: "{that}.dom.restartWarning",
                options: {
                    model: {
                        solutionName: "{settingGroupPresenter}.model.solutionName",
                        settings: "{settingGroupPresenter}.model.settings"
                    },
                    modelRelay: {
                        pendingChanges: {
                            target: "pendingChanges",
                            singleTransform: {
                                type: "fluid.transforms.free",
                                func: "gpii.psp.restartWarning.filterPendingChanges",
                                args: ["{settingsPanel}.model.pendingChanges", "{that}.model.settings"]
                            }
                        }
                    },
                    events: {
                        onRestartNow: "{settingsPanel}.events.onRestartNow",
                        onRestartLater: "{settingsPanel}.events.onRestartLater",
                        onUndoChanges: "{settingsPanel}.events.onUndoChanges"
                    }
                }
            }
        },

        listeners: {
            "onCreate.setLabel": {
                this: "{that}.dom.name",
                method: "text",
                args: "{that}.model.name"
            }
        }
    });

    /**
     * A special instance of a `gpii.psp.repeater` responsible for visualizing setting
     * groups. The groups to be visualized have to be passed in the `items` property of
     * the model. This component also requires to be configured with the `group` markup
     * (or more precisely, the group markup will be fetched by the resource loader) and
     * to have a `widgetExemplars` object containing various widget related options.
     */
    fluid.defaults("gpii.psp.settingGroupsVisualizer", {
        gradeNames: "gpii.psp.repeater",

        // Expected from parent
        model: {
            items: null // settingGroups
        },

        widgetExemplars: null, // passed by parent
        markup: {
            group: null
        },

        handlerType:   "gpii.psp.settingGroupPresenter",

        dynamicContainerMarkup: {
            containerClassPrefix: "flc-settingGroup-%id"
        },

        invokers: {
            getMarkup: {
                funcName: "fluid.identity",
                args: ["{that}.options.markup.group"]
            }
        }
    });


    /**
     * A special instance of a `gpii.psp.repeater` responsible for visualizing settings.
     * They have to be passed in the `items` property of the model. This component also
     * requires to be configured with the `setting` markup (it will be fetched by the
     * resource loader) and to have a `widgetExemplars` object containing various widget
     * related options.
     */
    fluid.defaults("gpii.psp.settingsVisualizer", {
        gradeNames: "gpii.psp.repeater",

        model: {
            items: null // settings
        },

        handlerType:   "gpii.psp.settingPresenter",

        widgetExemplars: null, // passed by parent
        markup: {
            setting: null
            // per widget exemplar property
        },
        dynamicContainerMarkup: {
            containerClassPrefix: "flc-settingListRow-%id"
        },

        invokers: {
            getMarkup: {
                funcName: "gpii.psp.settingsVisualizer.getMarkup",
                args: [
                    "{that}.options.markup",
                    "{that}.options.widgetExemplars",
                    "{arguments}.0",
                    "{arguments}.1"
                ]
            }
        }
    });

    /**
<<<<<<< HEAD
     * Returns the markup for a particular setting based on its type.
     * @param markup {Object} A hash containing markup fetched by the `resourceLoader`.
     * @param widgetExemplars {Object} The `gpii.psp.widgetExemplars` object.
     * @param setting {Object} A setting object.
     * @return {String} The markup for the specified setting.
=======
     * Constructs the markup for the indexed container - sets proper index.
     *
     * @param {Object} markup
 -   * @param {String} markup.containerClassPrefix - The class prefix for the indexed container.
     *   Should have a `id` interpolated expression.
     * @param {String} markup.container - The markup which is to be interpolated with the container index.
     *   Should have a `containerClass` interpolated expression.
     * @param {Number} containerIndex - The index for the container
     * @return {String} - The rendered markup.
>>>>>>> 4bea8fa5
     */
    gpii.psp.settingsVisualizer.getMarkup = function (markup, widgetExemplars, setting) {
        var widgetConfig = widgetExemplars.getExemplarBySchemaType(setting.schema.type);
        var widgetMarkup = markup[widgetConfig.options.grade];

<<<<<<< HEAD
        return fluid.stringTemplate(markup.setting, {widgetMarkup: widgetMarkup});
    };


    /**
=======
    /*
     * Simple getter for the property that supports complex keys containing '.' (dots).
     */
    gpii.psp.getProperty = function (obj, property) {
        return obj && obj[property];
    };


    gpii.psp.settingsVisualizer.updateSettingsPresentations = function (that, settings) {
        settings.forEach(function (setting, settingIndex) {
            that.events.onSettingCreated.fire(settingIndex, setting);
        });
    };

    /*
>>>>>>> 4bea8fa5
     * The top most component for representation of list of settings.
     * Responsible for fetching all related templates, and visualization of settings
     * Expects: list of settings
     */
    fluid.defaults("gpii.psp.settingsPanel", {
        gradeNames: "gpii.psp.heightObservable",
        model: {
            pendingChanges: [],
            settingGroups: []
        },
        components: {
            settingsExemplars: {
                type: "fluid.component",
                options: {
                    members: {
                        widgetExemplarsList: "@expand:gpii.psp.settingsPanel.getExemplarsList({that}.widgetExemplars)"
                    },
                    components: {
                        widgetExemplars: {
                            type: "gpii.psp.widgetExemplars"
                        },
                        settingsVisualizerExemplar: {
                            type: "gpii.psp.exemplar.settingsVisualizer"
                        },
                        settingGroupsVisualizerExemplar: {
                            type: "gpii.psp.exemplar.settingGroupsVisualizer"
                        }
                    }
                }
            },
            resourcesLoader: {
                type: "fluid.resourceLoader",
                options: {
                    resources: {
                        expander: {
                            funcName: "gpii.psp.settingsPanel.getResourcesToFetch",
                            args: [
                                "{settingsExemplars}.settingGroupsVisualizerExemplar",
                                "{settingsExemplars}.settingsVisualizerExemplar",
                                "{settingsExemplars}.widgetExemplarsList"
                            ]
                        }
                    },
                    listeners: {
                        onResourcesLoaded: "{settingsPanel}.events.onTemplatesLoaded"
                    }
                }
            },
            // Represents the list of the setting groups
            settingGroupsVisualizer: {
                type: "gpii.psp.settingGroupsVisualizer",
                createOnEvent: "onTemplatesLoaded",
                container: "{that}.container",
                options: {
                    widgetExemplars: "{settingsExemplars}.widgetExemplars",
                    markup: "@expand:gpii.psp.settingsPanel.flattenResources({resourcesLoader}.resources)",
                    model: {
                        items: "{settingsPanel}.model.settingGroups"
                    }
                }
            }
        },
        events: {
            onTemplatesLoaded: null,
            onSettingAltered: null,
            onSettingUpdated: null, // passed from outside
            onRestartRequired: null,

            onRestartNow: null,
            onRestartLater: null,
            onUndoChanges: null
        },
        invokers: {
            updatePendingChanges: {
                changePath: "pendingChanges",
                value: "{arguments}.0"
            }
        }
    });

    /**
     * Returns list of exemplars.
     * @param {Object} exemplars - The `gpii.psp.widgetExemplars` object
     * @return {Object[]} A list of `gpii.psp.exemplar` objects
     */
    gpii.psp.settingsPanel.getExemplarsList = function (exemplars) {
        return fluid.values(exemplars)
            .filter(fluid.isComponent);
    };

    /**
     * Simplifies the `fluid.resourcesLoader`'s resource object, to supply only the fetched data.
     *
     * @param {Object} resources - The `fluid.resourceLoader`'s `resource` object after fetch.
     * @return {Object} Object with properties like: `{resourceKey}: {resourceText}`
     */
    gpii.psp.settingsPanel.flattenResources = function (resources) {
        return fluid.keys(resources)
            .reduce(function (markupMap, resourceKey) {
                markupMap[resourceKey] = resources[resourceKey].resourceText;
                return markupMap;
            }, {});
    };

    /**
     * Resources that are to be fetched - settings inner container and widgets'.
     *
     * @param {Object} settingExemplar - A 'gpii.psp.exemplar.settingsVisualizer' object.
     *   Note: it has a fixed key.
     * @param {Object[]} widgetExemplarsList - The list of `gpii.psp.exemplar`-s
     * @return {Object} - An object describin the resources to fetch.
     */
    gpii.psp.settingsPanel.getResourcesToFetch = function (settingGroupExemplar, settingExemplar, widgetExemplarsList) {
        function getWidgetResources(exemplars) {
            return exemplars.reduce(function (markup, exemplar) {
                markup[exemplar.options.grade] = exemplar.options.template;
                return markup;
            }, {});
        }

        var settingsVisualizerMarkup = {
            group: settingGroupExemplar.options.template,
            setting:  settingExemplar.options.template
        };
        var widgetsMarkup = getWidgetResources(widgetExemplarsList);

        return Object.assign(settingsVisualizerMarkup, widgetsMarkup);
    };
})(fluid);<|MERGE_RESOLUTION|>--- conflicted
+++ resolved
@@ -20,31 +20,6 @@
 (function (fluid) {
     var gpii = fluid.registerNamespace("gpii");
     fluid.registerNamespace("gpii.psp");
-<<<<<<< HEAD
-=======
-    fluid.registerNamespace("gpii.psp.utils");
-
-    /**
-     * Utility function for retrieving the last sub-element of a container.
-     *
-     * @param {jQuery} container - The jQuery container object
-     * @return {jQuery} A jQuery container object
-     */
-    gpii.psp.utils.getContainerLastChild = function (container) {
-        return container.children().last();
-    };
-
-    /**
-     * A simple wrapper for the remove function.
-     *
-     * @param {jQuery} container - A jQuery object
-     */
-    gpii.psp.utils.removeContainer = function (container) {
-        if (container) {
-            container.remove();
-        }
-    };
->>>>>>> 4bea8fa5
 
     /**
      * A component which is responsible for visually presenting a setting.
@@ -180,7 +155,6 @@
         }
     });
 
-<<<<<<< HEAD
     /**
      * Shows or hides the subsettings for a setting whose type is `boolean` depending on the
      * setting's value.
@@ -196,9 +170,6 @@
     };
 
     /**
-=======
-    /*
->>>>>>> 4bea8fa5
      * Notifies the corresponding widget components about an update on the setting
      * in case the update is reffering current setting
      */
@@ -209,18 +180,10 @@
     };
 
     /**
-<<<<<<< HEAD
      * Returns the appropriate tooltip for the restart icon if the setting has has an
      * "OSRestart" liveness and based on whether the user has modified the setting's value.
-     * @param setting {Object} An object representing the setting.
-     * @param pendingChanges {Array} An array of all pending setting changes that the user
-=======
-     * Returns the appropriate tooltip label for the restart icon depending on whether the setting has has a
-     * "manualRestart" or an "OSRestart" liveness, and on whether the user has modified the setting's value.
-     *
      * @param {Object} setting - An object representing the setting.
-     * @param {Array} pendingChanges -  An array of all pending setting changes that the user
->>>>>>> 4bea8fa5
+     * @param {Array} pendingChanges - An array of all pending setting changes that the user
      * has made.
      * @param {Object} messages - A set of messages to choose from when calculating the restart icon tooltip label.
      * @return {String} - The tooltip label for the restart icon.
@@ -236,62 +199,21 @@
     };
 
     /**
-<<<<<<< HEAD
      * A function responsible for showing the restart icon if the setting has an "OSRestart"
      * liveness.
-     * @param that {Component} An instance of `gpii.psp.settingPresenter`.
-     * @param restartIcon {jQuery} A jQuery object representing the restart icon.
-=======
-     * A function responsible for showing, styling and adding the appropriate tooltip to
-     * the restart icon if the setting has a "manualRestart" or an "OSRestart" liveness.
      * @param {Component} that - An instance of `gpii.psp.settingPresenter`.
-     * @param {jQuery} restartIcon - A jQuery object representing the restart icon.
->>>>>>> 4bea8fa5
+     * @param {jQuery} restartIcon -  A jQuery object representing the restart icon.
      */
     gpii.psp.settingPresenter.toggleRestartIcon = function (that, restartIcon) {
         var isShown = that.model.liveness === "OSRestart";
         restartIcon.toggle(isShown);
     };
 
-<<<<<<< HEAD
 
     /**
      * A component which is responsible for visually presenting a setting
      * group. It also houses the `restartWarning` component which is separate
      * for each setting group.
-=======
-    /**
-     * A function responsible for restyling the restart icon and changing its tooltip when
-     * the user modifies the corresponding setting.
-     * @param {Component} that - An instance of `gpii.psp.settingPresenter`.
-     * @param {Array} pendingChanges - An array of all pending setting changes that the user
-     * has made.
-     * @param {jQuery} restartIcon - A jQuery object representing the restart icon.
-     */
-    gpii.psp.settingPresenter.updateRestartIcon = function (that, pendingChanges, restartIcon) {
-        var liveness = that.model.liveness,
-            path = that.model.path,
-            styles = that.options.styles;
-
-        if (liveness === "manualRestart" || liveness === "OSRestart") {
-            var pendingChange = fluid.find_if(pendingChanges, function (change) {
-                return change.path === path;
-            });
-
-            if (pendingChange) {
-                restartIcon.addClass(styles.valueChanged);
-            } else {
-                restartIcon.removeClass(styles.valueChanged);
-            }
-        }
-    };
-
-    /**
-     * A function responsible for showing a memory icon if the setting will be
-     * persisted after a user has changed it.
-     * @param {Component} that - An instance of `gpii.psp.settingPresenter`.
-     * @param {jQuery} memoryIcon - A jQuery object representing the memory icon.
->>>>>>> 4bea8fa5
      */
     fluid.defaults("gpii.psp.settingGroupPresenter", {
         gradeNames: "fluid.viewComponent",
@@ -433,51 +355,21 @@
     });
 
     /**
-<<<<<<< HEAD
      * Returns the markup for a particular setting based on its type.
-     * @param markup {Object} A hash containing markup fetched by the `resourceLoader`.
-     * @param widgetExemplars {Object} The `gpii.psp.widgetExemplars` object.
-     * @param setting {Object} A setting object.
+     * @param {Object} markup - A hash containing markup fetched by the `resourceLoader`.
+     * @param {Object} widgetExemplars - The `gpii.psp.widgetExemplars` object.
+     * @param {Object} setting - A setting object.
      * @return {String} The markup for the specified setting.
-=======
-     * Constructs the markup for the indexed container - sets proper index.
-     *
-     * @param {Object} markup
- -   * @param {String} markup.containerClassPrefix - The class prefix for the indexed container.
-     *   Should have a `id` interpolated expression.
-     * @param {String} markup.container - The markup which is to be interpolated with the container index.
-     *   Should have a `containerClass` interpolated expression.
-     * @param {Number} containerIndex - The index for the container
-     * @return {String} - The rendered markup.
->>>>>>> 4bea8fa5
      */
     gpii.psp.settingsVisualizer.getMarkup = function (markup, widgetExemplars, setting) {
         var widgetConfig = widgetExemplars.getExemplarBySchemaType(setting.schema.type);
         var widgetMarkup = markup[widgetConfig.options.grade];
 
-<<<<<<< HEAD
         return fluid.stringTemplate(markup.setting, {widgetMarkup: widgetMarkup});
     };
 
 
     /**
-=======
-    /*
-     * Simple getter for the property that supports complex keys containing '.' (dots).
-     */
-    gpii.psp.getProperty = function (obj, property) {
-        return obj && obj[property];
-    };
-
-
-    gpii.psp.settingsVisualizer.updateSettingsPresentations = function (that, settings) {
-        settings.forEach(function (setting, settingIndex) {
-            that.events.onSettingCreated.fire(settingIndex, setting);
-        });
-    };
-
-    /*
->>>>>>> 4bea8fa5
      * The top most component for representation of list of settings.
      * Responsible for fetching all related templates, and visualization of settings
      * Expects: list of settings
