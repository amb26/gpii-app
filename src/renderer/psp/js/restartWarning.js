/**
 * The restart warning appearing at the bottom of the PSP window
 *
 * A component representing the restart warning which appears within each setting group.
 * Copyright 2017 Raising the Floor - International
 *
 * Licensed under the New BSD license. You may not use this file except in
 * compliance with this License.
 * The research leading to these results has received funding from the European Union's
 * Seventh Framework Programme (FP7/2007-2013) under grant agreement no. 289016.
 * You may obtain a copy of the License at
 * https://github.com/GPII/universal/blob/master/LICENSE.txt
 */

/* global fluid */

"use strict";
(function (fluid) {
    var gpii = fluid.registerNamespace("gpii");

    /**
     * A component which represents the restart warning that appears at the bottom of
     * each setting group when a setting in that group has been modified and it requires
     * either an application or the whole OS to be restarted. Includes logic for
     * displaying the names of the applications which require a restart and firing the
     * appropriate events when the user confirms or discards the changes.
     */
    fluid.defaults("gpii.psp.restartWarning", {
        gradeNames: ["fluid.viewComponent"],
        model: {
            solutionName: null,
            settings: [],

            pendingChanges: [],
            solutionNames: [],
            restartText: "",
            restartBtnLabel: "",

            messages: {
                osName: null,
                osRestartText: null,
                restartText: null,

                undo: null,
                applyNow: null,
                restartNow: null
            }
        },

        modelRelay: {
            solutionNames: {
                target: "solutionNames",
                singleTransform: {
                    type: "fluid.transforms.free",
                    func: "gpii.psp.restartWarning.getSolutionsNames",
                    args: [
                        "{that}.model.messages",
                        "{that}.model.pendingChanges",
                        "{that}.model.solutionName"
                    ]
                }
            },
            restartText: {
                target: "restartText",
                singleTransform: {
                    type: "fluid.transforms.free",
                    func: "gpii.psp.restartWarning.generateRestartText",
                    args: [
                        "{that}.model.messages",
                        "{that}.model.solutionNames"
                    ]
                }
            },
            restartBtnLabel: {
                target: "restartBtnLabel",
                singleTransform: {
                    type: "fluid.transforms.free",
                    func: "gpii.psp.restartWarning.generateRestartBtnLabel",
                    args: [
                        "{that}.model.messages",
                        "{that}.model.solutionNames"
                    ]
                }
            }
        },
        modelListeners: {
            restartText: {
                this: "{that}.dom.restartText",
                method: "text",
                args: ["{that}.model.restartText"]
            },
            solutionNames: {
                funcName: "gpii.psp.restartWarning.toggle",
                args: ["{change}.value", "{that}.container"]
            }
        },
        selectors: {
            restartText: ".flc-restartText",
            restartNow: ".flc-restartNow",
            undo: ".flc-restartUndo"
        },
        components: {
            cancelBtn: {
                type: "gpii.psp.widgets.button",
                container: "{that}.dom.undo",
                options: {
                    model: {
                        label: "{restartWarning}.model.messages.undo"
                    },
                    invokers: {
                        onClick: {
                            this: "{restartWarning}.events.onUndoChanges",
                            method: "fire",
                            args: ["{restartWarning}.model.pendingChanges"]
                        }
                    }
                }
            },
            restartNowBtn: {
                type: "gpii.psp.widgets.button",
                container: "{that}.dom.restartNow",
                options: {
                    model: {
                        label: "{restartWarning}.model.restartBtnLabel"
                    },
                    invokers: {
                        onClick: {
                            this: "{restartWarning}.events.onRestartNow",
                            method: "fire",
                            args: ["{restartWarning}.model.pendingChanges"]
                        }
                    }
                }
            }
        },
        invokers: {
            updatePendingChanges: {
                changePath: "pendingChanges",
                value: "{arguments}.0"
            }
        },
        events: {
            onRestartNow: null,
            onUndoChanges: null
        }
    });

    /**
<<<<<<< HEAD
     * Returns the solution names (i.e. the names of the applications which should
     * be restarted) that correspond to the currently pending setting changes. If the
     * restart warning has been configured with a `solutionName` (e.g. when a settings
     * group has such), it will be the only solution name in the returned array.
     * Otherwise, the solution name for each setting will be used. In case it does not
     * have such, its title will be used instead. If there is at least one setting which
     * requires the OS to be restarted, then the only solution name that will be returned
     * will be the OS name.
     * @param messages {Object} An object containing various messages used throughout
     * the component.
     * @param pendingChanges {Array} An array containing all pending setting changes.
     * @param [solutionName] {String} An optional solution name with which the restart
     * warning can be configured.
     * @return {String[]} the solutions names or titles corresponding to the applications
     * that need to be restarted.
=======
     * Returns the solution names (i.e. the names of the applications which should be restarted) that correspond to the
     * currently pending setting changes. If a given setting does not have a solution name, its title will be used
     * instead. If there is at least one setting which requires the OS to be restarted, then the only solution name that
     * will be returned will be the OS name.
     *
     * @param {Object} messages - An object containing various messages used throughout the component.
     * @param {Array} pendingChanges - An array containing all pending setting changes.
     * @return {Array} - The solutions names or titles corresponding to the applications that need to be restarted.
>>>>>>> 4bea8fa5
     */
    gpii.psp.restartWarning.getSolutionsNames = function (messages, pendingChanges, solutionName) {
        var isOSRestartNeeded = fluid.find_if(pendingChanges, function (pendingChange) {
            return pendingChange.liveness === "OSRestart";
        });

        if (isOSRestartNeeded) {
            return [messages.osName];
        }

        return fluid.accumulate(pendingChanges, function (pendingChange, solutionNames) {
            var currentSolutionName = solutionName || pendingChange.solutionName || pendingChange.schema.title;
            if (currentSolutionName && solutionNames.indexOf(currentSolutionName) < 0) {
                solutionNames.push(currentSolutionName);
            }
            return solutionNames;
        }, []);
    };

    /**
     * Returns the text which is to be displayed in the component based on the solution
     * names corresponding to the pending setting changes.
     * @param {Object} messages - An object containing various messages used throughout
     * the component.
     * @param {Array} solutionNames - the solutions names or titles corresponding to the
     * applications that need to be restarted.
     * @return {String} The text which is to be displayed in the component.
     */
    gpii.psp.restartWarning.generateRestartText = function (messages, solutionNames) {
        if (solutionNames[0] === messages.osName) {
            return messages.osRestartText;
        }

        if (messages.restartText) {
            return fluid.stringTemplate(messages.restartText, { solutions: solutionNames.join(", ")});
        }
    };

    /**
     * Returns the label for the restart button depending on whether the OS needs to be
     * restarted or not.
     * @param messages {Object} An object containing various messages used throughout
     * the component.
     * @param solutionNames {Array} the solutions names or titles corresponding to the
     * applications that need to be restarted.
     * @return {String} The label for the restart button.
     */
    gpii.psp.restartWarning.generateRestartBtnLabel = function (messages, solutionNames) {
        return solutionNames[0] === messages.osName ? messages.restartNow : messages.applyNow;
    };

    /**
     * Checks if the provided `pendingChange` applies to any of the elements (or their)
     * subsettings in the `settings` array.
     * @param pendingChange {Object} A descriptor of a pending setting change.
     * @param settings {Array} An array of settings which belong to the setting group.
     * @return {Boolean} `true` if the `pendingChange` applies to any of the `settings`
     * elements and `false` otherwise.
     */
    gpii.psp.restartWarning.hasUpdatedSetting = function (pendingChange, settings) {
        return fluid.find_if(settings, function (setting) {
            // Check if the pending change applies to the setting itself
            if (setting.path === pendingChange.path) {
                return true;
            }

            // Check if the pending change applies to any of the setting's subsettings
            if (setting.settings) {
                return gpii.psp.restartWarning.hasUpdatedSetting(pendingChange, setting.settings);
            }

            return false;
        }, false);
    };

    /**
<<<<<<< HEAD
     * Given all pending setting changes and the settings for the current settings group,
     * the function returns only those pending changes which apply to the group.
     * @param pendingChanges {Array} An array of all pending setting changes.
     * @param settings {Array} An array of the settings for the settings group to which
     * this restart warning belongs.
     * @return {Array} An array of the pending settings changes which apply to the current
     * settings group.
=======
     * Shows or hides the restart warning based on whether there is at least one solution
     * name available. Also, it notifies that the height of the component has changed.
     * @param {Component} restartWarning - The `gpii.psp.restartWarning` instance.
     * @param {jQuery} container - The jQuery object representing the container of the
     * restart warning.
     * @param {Array} solutionNames - the solutions names or titles corresponding to the
     * applications that need to be restarted.
>>>>>>> 4bea8fa5
     */
    gpii.psp.restartWarning.filterPendingChanges = function (pendingChanges, settings) {
        return pendingChanges.filter(function (pendingChange) {
            return gpii.psp.restartWarning.hasUpdatedSetting(pendingChange, settings);
        });
    };

    /**
<<<<<<< HEAD
     * Shows or hides the restart warning depending on whether there is at least one app
     * that needs to be restarted in order to apply the setting changes within the group.
     * @param solutionNames {Array} the solutions names or titles corresponding to the
     * applications that need to be restarted.
     * @param container {jQuery} A jQuery object representing the element which contains
     * the restart warning.
=======
     * Returns the CSS class which is to be applied to the icon in the component based
     * on whether an application or the whole OS needs to be restarted.
     * @param {Object} messages - An object containing various messages used throughout
     * the component.
     * @param {Array} solutionNames - the solutions names or titles corresponding to the
     * applications that need to be restarted.
     * @param {Object} styles - An object containing the CSS classes used in the component.
     * @return {String} the CSS class to be applied to the icon.
     */
    gpii.psp.restartWarning.getRestartIcon = function (messages, solutionNames, styles) {
        return solutionNames[0] === messages.osName ? styles.osRestartIcon : styles.applicationRestartIcon;
    };

    /**
     * Updates the icon in the component based on the passed CSS class.
     * @param {jQuery} restartIcon - A jQuery object corresponding to the restart icon.
     * @param {String} restartIconClass - the CSS class to be applied to the icon.
     * @param {Object} styles - An object containing the CSS classes used in the component.
>>>>>>> 4bea8fa5
     */
    gpii.psp.restartWarning.toggle = function (solutionNames, container) {
        container.toggle(solutionNames.length > 0);
    };
})(fluid);<|MERGE_RESOLUTION|>--- conflicted
+++ resolved
@@ -146,7 +146,6 @@
     });
 
     /**
-<<<<<<< HEAD
      * Returns the solution names (i.e. the names of the applications which should
      * be restarted) that correspond to the currently pending setting changes. If the
      * restart warning has been configured with a `solutionName` (e.g. when a settings
@@ -155,23 +154,13 @@
      * have such, its title will be used instead. If there is at least one setting which
      * requires the OS to be restarted, then the only solution name that will be returned
      * will be the OS name.
-     * @param messages {Object} An object containing various messages used throughout
+     * @param {Object} messages - An object containing various messages used throughout
      * the component.
-     * @param pendingChanges {Array} An array containing all pending setting changes.
-     * @param [solutionName] {String} An optional solution name with which the restart
+     * @param {Array} pendingChanges - An array containing all pending setting changes.
+     * @param {String} [solutionName] - An optional solution name with which the restart
      * warning can be configured.
      * @return {String[]} the solutions names or titles corresponding to the applications
      * that need to be restarted.
-=======
-     * Returns the solution names (i.e. the names of the applications which should be restarted) that correspond to the
-     * currently pending setting changes. If a given setting does not have a solution name, its title will be used
-     * instead. If there is at least one setting which requires the OS to be restarted, then the only solution name that
-     * will be returned will be the OS name.
-     *
-     * @param {Object} messages - An object containing various messages used throughout the component.
-     * @param {Array} pendingChanges - An array containing all pending setting changes.
-     * @return {Array} - The solutions names or titles corresponding to the applications that need to be restarted.
->>>>>>> 4bea8fa5
      */
     gpii.psp.restartWarning.getSolutionsNames = function (messages, pendingChanges, solutionName) {
         var isOSRestartNeeded = fluid.find_if(pendingChanges, function (pendingChange) {
@@ -248,7 +237,6 @@
     };
 
     /**
-<<<<<<< HEAD
      * Given all pending setting changes and the settings for the current settings group,
      * the function returns only those pending changes which apply to the group.
      * @param pendingChanges {Array} An array of all pending setting changes.
@@ -256,15 +244,6 @@
      * this restart warning belongs.
      * @return {Array} An array of the pending settings changes which apply to the current
      * settings group.
-=======
-     * Shows or hides the restart warning based on whether there is at least one solution
-     * name available. Also, it notifies that the height of the component has changed.
-     * @param {Component} restartWarning - The `gpii.psp.restartWarning` instance.
-     * @param {jQuery} container - The jQuery object representing the container of the
-     * restart warning.
-     * @param {Array} solutionNames - the solutions names or titles corresponding to the
-     * applications that need to be restarted.
->>>>>>> 4bea8fa5
      */
     gpii.psp.restartWarning.filterPendingChanges = function (pendingChanges, settings) {
         return pendingChanges.filter(function (pendingChange) {
@@ -273,33 +252,12 @@
     };
 
     /**
-<<<<<<< HEAD
      * Shows or hides the restart warning depending on whether there is at least one app
      * that needs to be restarted in order to apply the setting changes within the group.
      * @param solutionNames {Array} the solutions names or titles corresponding to the
      * applications that need to be restarted.
      * @param container {jQuery} A jQuery object representing the element which contains
      * the restart warning.
-=======
-     * Returns the CSS class which is to be applied to the icon in the component based
-     * on whether an application or the whole OS needs to be restarted.
-     * @param {Object} messages - An object containing various messages used throughout
-     * the component.
-     * @param {Array} solutionNames - the solutions names or titles corresponding to the
-     * applications that need to be restarted.
-     * @param {Object} styles - An object containing the CSS classes used in the component.
-     * @return {String} the CSS class to be applied to the icon.
-     */
-    gpii.psp.restartWarning.getRestartIcon = function (messages, solutionNames, styles) {
-        return solutionNames[0] === messages.osName ? styles.osRestartIcon : styles.applicationRestartIcon;
-    };
-
-    /**
-     * Updates the icon in the component based on the passed CSS class.
-     * @param {jQuery} restartIcon - A jQuery object corresponding to the restart icon.
-     * @param {String} restartIconClass - the CSS class to be applied to the icon.
-     * @param {Object} styles - An object containing the CSS classes used in the component.
->>>>>>> 4bea8fa5
      */
     gpii.psp.restartWarning.toggle = function (solutionNames, container) {
         container.toggle(solutionNames.length > 0);
