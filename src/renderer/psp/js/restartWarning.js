--- conflicted
+++ resolved
@@ -136,27 +136,14 @@
     });
 
     /**
-<<<<<<< HEAD
      * Returns the solution names (i.e. the names of the applications which should be restarted) that correspond to the
      * currently pending setting changes. If a given setting does not have a solution name, its title will be used
      * instead. If there is at least one setting which requires the OS to be restarted, then the only solution name that
      * will be returned will be the OS name.
      *
-     * @param {Object} labels - An object containing various labels used throughout the component.
+     * @param {Object} messages - An object containing various messages used throughout the component.
      * @param {Array} pendingChanges - An array containing all pending setting changes.
      * @return {Array} - The solutions names or titles corresponding to the applications that need to be restarted.
-=======
-     * Returns the solution names (i.e. the names of the applications which should
-     * be restarted) that correspond to the currently pending setting changes. If
-     * a given setting does not have a solution name, its title will be used instead.
-     * If there is at least one setting which requires the OS to be restarted, then
-     * the only solution name that will be returned will be the OS name.
-     * @param messages {Object} An object containing various messages used throughout
-     * the component.
-     * @param pendingChanges {Array} An array containing all pending setting changes.
-     * @return the solutions names or titles corresponding to the applications
-     * that need to be restarted.
->>>>>>> 9fecaa62
      */
     gpii.psp.baseRestartWarning.getSolutionsNames = function (messages, pendingChanges) {
         var isOSRestartNeeded = fluid.find_if(pendingChanges, function (pendingChange) {
@@ -181,11 +168,7 @@
     /**
      * Returns the text which is to be displayed in the component based on the solution
      * names corresponding to the pending setting changes.
-<<<<<<< HEAD
-     * @param {Object} labels - An object containing various labels used throughout
-=======
-     * @param messages {Object} An object containing various messages used throughout
->>>>>>> 9fecaa62
+     * @param {Object} messages - An object containing various messages used throughout
      * the component.
      * @param {Array} solutionNames - the solutions names or titles corresponding to the
      * applications that need to be restarted.
@@ -266,11 +249,7 @@
     /**
      * Returns the CSS class which is to be applied to the icon in the component based
      * on whether an application or the whole OS needs to be restarted.
-<<<<<<< HEAD
-     * @param {Object} labels - An object containing various labels used throughout
-=======
-     * @param messages {Object} An object containing various messages used throughout
->>>>>>> 9fecaa62
+     * @param {Object} messages - An object containing various messages used throughout
      * the component.
      * @param {Array} solutionNames - the solutions names or titles corresponding to the
      * applications that need to be restarted.
