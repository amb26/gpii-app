/**
 * The main window component of the PSP
 *
 * A component which houses all visual components of the PSP (header, settingsPanel,
 * footer, restart warning).
 * Copyright 2017 Raising the Floor - International
 *
 * Licensed under the New BSD license. You may not use this file except in
 * compliance with this License.
 * The research leading to these results has received funding from the European Union's
 * Seventh Framework Programme (FP7/2007-2013) under grant agreement no. 289016.
 * You may obtain a copy of the License at
 * https://github.com/GPII/universal/blob/master/LICENSE.txt
 */

/* global fluid */

"use strict";
(function (fluid) {
    var gpii = fluid.registerNamespace("gpii");
    fluid.registerNamespace("gpii.psp");

    /**
     * Calculates the total height of the PSP assuming that the settings panel is displayed fully, without the need for
     * it to scroll (i.e. if there were enough vertical space for the whole document).
     *
     * @param {Component} mainWindow - An instance of mainWindow.
     * @param {jQuery} container - A jQuery object representing the mainWindow container.
     * @param {jQuery} content - A jQuery object representing the content of the document between the header and footer.
     * This container is scrollable.
     * @param {jQuery} settingsList - A jQuery object representing the container in which the various widgets will have
     * their containers inserted.
     * @return {Number} - The height of the PSP assuming the settings panel is displayed fully.
     */
    gpii.psp.calculateHeight = function (mainWindow, container, content, settingsList) {
        return container.outerHeight(true) - content.height() + settingsList.height();
    };

    /**
<<<<<<< HEAD
     * Updates the accent color in the PSP `BrowserWindow`. The accent
     * color is taken into consideration only in the dark theme of the
     * PSP and is used for different styles (e.g. button backgrounds,
     * hover color for various inputs, etc).
     * @param theme {jQuery} The `style` tag which houses the application
=======
     * Shows or hides the splash window according to the current
     * preference sets. The splash window should only be hidden when
     * there are no preference sets passed (the user is keyed out).
     *
     * @param {Object} splash - The splash component
     * @param {Object[]} sets - The current preference sets
     */
    gpii.psp.toggleSplashWindow = function (splash, sets) {
        if (sets && sets.length > 0) {
            splash.hide();
        } else {
            splash.show();
        }
    };

    /**
     * Updates the "theme" of the PSP `BrowserWindow`. Currently, the
     * theme consists simply of a definition of a `--main-color` variable
     * which is used for styling various widgets within the application.
     * @param {jQuery} theme - The `style` tag which houses the application
>>>>>>> 4bea8fa5
     * theme definitions.
     * @param {String} accentColor - The accent color used in the user's OS.
     */
    gpii.psp.updateAccentColor = function (theme, accentColor) {
        // The accent color is an 8-digit hex number whose last 2 digits
        // represent the alpha. In case the user has chosen his accent
        // color to be automatically picked by Windows, the accent color
        // is sometimes reported as an 8-digit hex number and sometimes
        // as a 6-digit number. The latter appears is incorrect and
        // should be ignored.
        if (accentColor && accentColor.length === 8) {
            var mainColor = "#" + accentColor.slice(0, 6),
                themeRules = ":root{ --main-color: " + mainColor + "; }";
            theme.text(themeRules);
        }
    };

    /**
     * Updates the theme of the PSP. There are two supported themes - a
     * `dark` and a `white` theme. The `white` theme is the default one
     * and it is applied automatically. In order to apply the `dark`
     * theme, the "theme-alt" class needs to be added to the `body` element.
     * @param container {jQuery} A jQuery object representing the body of
     * the page displayed in the PSP `BrowserWindow`.
     * @param themeClasses {Object} A hash containing mapping between a
     * theme name and the corresponding CSS class which needs to be added
     * to the `body`.
     * @param theme {String} The name of the theme that is to be applied.
     */
    gpii.psp.updateTheme = function (container, themeClasses, theme) {
        fluid.keys(themeClasses).forEach(function (themeKey) {
            container.removeClass(themeClasses[themeKey]);
        });

        if (themeClasses[theme]) {
            container.addClass(themeClasses[theme]);
        }
    };

    /**
     * Shows or hides the appropriate view (the sign in view or the psp view)
     * depending on the current preferences. If there is at least one preference
     * set, it is considered that the user has keyed in and hence the psp view
     * will be shown. Otherwise, the sign in view will be displayed.
     *
     * @param {jQuery} signInView The signIn view container
     * @param {jQuery} pspView The psp view container
     * @param {Boolean} keyedIn Whether there is a keyed in user or not.
     * preference set, the active preference set and the available settings.
     */
    gpii.psp.toggleView = function (signInView, pspView, keyedIn) {
        if (keyedIn) {
            signInView.hide();
            pspView.show();
        } else {
            signInView.show();
            pspView.hide();
        }
    };


    /**
     * Responsible for drawing the settings list
     *
     * Note: currently only single update of available setting is supported
     */
    fluid.defaults("gpii.psp.mainWindow", {
        gradeNames: ["fluid.viewComponent", "gpii.psp.heightObservable"],
        model: {
            messages: {
                titlebarAppName: null
            },
            preferences: {
                sets: [],
                activeSet: null,
                settingGroups: []
            },
            theme: null,
            sounds: {}
        },
        modelRelay: {
            keyedIn: {
                target: "keyedIn",
                singleTransform: {
                    type: "fluid.transforms.free",
                    func: "gpii.psp.mainWindow.getKeyedIn",
                    args: ["{that}.model.preferences"]
                }
            }
        },
        selectors: {
            signIn: ".flc-signIn",
            psp:    ".flc-settingsEditor",

            theme: "#flc-theme",
            titlebar: "#flc-titlebar",
            header: "#flc-header",
            content: "#flc-content",
            footer: "#flc-footer",
            settingsList: "#flc-settingsList",
            restartWarning: "#flc-restartWarning",
            heightListenerContainer: "#flc-settingsList"
        },
        themeClasses: {
            dark: "theme-alt"
        },
        components: {
            titlebar: {
                type: "gpii.psp.titlebar",
                container: "{that}.dom.titlebar",
                options: {
                    model: {
                        messages: {
                            title: "{mainWindow}.model.messages.titlebarAppName"
                        }
                    },
                    listeners: {
                        "onClose": "{mainWindow}.events.onPSPClose"
                    }
                }
            },
            header: {
                type: "gpii.psp.header",
                container: "{that}.dom.header",
                options: {
                    modelRelay: {
                        "preferences": {
                            target: "preferences",
                            singleTransform: {
                                type: "fluid.transforms.free",
                                func: "gpii.psp.mainWindow.getHeaderPreferences",
                                args: ["{mainWindow}.model.preferences", "{mainWindow}.model.theme"]
                            }
                        }
                    },
                    events: {
                        onPreferencesUpdated: "{mainWindow}.events.onPreferencesUpdated",
                        onActivePreferenceSetAltered: "{mainWindow}.events.onActivePreferenceSetAltered",
                        onKeyOut: "{mainWindow}.events.onKeyOut"
                    }
                }
            },

            signInPage: {
                type: "gpii.psp.signIn",
                container: ".flc-signIn",
                options: {
                    events: {
                        onSignInRequested: "{mainWindow}.events.onSignInRequested"
                    }
                }
            },

            settingsPanel: {
                type: "gpii.psp.settingsPanel",
                container: "{that}.dom.settingsList",
                createOnEvent: "{mainWindow}.events.onPreferencesUpdated",
                options: {
                    listeners: {
                        onHeightChanged: {
                            funcName: "{mainWindow}.updateHeight"
                        },
                        "{mainWindow}.events.onRestartRequired": {
                            funcName: "{that}.updatePendingChanges"
                        }
                    },
                    model: {
                        settingGroups: "{mainWindow}.model.preferences.settingGroups"
                    },
                    events: {
                        onSettingAltered: "{mainWindow}.events.onSettingAltered",
                        onSettingUpdated: "{mainWindow}.events.onSettingUpdated",
                        onRestartRequired: "{mainWindow}.events.onRestartRequired",

                        onRestartNow: "{mainWindow}.events.onRestartNow",
                        onUndoChanges: "{mainWindow}.events.onUndoChanges"
                    }
                }
            },
            footer: {
                type: "gpii.psp.footer",
                container: "{that}.dom.footer"
            }
        },
        modelListeners: {
            preferences: [{
                func: "{that}.events.onPreferencesUpdated.fire"
            }, {
                funcName: "gpii.psp.mainWindow.playSoundNotification",
                args: ["{that}", "{change}.value", "{change}.oldValue"]
            }],
            theme: {
                funcName: "gpii.psp.updateTheme",
                args: [
                    "{that}.container",
                    "{that}.options.themeClasses",
                    "{change}.value" // theme
                ]
            }
        },
        listeners: {
            "onCreate.setInitialView": {
                funcName: "{that}.toggleView"
            },
            "onPreferencesUpdated.toggleView": {
                funcName: "{that}.toggleView"
            }
        },
        invokers: {
            toggleView: {
                funcName: "gpii.psp.toggleView",
                args: [
                    "{that}.dom.signIn",
                    "{that}.dom.psp",
                    "{that}.model.keyedIn"
                ]
            },
            "updatePreferences": {
                changePath: "preferences",
                value: "{arguments}.0",
                source: "psp.mainWindow"
            },
            "updateSetting": {
                func: "{that}.events.onSettingUpdated.fire",
                args: [
                    "{arguments}.0", // path
                    "{arguments}.1"  // value
                ]
            },
            "updateAccentColor": {
                funcName: "gpii.psp.updateAccentColor",
                args: [
                    "{that}.dom.theme",
                    "{arguments}.0" // accentColor
                ]
            },
            "updateTheme": {
                changePath: "theme",
                value: "{arguments}.0"
            },
            "calculateHeight": {
                funcName: "gpii.psp.calculateHeight",
                args: ["{that}", "{that}.container", "{that}.dom.content", "{that}.dom.settingsList"]
            }
        },
        events: {
            onSignInRequested: null,

            onPreferencesUpdated: null,

            onSettingAltered: null, // the setting was altered by the user
            onSettingUpdated: null,  // setting update is present from the API

            onPSPClose: null,
            onKeyOut: null,
            onActivePreferenceSetAltered: null,
            onHeightChanged: null,

            onRestartRequired: null,
            onRestartNow: null,
            onUndoChanges: null
        }
    });

    /**
     * Returns whether there is a currently keyed in user.
     * @param preferences {Object} An object containing all preference set, as well as
     * information about the currently active preference set.
     * @return `true` if there is currently a keyed in user and `false` otherwise.
     */
    gpii.psp.mainWindow.getKeyedIn = function (preferences) {
        return preferences && preferences.sets && preferences.sets.length > 0;
    };

    /**
     * Plays a sound notification in the following scenarios: when the user keyes in
     * or when the user changes the active preference set (either via the dropdown in
     * the PSP or through the context menu).
     * @param that {Component} The `gpii.psp.mainWindow` instance.
     * @param preferences {Object} An object containing all preference set, as well as
     * information about the currently active preference set.
     * @param oldPreferences {Object} The previous value for the user's preferences.
     */
    gpii.psp.mainWindow.playSoundNotification = function (that, preferences, oldPreferences) {
        // The user is not / is no longer keyed in. No need for notification.
        if (!that.model.keyedIn) {
            return;
        }

        // The user was not keyed in before but now is. Play the keyed in sound.
        if (oldPreferences.sets.length === 0) {
            gpii.psp.playSound(that.model.sounds.keyedIn);
            return;
        }

        // The user is the same but the active set is different now.
        if (preferences.activeSet !== oldPreferences.activeSet) {
            gpii.psp.playSound(that.model.sounds.activeSetChanged);
        }
    };

    /**
     * Given the preferences received via the PSP channel and the current theme
     * for the PSP, creates an object which represents the preferences which are
     * to be used in the `header` component. The applicable image for each set is
     * determined based on the current application theme.
     * @param preferences {Object} An object containing all preference set, as well as
     * information about the currently active preference set.
     * @param theme {String} The current theme of the application.
     * @return {Object} The preferences object to be used in the `header` component
     * with the correct images for each preference set.
     */
    gpii.psp.mainWindow.getHeaderPreferences = function (preferences, theme) {
        var headerPreferences = fluid.copy(preferences);

        fluid.each(headerPreferences.sets, function (preferenceSet) {
            preferenceSet.imageSrc = preferenceSet.imageMap[theme];
        });

        return headerPreferences;
    };
})(fluid);<|MERGE_RESOLUTION|>--- conflicted
+++ resolved
@@ -37,34 +37,11 @@
     };
 
     /**
-<<<<<<< HEAD
      * Updates the accent color in the PSP `BrowserWindow`. The accent
      * color is taken into consideration only in the dark theme of the
      * PSP and is used for different styles (e.g. button backgrounds,
      * hover color for various inputs, etc).
-     * @param theme {jQuery} The `style` tag which houses the application
-=======
-     * Shows or hides the splash window according to the current
-     * preference sets. The splash window should only be hidden when
-     * there are no preference sets passed (the user is keyed out).
-     *
-     * @param {Object} splash - The splash component
-     * @param {Object[]} sets - The current preference sets
-     */
-    gpii.psp.toggleSplashWindow = function (splash, sets) {
-        if (sets && sets.length > 0) {
-            splash.hide();
-        } else {
-            splash.show();
-        }
-    };
-
-    /**
-     * Updates the "theme" of the PSP `BrowserWindow`. Currently, the
-     * theme consists simply of a definition of a `--main-color` variable
-     * which is used for styling various widgets within the application.
      * @param {jQuery} theme - The `style` tag which houses the application
->>>>>>> 4bea8fa5
      * theme definitions.
      * @param {String} accentColor - The accent color used in the user's OS.
      */
