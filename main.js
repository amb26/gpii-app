--- conflicted
+++ resolved
@@ -18,11 +18,6 @@
 
 fluid.setLogging(true);
 
-<<<<<<< HEAD
-=======
-require("gpii-universal");
-require("./index");
->>>>>>> 4bea8fa5
 
 // The PSP will have a single instance. If an attempt to start a second instance is made,
 // the second one will be closed and the callback provided to `app.makeSingleInstance`
@@ -41,6 +36,7 @@
 
 // this module is loaded relatively slow
 require("gpii-universal");
+require("./index");
 
 // Close the PSP if there is another instance of it already running.
 var gpiiIsRunning = !gpii.singleInstance.registerInstance();
