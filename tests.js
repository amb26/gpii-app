/* eslint-env node */
"use strict";

<<<<<<< HEAD
var app = require("electron").app,
    fluid = require("universal"),
    jqUnit = fluid.require("node-jqunit");

// require("./node_modules/gpii-windows/node_modules/universal/tests/all-tests.js");
// require("./node_modules/gpii-windows/tests/UnitTests.js");

app.on("ready", function () {
    require("./tests/testApp.js");
    require("./tests/DevelopmentTests.js");

    jqUnit.onAllTestsDone.addListener(function (results) {
        fluid.log("A total of ", results.total, " tests run, with ", results.failed, " failed tests. Exiting process with status ", results.failed);

        process.exit(results.failed); // exits with 0 if no tests failed
    });
});
=======
var app = require("electron").app;
var fluid = require("universal"),
    jqUnit = fluid.require("node-jqunit");

require("gpii-windows/index.js");

require("./node_modules/universal/tests/all-tests.js");
require("./node_modules/gpii-windows/tests/UnitTests.js");

app.on("ready", function () {
    jqUnit.onAllTestsDone.addListener(function (results) {
    	fluid.log("A total of ", results.total, " tests run, with ", results.failed, " failed tests. Exiting process with status ", results.failed);
    	process.exit(results.failed); // exits with 0 if no tests failed
    });
});
 
>>>>>>> 48db600e
<|MERGE_RESOLUTION|>--- conflicted
+++ resolved
@@ -1,13 +1,14 @@
 /* eslint-env node */
 "use strict";
 
-<<<<<<< HEAD
 var app = require("electron").app,
     fluid = require("universal"),
     jqUnit = fluid.require("node-jqunit");
 
-// require("./node_modules/gpii-windows/node_modules/universal/tests/all-tests.js");
-// require("./node_modules/gpii-windows/tests/UnitTests.js");
+require("gpii-windows/index.js");
+
+require("./node_modules/universal/tests/all-tests.js");
+require("./node_modules/gpii-windows/tests/UnitTests.js");
 
 app.on("ready", function () {
     require("./tests/testApp.js");
@@ -18,22 +19,4 @@
 
         process.exit(results.failed); // exits with 0 if no tests failed
     });
-});
-=======
-var app = require("electron").app;
-var fluid = require("universal"),
-    jqUnit = fluid.require("node-jqunit");
-
-require("gpii-windows/index.js");
-
-require("./node_modules/universal/tests/all-tests.js");
-require("./node_modules/gpii-windows/tests/UnitTests.js");
-
-app.on("ready", function () {
-    jqUnit.onAllTestsDone.addListener(function (results) {
-    	fluid.log("A total of ", results.total, " tests run, with ", results.failed, " failed tests. Exiting process with status ", results.failed);
-    	process.exit(results.failed); // exits with 0 if no tests failed
-    });
-});
- 
->>>>>>> 48db600e
+});